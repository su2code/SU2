/*!
 * \file CConfig.hpp
 * \brief All the information about the definition of the physical problem.
 *        The subroutines and functions are in the <i>CConfig.cpp</i> file.
 * \author F. Palacios, T. Economon, B. Tracey
 * \version 7.1.1 "Blackbird"
 *
 * SU2 Project Website: https://su2code.github.io
 *
 * The SU2 Project is maintained by the SU2 Foundation
 * (http://su2foundation.org)
 *
 * Copyright 2012-2021, SU2 Contributors (cf. AUTHORS.md)
 *
 * SU2 is free software; you can redistribute it and/or
 * modify it under the terms of the GNU Lesser General Public
 * License as published by the Free Software Foundation; either
 * version 2.1 of the License, or (at your option) any later version.
 *
 * SU2 is distributed in the hope that it will be useful,
 * but WITHOUT ANY WARRANTY; without even the implied warranty of
 * MERCHANTABILITY or FITNESS FOR A PARTICULAR PURPOSE. See the GNU
 * Lesser General Public License for more details.
 *
 * You should have received a copy of the GNU Lesser General Public
 * License along with SU2. If not, see <http://www.gnu.org/licenses/>.
 */

#pragma once

#include "parallelization/mpi_structure.hpp"

#include <iostream>
#include <cstdlib>
#include <fstream>
#include <sstream>
#include <string>
#include <cstring>
#include <vector>
#include <array>
#include <stdlib.h>
#include <cmath>
#include <map>
#include <assert.h>

#include "option_structure.hpp"
#include "containers/container_decorators.hpp"

#ifdef HAVE_CGNS
#include "cgnslib.h"
#endif

using namespace std;

/*!
 * \class CConfig
 * \brief Main class for defining the problem; basically this class reads the configuration file, and
 *        stores all the information.
 * \author F. Palacios
 */

class CConfig {
private:
  SU2_MPI::Comm SU2_Communicator; /*!< \brief MPI communicator of SU2.*/
  int rank, size;                 /*!< \brief MPI rank and size.*/
  bool base_config;
  SU2_COMPONENT Kind_SU2;        /*!< \brief Kind of SU2 software component.*/
  unsigned short Ref_NonDim;      /*!< \brief Kind of non dimensionalization.*/
  unsigned short Ref_Inc_NonDim;  /*!< \brief Kind of non dimensionalization.*/
  unsigned short Kind_AverageProcess;            /*!< \brief Kind of mixing process.*/
  unsigned short Kind_PerformanceAverageProcess; /*!< \brief Kind of mixing process.*/
  unsigned short Kind_MixingPlaneInterface;      /*!< \brief Kind of mixing process.*/
  unsigned short Kind_SpanWise;                  /*!< \brief Kind of span-wise section computation.*/
  unsigned short *Kind_TurboMachinery;           /*!< \brief Kind of turbomachynery architecture.*/
  unsigned short iZone, nZone;    /*!< \brief Number of zones in the mesh. */
  unsigned short nZoneSpecified;  /*!< \brief Number of zones that are specified in config file. */
  su2double Highlite_Area;        /*!< \brief Highlite area. */
  su2double Fan_Poly_Eff;         /*!< \brief Fan polytropic effeciency. */
  su2double MinLogResidual;       /*!< \brief Minimum value of the log residual. */
  su2double EA_ScaleFactor;       /*!< \brief Equivalent Area scaling factor */
  su2double AdjointLimit;         /*!< \brief Adjoint variable limit */
  string* ConvField;              /*!< \brief Field used for convergence check.*/
  string ConvCriteria;            // This option is deprecated. After a grace period until 7.2.0 the usage warning should become an error.

  string* WndConvField;              /*!< \brief Function where to apply the windowed convergence criteria for the time average of the unsteady (single zone) flow problem. */
  unsigned short nConvField;         /*!< \brief Number of fields used to monitor convergence.*/
  unsigned short nWndConvField;      /*!< \brief Number of fields used to monitor time convergence.*/
  unsigned short Wnd_Cauchy_Elems;   /*!< \brief Number of elements to evaluate in the time iteration  for convergence of the time average of the unsteady (single zone)´ flow problem.  */
  su2double Wnd_Cauchy_Eps;          /*!< \brief Epsilon used for the convergence of the time average of the unsteady (single zone)´ flow problem. */
  unsigned long Wnd_StartConv_Iter;  /*!< \brief Start convergence criteria at this iteration after Start_Iter_Wnd. */
  bool Wnd_Cauchy_Crit;              /*!< \brief True => Cauchy criterion is used for time average objective function in unsteady flows. */

  bool MG_AdjointFlow;              /*!< \brief MG with the adjoint flow problem */
  su2double *PressureLimits,
  *DensityLimits,
  *TemperatureLimits;             /*!< \brief Limits for the primitive variables */
  bool ActDisk_DoubleSurface;     /*!< \brief actuator disk double surface  */
  bool Engine_HalfModel;          /*!< \brief only half model is in the computational grid  */
  bool ActDisk_SU2_DEF;           /*!< \brief actuator disk double surface  */
  unsigned short nFFD_Iter;       /*!< \brief Iteration for the point inversion problem. */
  unsigned short FFD_Blending;    /*!< \brief Kind of FFD Blending function. */
  su2double FFD_Tol;              /*!< \brief Tolerance in the point inversion problem. */
  bool FFD_IntPrev;                       /*!< \brief Enables self-intersection prevention procedure within the FFD box. */
  unsigned short FFD_IntPrev_MaxIter;     /*!< \brief Amount of iterations for FFD box self-intersection prevention procedure. */
  unsigned short FFD_IntPrev_MaxDepth;    /*!< \brief Maximum recursion depth for FFD box self-intersection procedure. */
  bool ConvexityCheck;                    /*!< \brief Enables convexity check on all mesh elements. */
  unsigned short ConvexityCheck_MaxIter;  /*!< \brief Amount of iterations for convexity check in deformations. */
  unsigned short ConvexityCheck_MaxDepth; /*!< \brief Maximum recursion depth for convexity check in deformations.*/
  su2double Opt_RelaxFactor;              /*!< \brief Scale factor for the line search. */
  su2double Opt_LineSearch_Bound;         /*!< \brief Bounds for the line search. */
  su2double StartTime;
  unsigned short SmoothNumGrid;           /*!< \brief Smooth the numerical grid. */
  bool ContinuousAdjoint,   /*!< \brief Flag to know if the code is solving an adjoint problem. */
  Viscous,                  /*!< \brief Flag to know if the code is solving a viscous problem. */
  EquivArea,                /*!< \brief Flag to know if the code is going to compute and plot the equivalent area. */
  Engine,                   /*!< \brief Flag to know if the code is going to compute a problem with engine. */
  InvDesign_Cp,             /*!< \brief Flag to know if the code is going to compute and plot the inverse design. */
  InvDesign_HeatFlux,       /*!< \brief Flag to know if the code is going to compute and plot the inverse design. */
  Wind_Gust,                /*!< \brief Flag to know if there is a wind gust. */
  Turb_Fixed_Values,        /*!< \brief Flag to know if there are fixed values for turbulence quantities in one half-plane. */
  Aeroelastic_Simulation,   /*!< \brief Flag to know if there is an aeroelastic simulation. */
  Weakly_Coupled_Heat,      /*!< \brief Flag to know if a heat equation should be weakly coupled to the incompressible solver. */
  Rotating_Frame,           /*!< \brief Flag to know if there is a rotating frame. */
  PoissonSolver,            /*!< \brief Flag to know if we are solving  poisson forces  in plasma solver. */
  Low_Mach_Precon,          /*!< \brief Flag to know if we are using a low Mach number preconditioner. */
  Low_Mach_Corr,            /*!< \brief Flag to know if we are using a low Mach number correction. */
  GravityForce,             /*!< \brief Flag to know if the gravity force is incuded in the formulation. */
  SubsonicEngine,           /*!< \brief Engine intake subsonic region. */
  Frozen_Visc_Cont,         /*!< \brief Flag for cont. adjoint problem with/without frozen viscosity. */
  Frozen_Visc_Disc,         /*!< \brief Flag for disc. adjoint problem with/without frozen viscosity. */
  Frozen_Limiter_Disc,      /*!< \brief Flag for disc. adjoint problem with/without frozen limiter. */
  Inconsistent_Disc,        /*!< \brief Use an inconsistent (primal/dual) discrete adjoint formulation. */
  Sens_Remove_Sharp,        /*!< \brief Flag for removing or not the sharp edges from the sensitivity computation. */
  Hold_GridFixed,           /*!< \brief Flag hold fixed some part of the mesh during the deformation. */
  Axisymmetric,             /*!< \brief Flag for axisymmetric calculations */
  Integrated_HeatFlux;      /*!< \brief Flag for heat flux BC whether it deals with integrated values.*/
  su2double Buffet_k;       /*!< \brief Sharpness coefficient for buffet sensor.*/
  su2double Buffet_lambda;  /*!< \brief Offset parameter for buffet sensor.*/
  su2double Damp_Engine_Inflow;   /*!< \brief Damping factor for the engine inlet. */
  su2double Damp_Engine_Exhaust;  /*!< \brief Damping factor for the engine exhaust. */
  su2double Damp_Res_Restric,     /*!< \brief Damping factor for the residual restriction. */
  Damp_Correc_Prolong;            /*!< \brief Damping factor for the correction prolongation. */
  su2double Position_Plane;    /*!< \brief Position of the Near-Field (y coordinate 2D, and z coordinate 3D). */
  su2double WeightCd;          /*!< \brief Weight of the drag coefficient. */
  su2double dCD_dCL;           /*!< \brief Fixed Cl mode derivate . */
  su2double dCMx_dCL;          /*!< \brief Fixed Cl mode derivate. */
  su2double dCMy_dCL;          /*!< \brief Fixed Cl mode derivate. */
  su2double dCMz_dCL;          /*!< \brief Fixed Cl mode derivate. */
  su2double dCD_dCMy;          /*!< \brief Fixed Cl mode derivate. */
  su2double CL_Target;         /*!< \brief Fixed Cl mode Target Cl. */
  su2double CM_Target;         /*!< \brief Fixed Cl mode Target CM. */
  su2double *HTP_Min_XCoord,
  *HTP_Min_YCoord;                   /*!< \brief Identification of the HTP. */
  TIME_MARCHING TimeMarching;        /*!< \brief Steady or unsteady (time stepping or dual time stepping) computation. */
  unsigned short Dynamic_Analysis;   /*!< \brief Static or dynamic structural analysis. */
  unsigned short nStartUpIter;       /*!< \brief Start up iterations using the fine grid. */
  su2double FixAzimuthalLine;        /*!< \brief Fix an azimuthal line due to misalignments of the nearfield. */
  su2double **DV_Value;              /*!< \brief Previous value of the design variable. */
  su2double Venkat_LimiterCoeff;     /*!< \brief Limiter coefficient */
  unsigned long LimiterIter;         /*!< \brief Freeze the value of the limiter after a number of iterations */
  su2double AdjSharp_LimiterCoeff;   /*!< \brief Coefficient to identify the limit of a sharp edge. */
  unsigned short SystemMeasurements; /*!< \brief System of measurements. */
  ENUM_REGIME Kind_Regime;           /*!< \brief Kind of flow regime: in/compressible. */
  unsigned short *Kind_ObjFunc;      /*!< \brief Kind of objective function. */
  su2double *Weight_ObjFunc;         /*!< \brief Weight applied to objective function. */
  unsigned short Kind_SensSmooth;    /*!< \brief Kind of sensitivity smoothing technique. */
  unsigned short Continuous_Eqns;    /*!< \brief Which equations to treat continuously (Hybrid adjoint)*/
  unsigned short Discrete_Eqns;      /*!< \brief Which equations to treat discretely (Hybrid adjoint). */
  unsigned short *Design_Variable;   /*!< \brief Kind of design variable. */
  unsigned short nTimeInstances;     /*!< \brief Number of periodic time instances for  harmonic balance. */
  su2double HarmonicBalance_Period;  /*!< \brief Period of oscillation to be used with harmonic balance computations. */
  su2double Delta_UnstTime,          /*!< \brief Time step for unsteady computations. */
  Delta_UnstTimeND;                  /*!< \brief Time step for unsteady computations (non dimensional). */
  su2double Delta_DynTime,        /*!< \brief Time step for dynamic structural computations. */
  Total_DynTime,                  /*!< \brief Total time for dynamic structural computations. */
  Current_DynTime;                /*!< \brief Global time of the dynamic structural computations. */
  su2double Total_UnstTime,       /*!< \brief Total time for unsteady computations. */
  Total_UnstTimeND;               /*!< \brief Total time for unsteady computations (non dimensional). */
  su2double Current_UnstTime,     /*!< \brief Global time of the unsteady simulation. */
  Current_UnstTimeND;             /*!< \brief Global time of the unsteady simulation. */
  unsigned short nMarker_Euler,   /*!< \brief Number of Euler wall markers. */
  nMarker_FarField,               /*!< \brief Number of far-field markers. */
  nMarker_Custom,                 /*!< \brief Number of custom markers. */
  nMarker_SymWall,                /*!< \brief Number of symmetry wall markers. */
  nMarker_PerBound,               /*!< \brief Number of periodic boundary markers. */
  nMarker_MixingPlaneInterface,   /*!< \brief Number of mixing plane interface boundary markers. */
  nMarker_Turbomachinery,         /*!< \brief Number turbomachinery markers. */
  nMarker_TurboPerformance,       /*!< \brief Number of turboperformance markers. */
  nSpanWiseSections_User,         /*!< \brief Number of spanwise sections to compute 3D BC and Performance for turbomachinery   */
  nMarker_Shroud,                 /*!< \brief Number of shroud markers to set grid velocity to 0.*/
  nMarker_NearFieldBound,         /*!< \brief Number of near field boundary markers. */
  nMarker_ActDiskInlet,           /*!< \brief Number of actuator disk inlet markers. */
  nMarker_ActDiskOutlet,          /*!< \brief Number of actuator disk outlet markers. */
  nMarker_Deform_Mesh_Sym_Plane,  /*!< \brief Number of markers with symmetric deformation */
  nMarker_Deform_Mesh,            /*!< \brief Number of deformable markers at the boundary. */
  nMarker_Fluid_Load,             /*!< \brief Number of markers in which the flow load is computed/employed. */
  nMarker_Fluid_InterfaceBound,   /*!< \brief Number of fluid interface markers. */
  nMarker_CHTInterface,           /*!< \brief Number of conjugate heat transfer interface markers. */
  nMarker_Inlet,                  /*!< \brief Number of inlet flow markers. */
  nMarker_Riemann,                /*!< \brief Number of Riemann flow markers. */
  nMarker_Giles,                  /*!< \brief Number of Giles flow markers. */
  nMarker_Inlet_Scalar,           /*!< \brief Number of inlet scalar markers. */
  nRelaxFactor_Giles,             /*!< \brief Number of relaxation factors for Giles markers. */
  nMarker_Supersonic_Inlet,       /*!< \brief Number of supersonic inlet flow markers. */
  nMarker_Supersonic_Outlet,      /*!< \brief Number of supersonic outlet flow markers. */
  nMarker_Outlet,                 /*!< \brief Number of outlet flow markers. */
  nMarker_Smoluchowski_Maxwell,   /*!< \brief Number of smoluchowski/maxwell wall boundaries. */
  nMarker_Isothermal,             /*!< \brief Number of isothermal wall boundaries. */
  nMarker_HeatFlux,               /*!< \brief Number of constant heat flux wall boundaries. */
  nMarker_HeatTransfer,           /*!< \brief Number of heat-transfer/convection wall boundaries. */
  nMarker_EngineExhaust,          /*!< \brief Number of nacelle exhaust flow markers. */
  nMarker_EngineInflow,           /*!< \brief Number of nacelle inflow flow markers. */
  nMarker_Clamped,                /*!< \brief Number of clamped markers in the FEM. */
  nMarker_Displacement,           /*!< \brief Number of displacement surface markers. */
  nMarker_Load,                   /*!< \brief Number of load surface markers. */
  nMarker_Damper,                 /*!< \brief Number of damper surface markers. */
  nMarker_Load_Dir,               /*!< \brief Number of load surface markers defined by magnitude and direction. */
  nMarker_Disp_Dir,               /*!< \brief Number of load surface markers defined by magnitude and direction. */
  nMarker_Load_Sine,              /*!< \brief Number of load surface markers defined by magnitude and direction. */
  nMarker_FlowLoad,               /*!< \brief Number of load surface markers. */
  nMarker_Internal,               /*!< \brief Number of internal flow markers. */
  nMarker_All,                    /*!< \brief Total number of markers using the grid information. */
  nMarker_Max,                    /*!< \brief Max number of number of markers using the grid information. */
  nMarker_CfgFile;                /*!< \brief Total number of markers using the config file (note that in
                                        parallel computations this number can be different from nMarker_All). */

  bool Inlet_From_File;         /*!< \brief True if the inlet profile is to be loaded from a file. */
  string Inlet_Filename;        /*!< \brief Filename specifying an inlet profile. */
  su2double Inlet_Matching_Tol; /*!< \brief Tolerance used when matching a point to a point from the inlet file. */
  string ActDisk_FileName;      /*!< \brief Filename specifying an actuator disk. */

  string *Marker_Euler,           /*!< \brief Euler wall markers. */
  *Marker_FarField,               /*!< \brief Far field markers. */
  *Marker_Custom,
  *Marker_SymWall,                /*!< \brief Symmetry wall markers. */
  *Marker_PerBound,               /*!< \brief Periodic boundary markers. */
  *Marker_PerDonor,               /*!< \brief Rotationally periodic boundary donor markers. */
  *Marker_MixingPlaneInterface,   /*!< \brief MixingPlane interface boundary markers. */
  *Marker_TurboBoundIn,           /*!< \brief Turbomachinery performance boundary markers. */
  *Marker_TurboBoundOut,          /*!< \brief Turbomachinery performance boundary donor markers. */
  *Marker_NearFieldBound,         /*!< \brief Near Field boundaries markers. */
  *Marker_Deform_Mesh,            /*!< \brief Deformable markers at the boundary. */
  *Marker_Deform_Mesh_Sym_Plane,  /*!< \brief Marker with symmetric deformation. */
  *Marker_Fluid_Load,             /*!< \brief Markers in which the flow load is computed/employed. */
  *Marker_Fluid_InterfaceBound,   /*!< \brief Fluid interface markers. */
  *Marker_CHTInterface,           /*!< \brief Conjugate heat transfer interface markers. */
  *Marker_ActDiskInlet,           /*!< \brief Actuator disk inlet markers. */
  *Marker_ActDiskOutlet,          /*!< \brief Actuator disk outlet markers. */
  *Marker_Inlet,                  /*!< \brief Inlet flow markers. */
  *Marker_Riemann,                /*!< \brief Riemann markers. */
  *Marker_Giles,                  /*!< \brief Giles markers. */
  *Marker_Inlet_Scalar,           /*!< \brief Inlet Scalar markers. */
  *Marker_Shroud,                 /*!< \brief Shroud markers. */
  *Marker_Supersonic_Inlet,       /*!< \brief Supersonic inlet flow markers. */
  *Marker_Supersonic_Outlet,      /*!< \brief Supersonic outlet flow markers. */
  *Marker_Outlet,                 /*!< \brief Outlet flow markers. */
  *Marker_Smoluchowski_Maxwell,   /*!< \brief Smoluchowski/Maxwell wall markers. */
  *Marker_Isothermal,             /*!< \brief Isothermal wall markers. */
  *Marker_HeatFlux,               /*!< \brief Constant heat flux wall markers. */
  *Marker_HeatTransfer,           /*!< \brief Heat-transfer/convection markers. */
  *Marker_RoughWall,              /*!< \brief Constant heat flux wall markers. */
  *Marker_EngineInflow,           /*!< \brief Engine Inflow flow markers. */
  *Marker_EngineExhaust,          /*!< \brief Engine Exhaust flow markers. */
  *Marker_Clamped,                /*!< \brief Clamped markers. */
  *Marker_Displacement,           /*!< \brief Displacement markers. */
  *Marker_Load,                   /*!< \brief Load markers. */
  *Marker_Damper,                 /*!< \brief Damper markers. */
  *Marker_Load_Dir,               /*!< \brief Load markers defined in cartesian coordinates. */
  *Marker_Disp_Dir,               /*!< \brief Load markers defined in cartesian coordinates. */
  *Marker_Load_Sine,              /*!< \brief Sine-wave loaded markers defined in cartesian coordinates. */
  *Marker_FlowLoad,               /*!< \brief Flow Load markers. */
  *Marker_Internal,               /*!< \brief Internal flow markers. */
  *Marker_All_TagBound;           /*!< \brief Global index for markers using grid information. */

  su2double *Exhaust_Temperature_Target;     /*!< \brief Specified total temperatures for nacelle boundaries. */
  su2double *Exhaust_Pressure_Target;        /*!< \brief Specified total pressures for nacelle boundaries. */
  su2double *Inlet_Ttotal;                   /*!< \brief Specified total temperatures for inlet boundaries. */
  su2double *Riemann_Var1, *Riemann_Var2;    /*!< \brief Specified values for Riemann boundary. */
  su2double **Riemann_FlowDir;               /*!< \brief Specified flow direction vector (unit vector) for Riemann boundaries. */
  su2double *Giles_Var1, *Giles_Var2,
  *RelaxFactorAverage, *RelaxFactorFourier;  /*!< \brief Specified values for Giles BC. */
  su2double **Giles_FlowDir;                 /*!< \brief Specified flow direction vector (unit vector) for Giles BC. */
  su2double *Inlet_Ptotal;                   /*!< \brief Specified total pressures for inlet boundaries. */
  su2double **Inlet_ScalarVal; /*!< \brief Specified scalar vector for inlet boundaries. */
  su2double **Inlet_FlowDir;                 /*!< \brief Specified flow direction vector (unit vector) for inlet boundaries. */
  su2double *Inlet_Temperature;              /*!< \brief Specified temperatures for a supersonic inlet boundaries. */
  su2double *Inlet_Pressure;                 /*!< \brief Specified static pressures for supersonic inlet boundaries. */
  su2double **Inlet_Velocity;                /*!< \brief Specified flow velocity vectors for supersonic inlet boundaries. */
  su2double **Inlet_MassFrac;                /*!< \brief Specified Mass fraction vectors for supersonic inlet boundaries (NEMO solver). */
  su2double *EngineInflow_Target;            /*!< \brief Specified fan face targets for nacelle boundaries. */
  su2double *Inflow_Mach;                    /*!< \brief Specified fan face mach for nacelle boundaries. */
  su2double *Inflow_Pressure;                /*!< \brief Specified fan face pressure for nacelle boundaries. */
  su2double *Inflow_MassFlow;                /*!< \brief Specified fan face massflow for nacelle boundaries. */
  su2double *Inflow_ReverseMassFlow;         /*!< \brief Specified fan face reverse massflow for nacelle boundaries. */
  su2double *Inflow_TotalPressure;           /*!< \brief Specified fan face total pressure for nacelle boundaries. */
  su2double *Inflow_Temperature;             /*!< \brief Specified fan face temperature for nacelle boundaries. */
  su2double *Inflow_TotalTemperature;        /*!< \brief Specified fan face total temperature for nacelle boundaries. */
  su2double *Inflow_RamDrag;                 /*!< \brief Specified fan face ram drag for nacelle boundaries. */
  su2double *Inflow_Force;                   /*!< \brief Specified force for nacelle boundaries. */
  su2double *Inflow_Power;                   /*!< \brief Specified power for nacelle boundaries. */
  su2double *Exhaust_Pressure;               /*!< \brief Specified exhaust pressure for nacelle boundaries. */
  su2double *Exhaust_Temperature;            /*!< \brief Specified exhaust temperature for nacelle boundaries. */
  su2double *Exhaust_MassFlow;               /*!< \brief Specified exhaust mass flow for nacelle boundaries. */
  su2double *Exhaust_TotalPressure;          /*!< \brief Specified exhaust total pressure for nacelle boundaries. */
  su2double *Exhaust_TotalTemperature;       /*!< \brief Specified exhaust total temperature for nacelle boundaries. */
  su2double *Exhaust_GrossThrust;            /*!< \brief Specified exhaust gross thrust for nacelle boundaries. */
  su2double *Exhaust_Force;                  /*!< \brief Specified exhaust force for nacelle boundaries. */
  su2double *Exhaust_Power;                  /*!< \brief Specified exhaust power for nacelle boundaries. */
  su2double *Engine_Power;                   /*!< \brief Specified engine power for nacelle boundaries. */
  su2double *Engine_Mach;                    /*!< \brief Specified engine mach for nacelle boundaries. */
  su2double *Engine_Force;                   /*!< \brief Specified engine force for nacelle boundaries. */
  su2double *Engine_NetThrust;               /*!< \brief Specified engine net thrust for nacelle boundaries. */
  su2double *Engine_GrossThrust;             /*!< \brief Specified engine gross thrust for nacelle boundaries. */
  su2double *Engine_Area;                    /*!< \brief Specified engine area for nacelle boundaries. */
  su2double *Outlet_Pressure;                /*!< \brief Specified back pressures (static) for outlet boundaries. */
  su2double *Isothermal_Temperature;         /*!< \brief Specified isothermal wall temperatures (static). */
  su2double *HeatTransfer_Coeff;             /*!< \brief Specified heat transfer coefficients. */
  su2double *HeatTransfer_WallTemp;          /*!< \brief Specified temperatures at infinity alongside heat transfer coefficients. */
  su2double *Wall_Catalycity;                /*!< \brief Specified wall species mass-fractions for catalytic boundaries. */
  su2double *Heat_Flux;                      /*!< \brief Specified wall heat fluxes. */
  su2double *Roughness_Height;               /*!< \brief Equivalent sand grain roughness for the marker according to config file. */
  su2double *Displ_Value;                    /*!< \brief Specified displacement for displacement boundaries. */
  su2double *Load_Value;                     /*!< \brief Specified force for load boundaries. */
  su2double *Damper_Constant;                /*!< \brief Specified constant for damper boundaries. */
  su2double *Load_Dir_Value;                 /*!< \brief Specified force for load boundaries defined in cartesian coordinates. */
  su2double *Load_Dir_Multiplier;            /*!< \brief Specified multiplier for load boundaries defined in cartesian coordinates. */
  su2double *Disp_Dir_Value;                 /*!< \brief Specified force for load boundaries defined in cartesian coordinates. */
  su2double *Disp_Dir_Multiplier;            /*!< \brief Specified multiplier for load boundaries defined in cartesian coordinates. */
  su2double **Load_Dir;                      /*!< \brief Specified flow direction vector (unit vector) for inlet boundaries. */
  su2double **Disp_Dir;                      /*!< \brief Specified structural displacement direction (unit vector). */
  su2double *Load_Sine_Amplitude;            /*!< \brief Specified amplitude for a sine-wave load. */
  su2double *Load_Sine_Frequency;            /*!< \brief Specified multiplier for load boundaries defined in cartesian coordinates. */
  su2double **Load_Sine_Dir;                 /*!< \brief Specified flow direction vector (unit vector) for inlet boundaries. */
  su2double *FlowLoad_Value;                 /*!< \brief Specified force for flow load boundaries. */
  su2double *ActDiskInlet_MassFlow;          /*!< \brief Specified inlet mass flow for actuator disk. */
  su2double *ActDiskInlet_Temperature;       /*!< \brief Specified inlet temperature for actuator disk. */
  su2double *ActDiskInlet_TotalTemperature;  /*!< \brief Specified inlet total temperature for actuator disk. */
  su2double *ActDiskInlet_Pressure;          /*!< \brief Specified inlet pressure for actuator disk. */
  su2double *ActDiskInlet_TotalPressure;     /*!< \brief Specified inlet total pressure for actuator disk. */
  su2double *ActDiskInlet_RamDrag;           /*!< \brief Specified inlet ram drag for actuator disk. */
  su2double *ActDiskInlet_Force;             /*!< \brief Specified inlet force for actuator disk. */
  su2double *ActDiskInlet_Power;             /*!< \brief Specified inlet power for actuator disk. */
  su2double *ActDiskOutlet_MassFlow;         /*!< \brief Specified outlet mass flow for actuator disk. */
  su2double *ActDiskOutlet_Temperature;      /*!< \brief Specified outlet temperature for actuator disk. */
  su2double *ActDiskOutlet_TotalTemperature; /*!< \brief Specified outlet total temperatur for actuator disk. */
  su2double *ActDiskOutlet_Pressure;         /*!< \brief Specified outlet pressure for actuator disk. */
  su2double *ActDiskOutlet_TotalPressure;    /*!< \brief Specified outlet total pressure for actuator disk. */
  su2double *ActDiskOutlet_GrossThrust;      /*!< \brief Specified outlet gross thrust for actuator disk. */
  su2double *ActDiskOutlet_Force;            /*!< \brief Specified outlet force for actuator disk. */
  su2double *ActDiskOutlet_Power;            /*!< \brief Specified outlet power for actuator disk. */
  su2double **ActDisk_PressJump,
  **ActDisk_TempJump,  **ActDisk_Omega;      /*!< \brief Specified deltas for actuator disk.*/
  su2double *ActDisk_DeltaPress;             /*!< \brief Specified pressure delta for actuator disk. */
  su2double *ActDisk_DeltaTemp;              /*!< \brief Specified temperature delta for actuator disk. */
  su2double *ActDisk_TotalPressRatio;        /*!< \brief Specified tot. pres. ratio for actuator disk. */
  su2double *ActDisk_TotalTempRatio;         /*!< \brief Specified tot. temp. ratio for actuator disk. */
  su2double *ActDisk_StaticPressRatio;       /*!< \brief Specified press. ratio for actuator disk. */
  su2double *ActDisk_StaticTempRatio;        /*!< \brief Specified temp. ratio for actuator disk. */
  su2double *ActDisk_Power;                  /*!< \brief Specified power for actuator disk. */
  su2double *ActDisk_MassFlow;               /*!< \brief Specified mass flow for actuator disk. */
  su2double *ActDisk_Mach;                   /*!< \brief Specified mach for actuator disk. */
  su2double *ActDisk_Force;                  /*!< \brief Specified force for actuator disk. */
  su2double *Outlet_MassFlow;                /*!< \brief Mass flow for outlet boundaries. */
  su2double *Outlet_Density;                 /*!< \brief Avg. density for outlet boundaries. */
  su2double *Outlet_Area;                    /*!< \brief Area for outlet boundaries. */
  su2double *Surface_MassFlow;               /*!< \brief Massflow at the boundaries. */
  su2double *Surface_Mach;                   /*!< \brief Mach number at the boundaries. */
  su2double *Surface_Temperature;            /*!< \brief Temperature at the boundaries. */
  su2double *Surface_Pressure;               /*!< \brief Pressure at the boundaries. */
  su2double *Surface_Density;                /*!< \brief Density at the boundaries. */
  su2double *Surface_Enthalpy;               /*!< \brief Enthalpy at the boundaries. */
  su2double *Surface_NormalVelocity;         /*!< \brief Normal velocity at the boundaries. */
  su2double *Surface_Uniformity;             /*!< \brief Integral measure of the streamwise uniformity (absolute) at the boundaries (non-dim). */
  su2double *Surface_SecondaryStrength;      /*!< \brief Integral measure of the strength of secondary flows (absolute) at the boundaries (non-dim). */
  su2double *Surface_SecondOverUniform;      /*!< \brief Integral measure of the strength of secondary flows (relative to streamwise) at the boundaries (non-dim). */
  su2double *Surface_MomentumDistortion;     /*!< \brief Integral measure of the streamwise uniformity (relative to plug flow) at the boundaries (non-dim). */
  su2double *Surface_TotalTemperature;       /*!< \brief Total temperature at the boundaries. */
  su2double *Surface_TotalPressure;          /*!< \brief Total pressure at the boundaries. */
  su2double *Surface_CO;                     /*!< \brief Mass fraction of CO at the boundaries. */
  su2double *Surface_NOx;                    /*!< \brief Mass fraction of NO at the boundaries. */
  su2double *Surface_CH4;                    /*!< \brief Mass fraction of CH4 at the boundaries. */
  //su2double **Surface_Scalar;
  su2double *Surface_PressureDrop;           /*!< \brief Pressure drop between boundaries. */
  su2double *Surface_DC60;                   /*!< \brief Specified surface DC60 for nacelle boundaries. */
  su2double *Surface_IDC;                    /*!< \brief Specified IDC for nacelle boundaries. */
  su2double *Surface_IDC_Mach;               /*!< \brief Specified IDC mach for nacelle boundaries. */
  su2double *Surface_IDR;                    /*!< \brief Specified surface IDR for nacelle boundaries. */
  su2double *ActDisk_NetThrust;              /*!< \brief Specified net thrust for nacelle boundaries. */
  su2double *ActDisk_BCThrust;               /*!< \brief Specified bc thrust for nacelle boundaries. */
  su2double *ActDisk_BCThrust_Old;           /*!< \brief Specified old bc thrust for nacelle boundaries. */
  su2double *ActDisk_GrossThrust;            /*!< \brief Specified gross thrust for nacelle boundaries. */
  su2double *ActDisk_Area;                   /*!< \brief Specified area for nacelle boundaries. */
  su2double *ActDisk_ReverseMassFlow;        /*!< \brief Specified fan face mach for nacelle boundaries. */
  su2double **Periodic_RotCenter;            /*!< \brief Rotational center for each periodic boundary. */
  su2double **Periodic_RotAngles;            /*!< \brief Rotation angles for each periodic boundary. */
  su2double **Periodic_Translation;          /*!< \brief Translation vector for each periodic boundary. */
  unsigned short nPeriodic_Index;            /*!< \brief Number of SEND_RECEIVE periodic transformations. */
  su2double **Periodic_Center;               /*!< \brief Rotational center for each SEND_RECEIVE boundary. */
  su2double **Periodic_Rotation;             /*!< \brief Rotation angles for each SEND_RECEIVE boundary. */
  su2double **Periodic_Translate;            /*!< \brief Translation vector for each SEND_RECEIVE boundary. */
  string *Marker_CfgFile_TagBound;           /*!< \brief Global index for markers using config file. */
  unsigned short *Marker_All_KindBC,         /*!< \brief Global index for boundaries using grid information. */
  *Marker_CfgFile_KindBC;                    /*!< \brief Global index for boundaries using config file. */
  short *Marker_All_SendRecv;                /*!< \brief Information about if the boundary is sended (+), received (-). */
  short *Marker_All_PerBound;                /*!< \brief Global index for periodic bc using the grid information. */

  unsigned long ExtIter;            /*!< \brief Current external iteration number. */
  unsigned long ExtIter_OffSet;     /*!< \brief External iteration number offset. */
  unsigned long IntIter;            /*!< \brief Current internal iteration number. */
  unsigned long OuterIter;          /*!< \brief Current Outer iterations for multizone problems. */
  unsigned long InnerIter;          /*!< \brief Current inner iterations for multizone problems. */
  unsigned long TimeIter;           /*!< \brief Current time iterations for multizone problems. */
  long Unst_AdjointIter;            /*!< \brief Iteration number to begin the reverse time integration in the direct solver for the unsteady adjoint. */
  long Iter_Avg_Objective;          /*!< \brief Iteration the number of time steps to be averaged, counting from the back */
  su2double PhysicalTime;           /*!< \brief Physical time at the current iteration in the solver for unsteady problems. */

  unsigned short nLevels_TimeAccurateLTS;   /*!< \brief Number of time levels for time accurate local time stepping. */
  unsigned short nTimeDOFsADER_DG;          /*!< \brief Number of time DOFs used in the predictor step of ADER-DG. */
  su2double *TimeDOFsADER_DG;               /*!< \brief The location of the ADER-DG time DOFs on the interval [-1,1]. */
  unsigned short nTimeIntegrationADER_DG;   /*!< \brief Number of time integration points ADER-DG. */
  su2double *TimeIntegrationADER_DG;        /*!< \brief The location of the ADER-DG time integration points on the interval [-1,1]. */
  su2double *WeightsIntegrationADER_DG;     /*!< \brief The weights of the ADER-DG time integration points on the interval [-1,1]. */
  unsigned short nRKStep;                   /*!< \brief Number of steps of the explicit Runge-Kutta method. */
  su2double *RK_Alpha_Step;                 /*!< \brief Runge-Kutta beta coefficients. */

  unsigned short nQuasiNewtonSamples;  /*!< \brief Number of samples used in quasi-Newton solution methods. */
  bool UseVectorization;       /*!< \brief Whether to use vectorized numerics schemes. */
  bool NewtonKrylov;           /*!< \brief Use a coupled Newton method to solve the flow equations. */
  array<unsigned short,3> NK_IntParam{{20, 3, 2}}; /*!< \brief Integer parameters for NK method. */
  array<su2double,4> NK_DblParam{{-2.0, 0.1, -3.0, 1e-4}}; /*!< \brief Floating-point parameters for NK method. */

  unsigned short nMGLevels;    /*!< \brief Number of multigrid levels (coarse levels). */
  unsigned short nCFL;         /*!< \brief Number of CFL, one for each multigrid level. */
  su2double
  CFLRedCoeff_Turb,            /*!< \brief CFL reduction coefficient on the LevelSet problem. */
  CFLRedCoeff_AdjFlow,         /*!< \brief CFL reduction coefficient for the adjoint problem. */
  CFLRedCoeff_AdjTurb,         /*!< \brief CFL reduction coefficient for the adjoint turbulent problem. */
  CFLFineGrid,                 /*!< \brief CFL of the finest grid. */
  Max_DeltaTime,               /*!< \brief Max delta time. */
  Unst_CFL,                    /*!< \brief Unsteady CFL number. */
  CFLRedCoeff_Scalar;    /*!< \brief CFL reduction coefficient for the scalar transport equations. */

  bool ReorientElements;       /*!< \brief Flag for enabling element reorientation. */
  bool AddIndNeighbor;         /*!< \brief Include indirect neighbor in the agglomeration process. */
  unsigned short nDV,                  /*!< \brief Number of design variables. */
  nObj, nObjW;                         /*! \brief Number of objective functions. */
  unsigned short* nDV_Value;           /*!< \brief Number of values for each design variable (might be different than 1 if we allow arbitrary movement). */
  unsigned short nFFDBox;              /*!< \brief Number of ffd boxes. */
  unsigned short nTurboMachineryKind;  /*!< \brief Number turbomachinery types specified. */
  unsigned short nParamDV;             /*!< \brief Number of parameters of the design variable. */
  string DV_Filename;                  /*!< \brief Filename for providing surface positions from an external parameterization. */
  string DV_Unordered_Sens_Filename;   /*!< \brief Filename of volume sensitivities in an unordered ASCII format. */
  string DV_Sens_Filename;             /*!< \brief Filename of surface sensitivities written to an unordered ASCII format. */
  unsigned short
  Sensitivity_FileFormat;             /*!< \brief Format of the input volume sensitivity files (SU2_DOT). */
  su2double **ParamDV;                /*!< \brief Parameters of the design variable. */
  su2double **CoordFFDBox;            /*!< \brief Coordinates of the FFD boxes. */
  unsigned short **DegreeFFDBox;      /*!< \brief Degree of the FFD boxes. */
  string *FFDTag;                     /*!< \brief Parameters of the design variable. */
  string *TagFFDBox;                  /*!< \brief Tag of the FFD box. */
  unsigned short GeometryMode;        /*!< \brief Gemoetry mode (analysis or gradient computation). */
  unsigned short MGCycle;             /*!< \brief Kind of multigrid cycle. */
  unsigned short FinestMesh;          /*!< \brief Finest mesh for the full multigrid approach. */
  unsigned short nFFD_Fix_IDir,
  nFFD_Fix_JDir, nFFD_Fix_KDir;       /*!< \brief Number of planes fixed in the FFD. */
  unsigned short nMG_PreSmooth,       /*!< \brief Number of MG pre-smooth parameters found in config file. */
  nMG_PostSmooth,                     /*!< \brief Number of MG post-smooth parameters found in config file. */
  nMG_CorrecSmooth;                   /*!< \brief Number of MG correct-smooth parameters found in config file. */
  short *FFD_Fix_IDir,
  *FFD_Fix_JDir, *FFD_Fix_KDir;       /*!< \brief Exact sections. */
  unsigned short *MG_PreSmooth,       /*!< \brief Multigrid Pre smoothing. */
  *MG_PostSmooth,                     /*!< \brief Multigrid Post smoothing. */
  *MG_CorrecSmooth;                   /*!< \brief Multigrid Jacobi implicit smoothing of the correction. */
  su2double *LocationStations;        /*!< \brief Airfoil sections in wing slicing subroutine. */

  ENUM_MULTIZONE Kind_MZSolver;    /*!< \brief Kind of multizone solver.  */
  INC_DENSITYMODEL Kind_DensityModel; /*!< \brief Kind of the density model for incompressible flows. */
  CHT_COUPLING Kind_CHT_Coupling;  /*!< \brief Kind of coupling method used at CHT interfaces. */
  VISCOSITYMODEL Kind_ViscosityModel; /*!< \brief Kind of the Viscosity Model*/
  CONDUCTIVITYMODEL Kind_ConductivityModel; /*!< \brief Kind of the Thermal Conductivity Model */
  DIFFUSIVITYMODEL Kind_DiffusivityModel; /*!< \brief Kind of the mass diffusivity Model */
  CONDUCTIVITYMODEL_TURB Kind_ConductivityModel_Turb; /*!< \brief Kind of the Turbulent Thermal Conductivity Model */
  FREESTREAM_OPTION Kind_FreeStreamOption; /*!< \brief Kind of free stream option to choose if initializing with density or temperature  */
  unsigned short Kind_Solver,      /*!< \brief Kind of solver Euler, NS, Continuous adjoint, etc.  */
  Kind_FluidModel,                 /*!< \brief Kind of the Fluid Model: Ideal or Van der Walls, ... . */
  Kind_InitOption,                 /*!< \brief Kind of Init option to choose if initializing with Reynolds number or with thermodynamic conditions   */
  Kind_TransCoeffModel,            /*!< \brief Transport coefficient Model for NEMO solver. */
  Kind_GridMovement,               /*!< \brief Kind of the static mesh movement. */
  *Kind_SurfaceMovement,           /*!< \brief Kind of the static mesh movement. */
  nKind_SurfaceMovement,           /*!< \brief Kind of the dynamic mesh movement. */
  Kind_Gradient_Method,            /*!< \brief Numerical method for computation of spatial gradients. */
  Kind_Gradient_Method_Recon,      /*!< \brief Numerical method for computation of spatial gradients used for upwind reconstruction. */
  Kind_Deform_Linear_Solver,             /*!< Numerical method to deform the grid */
  Kind_Deform_Linear_Solver_Prec,        /*!< \brief Preconditioner of the linear solver. */
  Kind_Linear_Solver,                    /*!< \brief Numerical solver for the implicit scheme. */
  Kind_Linear_Solver_Prec,               /*!< \brief Preconditioner of the linear solver. */
  Kind_AdjTurb_Linear_Solver,            /*!< \brief Numerical solver for the turbulent adjoint implicit scheme. */
  Kind_AdjTurb_Linear_Prec,              /*!< \brief Preconditioner of the turbulent adjoint linear solver. */
  Kind_DiscAdj_Linear_Solver,            /*!< \brief Linear solver for the discrete adjoint system. */
  Kind_DiscAdj_Linear_Prec,              /*!< \brief Preconditioner of the discrete adjoint linear solver. */
  Kind_SlopeLimit,              /*!< \brief Global slope limiter. */
  Kind_SlopeLimit_Flow,         /*!< \brief Slope limiter for flow equations.*/
  Kind_SlopeLimit_Turb,         /*!< \brief Slope limiter for the turbulence equation.*/
  Kind_SlopeLimit_AdjTurb,      /*!< \brief Slope limiter for the adjoint turbulent equation.*/
  Kind_SlopeLimit_AdjFlow,      /*!< \brief Slope limiter for the adjoint equation.*/
  Kind_TimeNumScheme,           /*!< \brief Global explicit or implicit time integration. */
  Kind_TimeIntScheme_Flow,      /*!< \brief Time integration for the flow equations. */
  Kind_SlopeLimit_Scalar,    /*!< \brief Slope limiter for the scalar transport equations.*/
  Kind_TimeIntScheme_FEM_Flow,  /*!< \brief Time integration for the flow equations. */
  Kind_ADER_Predictor,          /*!< \brief Predictor step of the ADER-DG time integration scheme. */
  Kind_TimeIntScheme_AdjFlow,   /*!< \brief Time integration for the adjoint flow equations. */
  Kind_TimeIntScheme_Turb,      /*!< \brief Time integration for the turbulence model. */
  Kind_TimeIntScheme_AdjTurb,   /*!< \brief Time integration for the adjoint turbulence model. */
  Kind_TimeIntScheme_Heat,      /*!< \brief Time integration for the wave equations. */
  Kind_TimeIntScheme_Scalar,  /*!< \brief Time integration for the scalar transport model. */
  Kind_TimeStep_Heat;           /*!< \brief Time stepping method for the (fvm) heat equation. */
  STRUCT_TIME_INT Kind_TimeIntScheme_FEA;    /*!< \brief Time integration for the FEA equations. */
  STRUCT_SPACE_ITE Kind_SpaceIteScheme_FEA;  /*!< \brief Iterative scheme for nonlinear structural analysis. */
  unsigned short
  Kind_TimeIntScheme_Radiation, /*!< \brief Time integration for the Radiation equations. */
  Kind_ConvNumScheme,           /*!< \brief Global definition of the convective term. */
  Kind_ConvNumScheme_Flow,      /*!< \brief Centered or upwind scheme for the flow equations. */
  Kind_ConvNumScheme_FEM_Flow,  /*!< \brief Finite element scheme for the flow equations. */
  Kind_ConvNumScheme_Heat,      /*!< \brief Centered or upwind scheme for the flow equations. */
  Kind_ConvNumScheme_AdjFlow,   /*!< \brief Centered or upwind scheme for the adjoint flow equations. */
  Kind_ConvNumScheme_Turb,      /*!< \brief Centered or upwind scheme for the turbulence model. */
  Kind_ConvNumScheme_AdjTurb,   /*!< \brief Centered or upwind scheme for the adjoint turbulence model. */
  Kind_ConvNumScheme_Template,  /*!< \brief Centered or upwind scheme for the level set equation. */
  Kind_ConvNumScheme_Scalar,  /*!< \brief Centered or upwind scheme for the scalar transport equations. */
  Kind_Centered,                /*!< \brief Centered scheme. */
  Kind_Centered_Flow,           /*!< \brief Centered scheme for the flow equations. */
  Kind_Centered_AdjFlow,        /*!< \brief Centered scheme for the adjoint flow equations. */
  Kind_Centered_Turb,           /*!< \brief Centered scheme for the turbulence model. */
  Kind_Centered_AdjTurb,        /*!< \brief Centered scheme for the adjoint turbulence model. */
  Kind_Centered_Template,       /*!< \brief Centered scheme for the template model. */
  Kind_Centered_Scalar,      /*!< \brief Centered scheme for the scalar transport equations. */
  Kind_Upwind,                  /*!< \brief Upwind scheme. */
  Kind_Upwind_Flow,             /*!< \brief Upwind scheme for the flow equations. */
  Kind_Upwind_AdjFlow,          /*!< \brief Upwind scheme for the adjoint flow equations. */
  Kind_Upwind_Turb,             /*!< \brief Upwind scheme for the turbulence model. */
  Kind_Upwind_AdjTurb,          /*!< \brief Upwind scheme for the adjoint turbulence model. */
  Kind_Upwind_Template,         /*!< \brief Upwind scheme for the template model. */
  Kind_Upwind_Scalar,      /*!< \brief Upwind scheme for the scalar transport equations. */
  Kind_FEM,                     /*!< \brief Finite element scheme for the flow equations. */
  Kind_FEM_Flow,                /*!< \brief Finite element scheme for the flow equations. */
  Kind_FEM_DG_Shock,            /*!< \brief Shock capturing method for the FEM DG solver. */
  Kind_Matrix_Coloring;         /*!< \brief Type of matrix coloring for sparse Jacobian computation. */
  BGS_RELAXATION Kind_BGS_RelaxMethod; /*!< \brief Kind of relaxation method for Block Gauss Seidel method in FSI problems. */
  bool ReconstructionGradientRequired; /*!< \brief Enable or disable a second gradient calculation for upwind reconstruction only. */
  bool LeastSquaresRequired;    /*!< \brief Enable or disable memory allocation for least-squares gradient methods. */
  bool Energy_Equation;         /*!< \brief Solve the energy equation for incompressible flows. */

  bool MUSCL,              /*!< \brief MUSCL scheme .*/
  MUSCL_Flow,              /*!< \brief MUSCL scheme for the flow equations.*/
  MUSCL_Turb,              /*!< \brief MUSCL scheme for the turbulence equations.*/
  MUSCL_Heat,              /*!< \brief MUSCL scheme for the (fvm) heat equation.*/
  MUSCL_AdjFlow,           /*!< \brief MUSCL scheme for the adj flow equations.*/
  MUSCL_AdjTurb,           /*!< \brief MUSCL scheme for the adj turbulence equations.*/
  MUSCL_Scalar,   /*!< \brief MUSCL scheme for the scalar transport equations.*/
  Use_Accurate_Jacobians;  /*!< \brief Use numerically computed Jacobians for AUSM+up(2) and SLAU(2). */
  bool EulerPersson;       /*!< \brief Boolean to determine whether this is an Euler simulation with Persson shock capturing. */
  bool FSI_Problem = false,/*!< \brief Boolean to determine whether the simulation is FSI or not. */
  Multizone_Problem;       /*!< \brief Boolean to determine whether we are solving a multizone problem. */
  unsigned short nID_DV;   /*!< \brief ID for the region of FEM when computed using direct differentiation. */

  bool AD_Mode;             /*!< \brief Algorithmic Differentiation support. */
  bool AD_Preaccumulation;  /*!< \brief Enable or disable preaccumulation in the AD mode. */
  STRUCT_COMPRESS Kind_Material_Compress;  /*!< \brief Determines if the material is compressible or incompressible (structural analysis). */
  STRUCT_MODEL Kind_Material;              /*!< \brief Determines the material model to be used (structural analysis). */
  STRUCT_DEFORMATION Kind_Struct_Solver;   /*!< \brief Determines the geometric condition (small or large deformations) for structural analysis. */
  unsigned short Kind_DV_FEA;              /*!< \brief Kind of Design Variable for FEA problems.*/

  unsigned short Kind_Turb_Model;   /*!< \brief Turbulent model definition. */
  unsigned short Kind_Scalar_Model;      /*!< \brief Scalar transport model definition. */
  unsigned short Kind_SGS_Model;    /*!< \brief LES SGS model definition. */
  unsigned short Kind_Trans_Model,  /*!< \brief Transition model definition. */
  Kind_ActDisk, Kind_Engine_Inflow,
  *Kind_Data_Riemann,
  *Kind_Data_Giles;                /*!< \brief Kind of inlet boundary treatment. */
  INLET_TYPE Kind_Inlet;
  INLET_TYPE *Kind_Inc_Inlet;
  INC_OUTLET_TYPE *Kind_Inc_Outlet;
  WALL_TYPE *Kind_Wall;            /*!< \brief Type of wall treatment. */
  unsigned short nWall_Types;      /*!< \brief Number of wall treatment types listed. */
  unsigned short nInc_Inlet;       /*!< \brief Number of inlet boundary treatment types listed. */
  unsigned short nInc_Outlet;      /*!< \brief Number of inlet boundary treatment types listed. */
  su2double Inc_Inlet_Damping;     /*!< \brief Damping factor applied to the iterative updates to the velocity at a pressure inlet in incompressible flow. */
  su2double Inc_Outlet_Damping;    /*!< \brief Damping factor applied to the iterative updates to the pressure at a mass flow outlet in incompressible flow. */
  bool Inc_Inlet_UseNormal;        /*!< \brief Flag for whether to use the local normal as the flow direction for an incompressible pressure inlet. */
  su2double Linear_Solver_Error;   /*!< \brief Min error of the linear solver for the implicit formulation. */
  su2double Deform_Linear_Solver_Error;          /*!< \brief Min error of the linear solver for the implicit formulation. */
  su2double Linear_Solver_Smoother_Relaxation;   /*!< \brief Relaxation factor for iterative linear smoothers. */
  unsigned long Linear_Solver_Iter;              /*!< \brief Max iterations of the linear solver for the implicit formulation. */
  unsigned long Deform_Linear_Solver_Iter;       /*!< \brief Max iterations of the linear solver for the implicit formulation. */
  unsigned long Linear_Solver_Restart_Frequency; /*!< \brief Restart frequency of the linear solver for the implicit formulation. */
  unsigned long Linear_Solver_Prec_Threads;      /*!< \brief Number of threads per rank for ILU and LU_SGS preconditioners. */
  unsigned short Linear_Solver_ILU_n;            /*!< \brief ILU fill=in level. */
  su2double SemiSpan;                   /*!< \brief Wing Semi span. */
  su2double Roe_Kappa;                  /*!< \brief Relaxation of the Roe scheme. */
  su2double Relaxation_Factor_Adjoint;  /*!< \brief Relaxation coefficient for variable updates of adjoint solvers. */
  su2double Relaxation_Factor_Scalar;    /*!< \brief Relaxation coefficient of the linear solver for scalar transport equations. */
  su2double Relaxation_Factor_AdjFlow;  /*!< \brief Relaxation coefficient of the linear solver adjoint mean flow. */
  su2double Relaxation_Factor_CHT;      /*!< \brief Relaxation coefficient for the update of conjugate heat variables. */
  su2double AdjTurb_Linear_Error;       /*!< \brief Min error of the turbulent adjoint linear solver for the implicit formulation. */
  su2double EntropyFix_Coeff;           /*!< \brief Entropy fix coefficient. */
  unsigned short AdjTurb_Linear_Iter;   /*!< \brief Min error of the turbulent adjoint linear solver for the implicit formulation. */
  unsigned short nLocationStations,     /*!< \brief Number of section cuts to make when outputting mesh and cp . */
  nWingStations;                        /*!< \brief Number of section cuts to make when calculating internal volume. */
  su2double Kappa_1st_AdjFlow,  /*!< \brief Lax 1st order dissipation coefficient for adjoint flow equations (coarse multigrid levels). */
  Kappa_2nd_AdjFlow,            /*!< \brief JST 2nd order dissipation coefficient for adjoint flow equations. */
  Kappa_4th_AdjFlow,            /*!< \brief JST 4th order dissipation coefficient for adjoint flow equations. */
  Kappa_1st_Flow,           /*!< \brief Lax 1st order dissipation coefficient for flow equations (coarse multigrid levels). */
  Kappa_2nd_Flow,           /*!< \brief JST 2nd order dissipation coefficient for flow equations. */
  Kappa_4th_Flow,           /*!< \brief JST 4th order dissipation coefficient for flow equations. */
  Kappa_2nd_Heat,           /*!< \brief 2nd order dissipation coefficient for heat equation. */
  Kappa_4th_Heat,           /*!< \brief 4th order dissipation coefficient for heat equation. */
  Cent_Jac_Fix_Factor,              /*!< \brief Multiply the dissipation contribution to the Jacobian of central schemes
                                                by this factor to make the global matrix more diagonal dominant. */
  Cent_Inc_Jac_Fix_Factor;          /*!< \brief Multiply the dissipation contribution to the Jacobian of incompressible central schemes */
  su2double Geo_Waterline_Location; /*!< \brief Location of the waterline. */

  su2double Min_Beta_RoeTurkel,     /*!< \brief Minimum value of Beta for the Roe-Turkel low Mach preconditioner. */
  Max_Beta_RoeTurkel;               /*!< \brief Maximum value of Beta for the Roe-Turkel low Mach preconditioner. */
  unsigned long GridDef_Nonlinear_Iter;  /*!< \brief Number of nonlinear increments for grid deformation. */
  unsigned short Deform_StiffnessType;   /*!< \brief Type of element stiffness imposed for FEA mesh deformation. */
  bool Deform_Mesh;                      /*!< \brief Determines whether the mesh will be deformed. */
  bool Deform_Output;                    /*!< \brief Print the residuals during mesh deformation to the console. */
  su2double Deform_Tol_Factor;       /*!< \brief Factor to multiply smallest volume for deform tolerance (0.001 default) */
  su2double Deform_Coeff;            /*!< \brief Deform coeffienct */
  su2double Deform_Limit;            /*!< \brief Deform limit */
  unsigned short FFD_Continuity;     /*!< \brief Surface continuity at the intersection with the FFD */
  unsigned short FFD_CoordSystem;    /*!< \brief Define the coordinates system */
  su2double Deform_ElasticityMod,    /*!< \brief Young's modulus for volume deformation stiffness model */
  Deform_PoissonRatio,               /*!< \brief Poisson's ratio for volume deformation stiffness model */
  Deform_StiffLayerSize;             /*!< \brief Size of the layer of highest stiffness for wall distance-based mesh stiffness */
  bool FFD_Symmetry_Plane;           /*!< \brief FFD symmetry plane. */

  su2double Mach;             /*!< \brief Mach number. */
  su2double Reynolds;         /*!< \brief Reynolds number. */
  su2double Froude;           /*!< \brief Froude number. */
  su2double Length_Reynolds;  /*!< \brief Reynolds length (dimensional). */
  su2double AoA,              /*!< \brief Angle of attack (just external flow). */
  iH, AoS, AoA_Offset,
  AoS_Offset, AoA_Sens;       /*!< \brief Angle of sideSlip (just external flow). */
  bool Fixed_CL_Mode;         /*!< \brief Activate fixed CL mode (external flow only). */
  bool Fixed_CM_Mode;         /*!< \brief Activate fixed CL mode (external flow only). */
  bool Eval_dOF_dCX;          /*!< \brief Activate fixed CL mode (external flow only). */
  bool Discard_InFiles;       /*!< \brief Discard angle of attack in solution and geometry files. */
  su2double Target_CL;        /*!< \brief Specify a target CL instead of AoA (external flow only). */
  su2double Target_CM;        /*!< \brief Specify a target CM instead of AoA (external flow only). */
  su2double Total_CM;         /*!< \brief Specify a Total CM instead of AoA (external flow only). */
  su2double Total_CD;         /*!< \brief Specify a target CD instead of AoA (external flow only). */
  su2double dCL_dAlpha;       /*!< \brief value of dCl/dAlpha. */
  su2double dCM_diH;          /*!< \brief value of dCM/dHi. */
  unsigned long Iter_Fixed_CM;          /*!< \brief Iterations to re-evaluate the angle of attack (external flow only). */
  unsigned long Iter_Fixed_NetThrust;   /*!< \brief Iterations to re-evaluate the angle of attack (external flow only). */
  unsigned long Iter_dCL_dAlpha;        /*!< \brief Number of iterations to evaluate dCL_dAlpha. */
  unsigned long Update_Alpha;           /*!< \brief Iterations to re-evaluate the angle of attack (external flow only). */
  unsigned long Update_iH;              /*!< \brief Iterations to re-evaluate the angle of attack (external flow only). */
  unsigned long Update_BCThrust;        /*!< \brief Iterations to re-evaluate the angle of attack (external flow only). */
  su2double dNetThrust_dBCThrust;       /*!< \brief value of dNetThrust/dBCThrust. */
  bool Update_BCThrust_Bool;            /*!< \brief Boolean flag for whether to update the AoA for fixed lift mode on a given iteration. */
  bool Update_AoA;                      /*!< \brief Boolean flag for whether to update the AoA for fixed lift mode on a given iteration. */
  unsigned long Update_AoA_Iter_Limit;  /*!< \brief Limit on number of iterations between AoA updates for fixed lift mode. */
  bool Finite_Difference_Mode;        /*!< \brief Flag to run the finite difference mode in fixed Cl mode. */
  bool Update_HTPIncidence;           /*!< \brief Boolean flag for whether to update the AoA for fixed lift mode on a given iteration. */
  su2double ChargeCoeff;              /*!< \brief Charge coefficient (just for poisson problems). */
  unsigned short Cauchy_Func_Flow,    /*!< \brief Function where to apply the convergence criteria in the flow problem. */
  Cauchy_Func_AdjFlow,                /*!< \brief Function where to apply the convergence criteria in the adjoint problem. */
  Cauchy_Elems;                       /*!< \brief Number of elements to evaluate. */
  unsigned short Residual_Func_Flow;  /*!< \brief Equation to apply residual convergence to. */
  unsigned short Res_FEM_CRIT;        /*!< \brief Criteria to apply to the FEM convergence (absolute/relative). */
  unsigned long StartConv_Iter;       /*!< \brief Start convergence criteria at iteration. */
  su2double Cauchy_Eps;               /*!< \brief Epsilon used for the convergence. */
  bool Wrt_Sol_Overwrite;       /*!< \brief overwrite solution and visualization files or not */
  bool Restart,                 /*!< \brief Restart solution (for direct, adjoint, and linearized problems).*/
  Read_Binary_Restart,          /*!< \brief Read binary SU2 native restart files.*/
  Restart_Flow;                 /*!< \brief Restart flow solution for adjoint and linearized problems. */
  unsigned short nMarker_Monitoring,  /*!< \brief Number of markers to monitor. */
  nMarker_Designing,                  /*!< \brief Number of markers for the objective function. */
  nMarker_GeoEval,                    /*!< \brief Number of markers for the objective function. */
  nMarker_ZoneInterface,              /*!< \brief Number of markers in the zone interface. */
  nMarker_Plotting,                   /*!< \brief Number of markers to plot. */
  nMarker_Analyze,                    /*!< \brief Number of markers to analyze. */
  nMarker_Moving,                     /*!< \brief Number of markers in motion (DEFORMING, MOVING_WALL). */
  nMarker_PyCustom,                   /*!< \brief Number of markers that are customizable in Python. */
  nMarker_DV,                         /*!< \brief Number of markers affected by the design variables. */
  nMarker_WallFunctions;              /*!< \brief Number of markers for which wall functions must be applied. */
  string *Marker_Monitoring,          /*!< \brief Markers to monitor. */
  *Marker_Designing,                  /*!< \brief Markers to design. */
  *Marker_GeoEval,                    /*!< \brief Markers to evaluate geometry. */
  *Marker_Plotting,                   /*!< \brief Markers to plot. */
  *Marker_Analyze,                    /*!< \brief Markers to analyze. */
  *Marker_ZoneInterface,              /*!< \brief Markers in the FSI interface. */
  *Marker_Moving,                     /*!< \brief Markers in motion (DEFORMING, MOVING_WALL). */
  *Marker_PyCustom,                   /*!< \brief Markers that are customizable in Python. */
  *Marker_DV,                         /*!< \brief Markers affected by the design variables. */
  *Marker_WallFunctions;              /*!< \brief Markers for which wall functions must be applied. */

  unsigned short  nConfig_Files;          /*!< \brief Number of config files for multiphysics problems. */
  string *Config_Filenames;               /*!< \brief List of names for configuration files. */
  WALL_FUNCTIONS  *Kind_WallFunctions;        /*!< \brief The kind of wall function to use for the corresponding markers. */
  unsigned short  **IntInfo_WallFunctions;    /*!< \brief Additional integer information for the wall function markers. */
  su2double       **DoubleInfo_WallFunctions; /*!< \brief Additional double information for the wall function markers. */
  unsigned short  *Marker_All_Monitoring,     /*!< \brief Global index for monitoring using the grid information. */
  *Marker_All_GeoEval,               /*!< \brief Global index for geometrical evaluation. */
  *Marker_All_Plotting,              /*!< \brief Global index for plotting using the grid information. */
  *Marker_All_Analyze,               /*!< \brief Global index for plotting using the grid information. */
  *Marker_All_ZoneInterface,         /*!< \brief Global index for FSI interface markers using the grid information. */
  *Marker_All_Turbomachinery,        /*!< \brief Global index for Turbomachinery markers using the grid information. */
  *Marker_All_TurbomachineryFlag,    /*!< \brief Global index for Turbomachinery markers flag using the grid information. */
  *Marker_All_MixingPlaneInterface,  /*!< \brief Global index for MixingPlane interface markers using the grid information. */
  *Marker_All_DV,                    /*!< \brief Global index for design variable markers using the grid information. */
  *Marker_All_Moving,                /*!< \brief Global index for moving surfaces using the grid information. */
  *Marker_All_Deform_Mesh,           /*!< \brief Global index for deformable markers at the boundary. */
  *Marker_All_Deform_Mesh_Sym_Plane, /*!< \brief Global index for markers with symmetric deformations. */
  *Marker_All_Fluid_Load,            /*!< \brief Global index for markers in which the flow load is computed/employed. */
  *Marker_All_PyCustom,              /*!< \brief Global index for Python customizable surfaces using the grid information. */
  *Marker_All_Designing,             /*!< \brief Global index for moving using the grid information. */
  *Marker_CfgFile_Monitoring,            /*!< \brief Global index for monitoring using the config information. */
  *Marker_CfgFile_Designing,             /*!< \brief Global index for monitoring using the config information. */
  *Marker_CfgFile_GeoEval,               /*!< \brief Global index for monitoring using the config information. */
  *Marker_CfgFile_Plotting,              /*!< \brief Global index for plotting using the config information. */
  *Marker_CfgFile_Analyze,               /*!< \brief Global index for plotting using the config information. */
  *Marker_CfgFile_ZoneInterface,         /*!< \brief Global index for FSI interface using the config information. */
  *Marker_CfgFile_Turbomachinery,        /*!< \brief Global index for Turbomachinery  using the config information. */
  *Marker_CfgFile_TurbomachineryFlag,    /*!< \brief Global index for Turbomachinery flag using the config information. */
  *Marker_CfgFile_MixingPlaneInterface,  /*!< \brief Global index for MixingPlane interface using the config information. */
  *Marker_CfgFile_Moving,             /*!< \brief Global index for moving surfaces using the config information. */
  *Marker_CfgFile_Deform_Mesh,        /*!< \brief Global index for deformable markers at the boundary. */
  *Marker_CfgFile_Deform_Mesh_Sym_Plane, /*!< \brief Global index for markers with symmetric deformations. */
  *Marker_CfgFile_Fluid_Load,         /*!< \brief Global index for markers in which the flow load is computed/employed. */
  *Marker_CfgFile_PyCustom,           /*!< \brief Global index for Python customizable surfaces using the config information. */
  *Marker_CfgFile_DV,                 /*!< \brief Global index for design variable markers using the config information. */
  *Marker_CfgFile_PerBound;           /*!< \brief Global index for periodic boundaries using the config information. */
  string *PlaneTag;                   /*!< \brief Global index for the plane adaptation (upper, lower). */
  su2double *nBlades;                 /*!< \brief number of blades for turbomachinery computation. */
  unsigned short Geo_Description;     /*!< \brief Description of the geometry. */
  unsigned short Mesh_FileFormat;     /*!< \brief Mesh input format. */
  unsigned short Tab_FileFormat;      /*!< \brief Format of the output files. */
  unsigned short output_precision;    /*!< \brief <ofstream>.precision(value) for SU2_DOT and HISTORY output */
  unsigned short ActDisk_Jump;        /*!< \brief Format of the output files. */
  unsigned long StartWindowIteration; /*!< \brief Starting Iteration for long time Windowing apporach . */
  unsigned short nCFL_AdaptParam;     /*!< \brief Number of CFL parameters provided in config. */
  bool CFL_Adapt;        /*!< \brief Use adaptive CFL number. */
  bool HB_Precondition;  /*!< \brief Flag to turn on harmonic balance source term preconditioning */
  su2double RefArea,     /*!< \brief Reference area for coefficient computation. */
  RefElemLength,         /*!< \brief Reference element length for computing the slope limiting epsilon. */
  RefSharpEdges,         /*!< \brief Reference coefficient for detecting sharp edges. */
  RefLength,             /*!< \brief Reference length for moment computation. */
  *RefOriginMoment_X,    /*!< \brief X Origin for moment computation. */
  *RefOriginMoment_Y,    /*!< \brief Y Origin for moment computation. */
  *RefOriginMoment_Z,    /*!< \brief Z Origin for moment computation. */
  *CFL_AdaptParam,       /*!< \brief Information about the CFL ramp. */
  *RelaxFactor_Giles,    /*!< \brief Information about the under relaxation factor for Giles BC. */
  *CFL,                  /*!< \brief CFL number. */
  DomainVolume;          /*!< \brief Volume of the computational grid. */
  unsigned short
  nRefOriginMoment_X,      /*!< \brief Number of X-coordinate moment computation origins. */
  nRefOriginMoment_Y,      /*!< \brief Number of Y-coordinate moment computation origins. */
  nRefOriginMoment_Z;      /*!< \brief Number of Z-coordinate moment computation origins. */
  string file_name_lut;  /*!< \brief file name of the look up table. */
  unsigned short nMesh_Box_Size;
  short *Mesh_Box_Size;          /*!< \brief Array containing the number of grid points in the x-, y-, and z-directions for the analytic RECTANGLE and BOX grid formats. */
  string Mesh_FileName,          /*!< \brief Mesh input file. */
  Mesh_Out_FileName,             /*!< \brief Mesh output file. */
  Solution_FileName,             /*!< \brief Flow solution input file. */
  Solution_AdjFileName,          /*!< \brief Adjoint solution input file for drag functional. */
  Volume_FileName,               /*!< \brief Flow variables output file. */
  Conv_FileName,                 /*!< \brief Convergence history output file. */
  Breakdown_FileName,            /*!< \brief Breakdown output file. */
  Restart_FileName,              /*!< \brief Restart file for flow variables. */
  Restart_AdjFileName,           /*!< \brief Restart file for adjoint variables, drag functional. */
  Adj_FileName,                  /*!< \brief Output file with the adjoint variables. */
  ObjFunc_Grad_FileName,         /*!< \brief Gradient of the objective function. */
  ObjFunc_Value_FileName,        /*!< \brief Objective function. */
  SurfCoeff_FileName,            /*!< \brief Output file with the flow variables on the surface. */
  SurfAdjCoeff_FileName,         /*!< \brief Output file with the adjoint variables on the surface. */
  SurfSens_FileName,             /*!< \brief Output file for the sensitivity on the surface (discrete adjoint). */
  VolSens_FileName;              /*!< \brief Output file for the sensitivity in the volume (discrete adjoint). */

  bool
  Wrt_Performance,           /*!< \brief Write the performance summary at the end of a calculation.  */
  Wrt_AD_Statistics,         /*!< \brief Write the tape statistics (discrete adjoint).  */
  Wrt_MeshQuality,           /*!< \brief Write the mesh quality statistics to the visualization files.  */
  Wrt_MultiGrid,             /*!< \brief Write the coarse grids to the visualization files.  */
  Wrt_Projected_Sensitivity, /*!< \brief Write projected sensitivities (dJ/dx) on surfaces to ASCII file. */
  Plot_Section_Forces;       /*!< \brief Write sectional forces for specified markers. */
  unsigned short
  Console_Output_Verb,  /*!< \brief Level of verbosity for console output */
  Kind_Average;         /*!< \brief Particular average for the marker analyze. */
  su2double Gamma,      /*!< \brief Ratio of specific heats of the gas. */
  Bulk_Modulus,         /*!< \brief Value of the bulk modulus for incompressible flows. */
  Beta_Factor,          /*!< \brief Value of the epsilon^2 multiplier for Beta for the incompressible preconditioner. */
  Gas_Constant,         /*!< \brief Specific gas constant. */
  Gas_ConstantND,       /*!< \brief Non-dimensional specific gas constant. */
  *Molecular_Weight,     /*!< \brief Molecular weight of an incompressible ideal gas (g/mol). */
  *Specific_Heat_Cp,           /*!< \brief Specific heat at constant pressure. */
  Specific_Heat_CpND,         /*!< \brief Non-dimensional specific heat at constant pressure. */
  Specific_Heat_Cv,           /*!< \brief Specific heat at constant volume. */
  Specific_Heat_CvND,         /*!< \brief Non-dimensional specific heat at constant volume. */
  Thermal_Expansion_Coeff,    /*!< \brief Thermal expansion coefficient. */
  Thermal_Expansion_CoeffND,  /*!< \brief Non-dimensional thermal expansion coefficient. */
  Inc_Density_Ref,       /*!< \brief Reference density for custom incompressible non-dim. */
  Inc_Velocity_Ref,      /*!< \brief Reference velocity for custom incompressible non-dim. */
  Inc_Temperature_Ref,   /*!< \brief Reference temperature for custom incompressible non-dim. */
  Inc_Density_Init,      /*!< \brief Initial density for incompressible flows. */
  Inc_Temperature_Init,  /*!< \brief Initial temperature for incompressible flows w/ heat transfer. */
  Heat_Flux_Ref,         /*!< \brief Reference heat flux for non-dim. */
  Gas_Constant_Ref,      /*!< \brief Reference specific gas constant. */
  Temperature_Critical,  /*!< \brief Critical Temperature for real fluid model.  */
  Pressure_Critical,     /*!< \brief Critical Pressure for real fluid model.  */
  Density_Critical,      /*!< \brief Critical Density for real fluid model.  */
  Acentric_Factor,       /*!< \brief Acentric Factor for real fluid model.  */
  *Mu_Constant,           /*!< \brief Constant viscosity for ConstantViscosity model.  */
  Mu_ConstantND,         /*!< \brief Non-dimensional constant viscosity for ConstantViscosity model.  */
<<<<<<< HEAD
  *Kt_Constant,           /*!< \brief Constant thermal conductivity for ConstantConductivity model.  */
  Kt_ConstantND,         /*!< \brief Non-dimensional constant thermal conductivity for ConstantConductivity model.  */
=======
  Thermal_Conductivity_Constant,   /*!< \brief Constant thermal conductivity for ConstantConductivity model.  */
  Thermal_Conductivity_ConstantND, /*!< \brief Non-dimensional constant thermal conductivity for ConstantConductivity model.  */
>>>>>>> 3a744b52
  *Scalar_Init,          /*!< \brief Initial uniform value for scalar transport. */
  *Mu_Ref,                /*!< \brief Reference viscosity for Sutherland model.  */
  Mu_RefND,              /*!< \brief Non-dimensional reference viscosity for Sutherland model.  */
  *Mu_Temperature_Ref,    /*!< \brief Reference temperature for Sutherland model.  */
  Mu_Temperature_RefND,  /*!< \brief Non-dimensional reference temperature for Sutherland model.  */
  *Mu_S,                  /*!< \brief Reference S for Sutherland model.  */
  Mu_SND;                /*!< \brief Non-dimensional reference S for Sutherland model.  */
  array<su2double, N_POLY_COEFFS> CpPolyCoefficientsND{{0.0}};  /*!< \brief Definition of the non-dimensional temperature polynomial coefficients for specific heat Cp. */
  array<su2double, N_POLY_COEFFS> MuPolyCoefficientsND{{0.0}};  /*!< \brief Definition of the non-dimensional temperature polynomial coefficients for viscosity. */
  array<su2double, N_POLY_COEFFS> KtPolyCoefficientsND{{0.0}};  /*!< \brief Definition of the non-dimensional temperature polynomial coefficients for thermal conductivity. */
  su2double Thermal_Conductivity_Solid;      /*!< \brief Thermal conductivity in solids. */
  su2double Diffusivity_Constant;   /*!< \brief Constant mass diffusivity for scalar transport.  */
  su2double Diffusivity_ConstantND; /*!< \brief Non-dim. constant mass diffusivity for scalar transport.  */
  su2double Diffusivity_Ref;     /*!< \brief Reference mass diffusion for species equations.  */
  su2double Schmidt_Lam;      /*!< \brief Laminar Schmidt number for mass diffusion.  */
  su2double Schmidt_Turb,     /*!< \brief Turbulent Schmidt number for mass diffusion.  */
  Thermal_Diffusivity_Solid,       /*!< \brief Thermal diffusivity in solids. */
  Temperature_Freestream_Solid,    /*!< \brief Temperature in solids at freestream conditions. */
  Density_Solid,                   /*!< \brief Total density in solids. */
  Energy_FreeStream,               /*!< \brief Free-stream total energy of the fluid.  */
  ModVel_FreeStream,               /*!< \brief Magnitude of the free-stream velocity of the fluid.  */
  ModVel_FreeStreamND,             /*!< \brief Non-dimensional magnitude of the free-stream velocity of the fluid.  */
  Density_FreeStream,              /*!< \brief Free-stream density of the fluid. */
  Viscosity_FreeStream,            /*!< \brief Free-stream viscosity of the fluid.  */
  Tke_FreeStream,                  /*!< \brief Total turbulent kinetic energy of the fluid.  */
  Intermittency_FreeStream,        /*!< \brief Freestream intermittency (for sagt transition model) of the fluid.  */
  TurbulenceIntensity_FreeStream,  /*!< \brief Freestream turbulent intensity (for sagt transition model) of the fluid.  */
  Turb2LamViscRatio_FreeStream,    /*!< \brief Ratio of turbulent to laminar viscosity. */
  NuFactor_FreeStream,             /*!< \brief Ratio of turbulent to laminar viscosity. */
  NuFactor_Engine,                 /*!< \brief Ratio of turbulent to laminar viscosity at the engine. */
<<<<<<< HEAD
  SecondaryFlow_ActDisk,      /*!< \brief Ratio of turbulent to laminar viscosity at the actuator disk. */
  Initial_BCThrust,           /*!< \brief Ratio of turbulent to laminar viscosity at the actuator disk. */
  Pressure_FreeStream,        /*!< \brief Total pressure of the fluid. */
  Pressure_Thermodynamic,     /*!< \brief Thermodynamic pressure of the fluid. */
  Temperature_FreeStream,     /*!< \brief Total temperature of the fluid.  */
  Temperature_ve_FreeStream;  /*!< \brief Total vibrational-electronic temperature of the fluid.  */
  su2double *Prandtl_Lam,      /*!< \brief Laminar Prandtl number for the gas.  */
  *Prandtl_Turb,     /*!< \brief Turbulent Prandtl number for the gas.  */
  Length_Ref,       /*!< \brief Reference length for non-dimensionalization. */
  Pressure_Ref,     /*!< \brief Reference pressure for non-dimensionalization.  */
  Temperature_Ref,  /*!< \brief Reference temperature for non-dimensionalization.*/
  Temperature_ve_Ref,  /*!< \brief Reference vibrational-electronic temperature for non-dimensionalization.*/
  Density_Ref,      /*!< \brief Reference density for non-dimensionalization.*/
  Velocity_Ref,     /*!< \brief Reference velocity for non-dimensionalization.*/
  Time_Ref,                  /*!< \brief Reference time for non-dimensionalization. */
=======
  SecondaryFlow_ActDisk,           /*!< \brief Ratio of turbulent to laminar viscosity at the actuator disk. */
  Initial_BCThrust,                /*!< \brief Ratio of turbulent to laminar viscosity at the actuator disk. */
  Pressure_FreeStream,             /*!< \brief Total pressure of the fluid. */
  Pressure_Thermodynamic,          /*!< \brief Thermodynamic pressure of the fluid. */
  Temperature_FreeStream,          /*!< \brief Total temperature of the fluid.  */
  Temperature_ve_FreeStream;       /*!< \brief Total vibrational-electronic temperature of the fluid.  */
  su2double Prandtl_Lam,           /*!< \brief Laminar Prandtl number for the gas.  */
  Prandtl_Turb,                    /*!< \brief Turbulent Prandtl number for the gas.  */
  wallModelKappa,                  /*!< \brief von Karman constant kappa for turbulence wall modeling */
  wallModelB,                  /*!< \brief constant B for turbulence wall modeling */
  Length_Ref,                 /*!< \brief Reference length for non-dimensionalization. */
  Pressure_Ref,               /*!< \brief Reference pressure for non-dimensionalization.  */
  Temperature_Ref,            /*!< \brief Reference temperature for non-dimensionalization.*/
  Temperature_ve_Ref,         /*!< \brief Reference vibrational-electronic temperature for non-dimensionalization.*/
  Density_Ref,                /*!< \brief Reference density for non-dimensionalization.*/
  Velocity_Ref,               /*!< \brief Reference velocity for non-dimensionalization.*/
  Time_Ref,                   /*!< \brief Reference time for non-dimensionalization. */
>>>>>>> 3a744b52
  Viscosity_Ref,              /*!< \brief Reference viscosity for non-dimensionalization. */
  Conductivity_Ref,           /*!< \brief Reference conductivity for non-dimensionalization. */
  Energy_Ref,                 /*!< \brief Reference viscosity for non-dimensionalization. */
  Wall_Temperature,           /*!< \brief Temperature at an isotropic wall in Kelvin. */
  Omega_Ref,                  /*!< \brief Reference angular velocity for non-dimensionalization. */
  Force_Ref,                  /*!< \brief Reference body force for non-dimensionalization. */
  Pressure_FreeStreamND,      /*!< \brief Farfield pressure value (external flow). */
  Pressure_ThermodynamicND,   /*!< \brief Farfield thermodynamic pressure value. */
  Temperature_FreeStreamND,   /*!< \brief Farfield temperature value (external flow). */
  Temperature_ve_FreeStreamND,/*!< \brief Farfield vibrational-electronic temperature value (external flow). */
  Density_FreeStreamND,       /*!< \brief Farfield density value (external flow). */
  Velocity_FreeStreamND[3],   /*!< \brief Farfield velocity values (external flow). */
  Energy_FreeStreamND,        /*!< \brief Farfield energy value (external flow). */
  Viscosity_FreeStreamND,     /*!< \brief Farfield viscosity value (external flow). */
  Tke_FreeStreamND,           /*!< \brief Farfield kinetic energy (external flow). */
  Omega_FreeStreamND,         /*!< \brief Specific dissipation (external flow). */
  Omega_FreeStream;           /*!< \brief Specific dissipation (external flow). */
  unsigned short nElectric_Constant;    /*!< \brief Number of different electric constants. */
  su2double *Electric_Constant;         /*!< \brief Dielectric constant modulus. */
  su2double Knowles_B,                  /*!< \brief Knowles material model constant B. */
  Knowles_N;                            /*!< \brief Knowles material model constant N. */
  bool DE_Effects;                      /*!< Application of DE effects to FE analysis */
  bool RefGeom, RefGeomSurf;            /*!< Read a reference geometry for optimization purposes. */
  unsigned long refNodeID;              /*!< \brief Global ID for the reference node (optimization). */
  string RefGeom_FEMFileName;           /*!< \brief File name for reference geometry. */
  unsigned short RefGeom_FileFormat;    /*!< \brief Mesh input format. */
  STRUCT_2DFORM Kind_2DElasForm;        /*!< \brief Kind of bidimensional elasticity solver. */
  unsigned short nIterFSI_Ramp;         /*!< \brief Number of FSI subiterations during which a ramp is applied. */
  unsigned short iInst;                 /*!< \brief Current instance value */
  su2double AitkenStatRelax;      /*!< \brief Aitken's relaxation factor (if set as static) */
  su2double AitkenDynMaxInit;     /*!< \brief Aitken's maximum dynamic relaxation factor for the first iteration */
  su2double AitkenDynMinInit;     /*!< \brief Aitken's minimum dynamic relaxation factor for the first iteration */
  bool RampAndRelease;            /*!< \brief option for ramp load and release */
  bool Sine_Load;                 /*!< \brief option for sine load */
  su2double Thermal_Diffusivity;  /*!< \brief Thermal diffusivity used in the heat solver. */
  su2double Cyclic_Pitch,         /*!< \brief Cyclic pitch for rotorcraft simulations. */
  Collective_Pitch;               /*!< \brief Collective pitch for rotorcraft simulations. */
  su2double Mach_Motion;          /*!< \brief Mach number based on mesh velocity and freestream quantities. */

  su2double Motion_Origin[3] = {0.0}, /*!< \brief Mesh motion origin. */
  Translation_Rate[3] = {0.0},        /*!< \brief Translational velocity of the mesh. */
  Rotation_Rate[3] = {0.0},           /*!< \brief Angular velocity of the mesh . */
  Pitching_Omega[3] = {0.0},          /*!< \brief Angular frequency of the mesh pitching. */
  Pitching_Ampl[3] = {0.0},           /*!< \brief Pitching amplitude. */
  Pitching_Phase[3] = {0.0},          /*!< \brief Pitching phase offset. */
  Plunging_Omega[3] = {0.0},          /*!< \brief Angular frequency of the mesh plunging. */
  Plunging_Ampl[3] = {0.0};           /*!< \brief Plunging amplitude. */
  su2double *MarkerMotion_Origin, /*!< \brief Mesh motion origin of marker. */
  *MarkerTranslation_Rate,        /*!< \brief Translational velocity of marker. */
  *MarkerRotation_Rate,           /*!< \brief Angular velocity of marker. */
  *MarkerPitching_Omega,          /*!< \brief Angular frequency of marker. */
  *MarkerPitching_Ampl,           /*!< \brief Pitching amplitude of marker. */
  *MarkerPitching_Phase,          /*!< \brief Pitching phase offset of marker. */
  *MarkerPlunging_Omega,          /*!< \brief Angular frequency of marker.. */
  *MarkerPlunging_Ampl;           /*!< \brief Plunging amplitude of marker. */

  unsigned short
  nMarkerMotion_Origin,           /*!< \brief Number of values provided for mesh motion origin of marker. */
  nMarkerTranslation,             /*!< \brief Number of values provided for translational velocity of marker. */
  nMarkerRotation_Rate,           /*!< \brief Number of values provided for angular velocity of marker. */
  nMarkerPitching_Omega,          /*!< \brief Number of values provided for angular frequency of marker. */
  nMarkerPitching_Ampl,           /*!< \brief Number of values provided for pitching amplitude of marker. */
  nMarkerPitching_Phase,          /*!< \brief Number of values provided for pitching phase offset of marker. */
  nMarkerPlunging_Omega,          /*!< \brief Number of values provided for angular frequency of marker. */
  nMarkerPlunging_Ampl,           /*!< \brief Number of values provided for plunging amplitude of marker. */
  nRough_Wall;                    /*!< \brief Number of rough walls. */
  su2double  *Omega_HB;           /*!< \brief Frequency for Harmonic Balance Operator (in rad/s). */
  unsigned short
  nOmega_HB,                      /*!< \brief Number of frequencies in Harmonic Balance Operator. */
  nMoveMotion_Origin,             /*!< \brief Number of motion origins. */
  *MoveMotion_Origin;             /*!< \brief Keeps track if we should move moment origin. */
  vector<vector<vector<su2double> > > Aeroelastic_np1, /*!< \brief Aeroelastic solution at time level n+1. */
  Aeroelastic_n,                  /*!< \brief Aeroelastic solution at time level n. */
  Aeroelastic_n1;                 /*!< \brief Aeroelastic solution at time level n-1. */
  su2double FlutterSpeedIndex,    /*!< \brief The flutter speed index. */
  PlungeNaturalFrequency,         /*!< \brief Plunging natural frequency for Aeroelastic. */
  PitchNaturalFrequency,          /*!< \brief Pitch natural frequency for Aeroelastic. */
  AirfoilMassRatio,               /*!< \brief The airfoil mass ratio for Aeroelastic. */
  CG_Location,                    /*!< \brief Center of gravity location for Aeroelastic. */
  RadiusGyrationSquared;          /*!< \brief The radius of gyration squared for Aeroelastic. */
  su2double *Aeroelastic_plunge,  /*!< \brief Value of plunging coordinate at the end of an external iteration. */
  *Aeroelastic_pitch;             /*!< \brief Value of pitching coordinate at the end of an external iteration. */
  unsigned short AeroelasticIter; /*!< \brief Solve the aeroelastic equations every given number of internal iterations. */
  unsigned short Gust_Type,   /*!< \brief Type of Gust. */
  Gust_Dir;                   /*!< \brief Direction of the gust */
  su2double Gust_WaveLength,  /*!< \brief The gust wavelength. */
  Gust_Periods,               /*!< \brief Number of gust periods. */
  Gust_Ampl,                  /*!< \brief Gust amplitude. */
  Gust_Begin_Time,            /*!< \brief Time at which to begin the gust. */
  Gust_Begin_Loc;             /*!< \brief Location at which the gust begins. */
  /*! \brief Maximal scalar product of the normed far-field velocity vector and a space coordinate where fixed turbulence quantities are set. */
  su2double Turb_Fixed_Values_MaxScalarProd;
  long Visualize_CV;          /*!< \brief Node number for the CV to be visualized */
  bool ExtraOutput;           /*!< \brief Check if extra output need. */
  bool Wall_Functions;           /*!< \brief Use wall functions with the turbulence model */
  long ExtraHeatOutputZone;      /*!< \brief Heat solver zone with extra screen output */
  bool DeadLoad;                 /*!< \brief Application of dead loads to the FE analysis */
  bool PseudoStatic;             /*!< \brief Application of dead loads to the FE analysis */
  bool SteadyRestart;            /*!< \brief Restart from a steady state for FSI problems. */
  su2double Newmark_beta,        /*!< \brief Parameter alpha for Newmark method. */
  Newmark_gamma;                 /*!< \brief Parameter delta for Newmark method. */
  unsigned short nIntCoeffs;     /*!< \brief Number of integration coeffs for structural calculations. */
  su2double *Int_Coeffs;         /*!< \brief Time integration coefficients for structural method. */
  unsigned short nElasticityMod, /*!< \brief Number of different values for the elasticity modulus. */
  nPoissonRatio,                    /*!< \brief Number of different values for the Poisson ratio modulus. */
  nMaterialDensity;                 /*!< \brief Number of different values for the Material density. */
  su2double *ElasticityMod,         /*!< \brief Value of the elasticity moduli. */
  *PoissonRatio,                    /*!< \brief Value of the Poisson ratios. */
  *MaterialDensity;                 /*!< \brief Value of the Material densities. */
  unsigned short nElectric_Field,   /*!< \brief Number of different values for the electric field in the membrane. */
  nDim_Electric_Field;              /*!< \brief Dimensionality of the problem. */
  unsigned short nDim_RefNode;      /*!< \brief Dimensionality of the vector . */
  su2double *Electric_Field_Mod,    /*!< \brief Values of the modulus of the electric field. */
  *Electric_Field_Dir;              /*!< \brief Direction of the electric field. */
  su2double *RefNode_Displacement;  /*!< \brief Displacement of the reference node. */
  bool Ramp_Load;                         /*!< \brief Apply the load with linear increases. */
  unsigned short Dynamic_LoadTransfer;    /*!< \brief Method for dynamic load transferring. */
  bool IncrementalLoad;                   /*!< \brief Apply the load in increments (for nonlinear structural analysis). */
  unsigned long IncLoad_Nincrements;      /*!< \brief Number of increments. */
  su2double Ramp_Time;                    /*!< \brief Time until the maximum load is applied. */
  bool Predictor,                         /*!< \brief Determines whether a predictor step is used. */
  Relaxation;                             /*!< \brief Determines whether a relaxation step is used. */
  unsigned short Pred_Order;              /*!< \brief Order of the predictor for FSI applications. */
  INTERFACE_INTERPOLATOR Kind_Interpolation; /*!< \brief type of interpolation to use for FSI applications. */
  bool ConservativeInterpolation;            /*!< \brief Conservative approach for non matching mesh interpolation. */
  unsigned short NumNearestNeighbors;        /*!< \brief Number of neighbors used for Nearest Neighbor interpolation. */
  RADIAL_BASIS Kind_RadialBasisFunction;     /*!< \brief type of radial basis function to use for radial basis FSI. */
  bool RadialBasisFunction_PolynomialOption; /*!< \brief Option of whether to include polynomial terms in Radial Basis Function Interpolation or not. */
  su2double RadialBasisFunction_Parameter;   /*!< \brief Radial basis function parameter (radius). */
  su2double RadialBasisFunction_PruneTol;    /*!< \brief Tolerance to prune the RBF interpolation matrix. */
  bool Prestretch;                           /*!< \brief Read a reference geometry for optimization purposes. */
  string Prestretch_FEMFileName;             /*!< \brief File name for reference geometry. */
  string FEA_FileName;              /*!< \brief File name for element-based properties. */
  bool FEAAdvancedMode;             /*!< \brief Determine if advanced features are used from the element-based FEA analysis (experimental). */
  su2double RefGeom_Penalty,        /*!< \brief Penalty weight value for the reference geometry objective function. */
  RefNode_Penalty,                  /*!< \brief Penalty weight value for the reference node objective function. */
  DV_Penalty;                       /*!< \brief Penalty weight to add a constraint to the total amount of stiffness. */
  array<su2double,2> StressPenaltyParam = {{1.0, 20.0}}; /*!< \brief Allowed stress and KS aggregation exponent. */
  unsigned long Nonphys_Points,     /*!< \brief Current number of non-physical points in the solution. */
  Nonphys_Reconstr;                 /*!< \brief Current number of non-physical reconstructions for 2nd-order upwinding. */
  su2double ParMETIS_tolerance;     /*!< \brief Load balancing tolerance for ParMETIS. */
  long ParMETIS_pointWgt;           /*!< \brief Load balancing weight given to points. */
  long ParMETIS_edgeWgt;            /*!< \brief Load balancing weight given to edges. */
  unsigned short DirectDiff;        /*!< \brief Direct Differentation mode. */
  bool DiscreteAdjoint;                /*!< \brief AD-based discrete adjoint mode. */
  su2double Const_DES;                 /*!< \brief Detached Eddy Simulation Constant. */
  WINDOW_FUNCTION Kind_WindowFct;      /*!< \brief Type of window (weight) function for objective functional. */
  unsigned short Kind_HybridRANSLES;   /*!< \brief Kind of Hybrid RANS/LES. */
  unsigned short Kind_RoeLowDiss;      /*!< \brief Kind of Roe scheme with low dissipation for unsteady flows. */
  bool QCR;                    /*!< \brief Spalart-Allmaras with Quadratic Constitutive Relation, 2000 version (SA-QCR2000) . */

  unsigned short nSpanWiseSections; /*!< \brief number of span-wise sections */
  unsigned short nSpanMaxAllZones;  /*!< \brief number of maximum span-wise sections for all zones */
  unsigned short *nSpan_iZones;     /*!< \brief number of span-wise sections for each zones */
  bool turbMixingPlane;             /*!< \brief option for turbulent mixingplane */
  bool SpatialFourier;              /*!< \brief option for computing the fourier transforms for subsonic non-reflecting BC. */
  bool RampRotatingFrame;           /*!< \brief option for ramping up or down the Rotating Frame values */
  bool RampOutletPressure;          /*!< \brief option for ramping up or down the outlet pressure */
  su2double AverageMachLimit;           /*!< \brief option for turbulent mixingplane */
  su2double FinalRotation_Rate_Z;       /*!< \brief Final rotation rate Z if Ramp rotating frame is activated. */
  su2double FinalOutletPressure;        /*!< \brief Final outlet pressure if Ramp outlet pressure is activated. */
  su2double MonitorOutletPressure;      /*!< \brief Monitor outlet pressure if Ramp outlet pressure is activated. */
  array<su2double, N_POLY_COEFFS> cp_polycoeffs{{0.0}};  /*!< \brief Array for specific heat polynomial coefficients. */
  array<su2double, N_POLY_COEFFS> mu_polycoeffs{{0.0}};  /*!< \brief Array for viscosity polynomial coefficients. */
  array<su2double, N_POLY_COEFFS> kt_polycoeffs{{0.0}};  /*!< \brief Array for thermal conductivity polynomial coefficients. */
  bool Body_Force;                      /*!< \brief Flag to know if a body force is included in the formulation. */

  ENUM_STREAMWISE_PERIODIC Kind_Streamwise_Periodic; /*!< \brief Kind of Streamwise periodic flow (pressure drop or massflow) */
  bool Streamwise_Periodic_Temperature;              /*!< \brief Use real periodicity for Energy equation or otherwise outlet source term. */
  su2double Streamwise_Periodic_PressureDrop;        /*!< \brief Value of prescribed pressure drop [Pa] which results in an artificial body force vector. */
  su2double Streamwise_Periodic_TargetMassFlow;      /*!< \brief Value of prescribed massflow [kg/s] which results in an delta p and therefore an artificial body force vector. */
  su2double Streamwise_Periodic_OutletHeat;          /*!< /brief Heatflux boundary [W/m^2] imposed at streamwise periodic outlet. */

  su2double *FreeStreamTurboNormal;     /*!< \brief Direction to initialize the flow in turbomachinery computation */
  su2double Restart_Bandwidth_Agg;      /*!< \brief The aggregate of the bandwidth for writing binary restarts (to be averaged later). */
  su2double Max_Vel2;                   /*!< \brief The maximum velocity^2 in the domain for the incompressible preconditioner. */
  bool topology_optimization;           /*!< \brief If the structural solver should consider a variable density field to penalize element stiffness. */
  string top_optim_output_file;         /*!< \brief File to where the derivatives w.r.t. element densities will be written to. */
  su2double simp_exponent;              /*!< \brief Exponent for the density-based stiffness penalization of the SIMP method. */
  su2double simp_minimum_stiffness;     /*!< \brief Lower bound for the stiffness penalization of the SIMP method. */
  ENUM_FILTER_KERNEL* top_optim_kernels;   /*!< \brief The kernels to use. */
  unsigned short top_optim_nKernel;        /*!< \brief Number of kernels specified. */
  unsigned short top_optim_nKernelParams;  /*!< \brief Number of kernel parameters specified. */
  unsigned short top_optim_nRadius;        /*!< \brief Number of radius values specified. */
  unsigned short top_optim_search_lim;     /*!< \brief Limit the maximum "logical radius" considered during filtering. */
  su2double *top_optim_kernel_params;  /*!< \brief The kernel parameters. */
  su2double *top_optim_filter_radius;  /*!< \brief Radius of the filter(s) used on the design density for topology optimization. */
  ENUM_PROJECTION_FUNCTION top_optim_proj_type;  /*!< \brief The projection function used in topology optimization. */
  su2double top_optim_proj_param;      /*!< \brief The value of the parameter for the projection function. */
  bool HeatSource;                     /*!< \brief Flag to know if there is a volumetric heat source on the flow. */
  su2double ValHeatSource;             /*!< \brief Value of the volumetric heat source on the flow (W/m3). */
  su2double Heat_Source_Rot_Z;         /*!< \brief Rotation of the volumetric heat source on the Z axis. */
  RADIATION_MODEL Kind_Radiation;      /*!< \brief Kind of radiation model used. */
  P1_INIT Kind_P1_Init;                /*!< \brief Kind of initialization used in the P1 model. */
  su2double Absorption_Coeff,          /*!< \brief Absorption coefficient of the medium (radiation). */
  Scattering_Coeff;                    /*!< \brief Scattering coefficient of the medium (radiation). */
  unsigned short nMarker_Emissivity;   /*!< \brief Number of markers for which the emissivity is defined. */
  string *Marker_Emissivity;           /*!< \brief Wall markers with defined emissivity. */
  su2double *Wall_Emissivity;          /*!< \brief Emissivity of the wall. */
  bool Radiation;                      /*!< \brief Determines if a radiation model is incorporated. */
  su2double CFL_Rad;                   /*!< \brief CFL Number for the radiation solver. */
  bool Scalar_Clipping;            /*!< \brief Boolean that activates clipping for scalar transport. */
  su2double *Scalar_Clipping_Max;   /*!< \brief Maximum value of clipping for scalar transport. */
  su2double *Scalar_Clipping_Min;             /*!< \brief Minimum value of clipping for scalar transport. */
  unsigned short nScalar_Clipping_Max,nScalar_Clipping_Min; /* nijso: this should be the same as nScalar (or nVar for the scalar)*/
  unsigned short nScalar_Init;
  bool enable_remeshing;
  bool use_weak_scalar_bc;
  su2double flame_thickness;
  su2double burnt_thickness;
  su2double ffd_bounds[6];
  su2double flame_offset[3];
  su2double flame_normal[3];

  array<su2double,5> default_cfl_adapt;  /*!< \brief Default CFL adapt param array for the COption class. */
  su2double vel_init[3], /*!< \brief initial velocity array for the COption class. */
  vel_inf[3],            /*!< \brief freestream velocity array for the COption class. */
  eng_cyl[7],            /*!< \brief engine box array for the COption class. */
  eng_val[5],            /*!< \brief engine box array values for the COption class. */
  jst_coeff[2],          /*!< \brief artificial dissipation (flow) array for the COption class. */
  ffd_coeff[3],          /*!< \brief artificial dissipation (flow) array for the COption class. */
  mixedout_coeff[3],     /*!< \brief default mixedout algorithm coefficients for the COption class. */
  rampRotFrame_coeff[3], /*!< \brief ramp rotating frame coefficients for the COption class. */
  rampOutPres_coeff[3],  /*!< \brief ramp outlet pressure coefficients for the COption class. */
  jst_adj_coeff[2],      /*!< \brief artificial dissipation (adjoint) array for the COption class. */
  ad_coeff_heat[2],      /*!< \brief artificial dissipation (heat) array for the COption class. */
  obj_coeff[5],          /*!< \brief objective array for the COption class. */
  mesh_box_length[3],    /*!< \brief mesh box length for the COption class. */
  mesh_box_offset[3],    /*!< \brief mesh box offset for the COption class. */
  geo_loc[2],            /*!< \brief SU2_GEO section locations array for the COption class. */
  distortion[2],         /*!< \brief SU2_GEO section locations array for the COption class. */
  ea_lim[3],             /*!< \brief equivalent area limit array for the COption class. */
  grid_fix[6],           /*!< \brief fixed grid (non-deforming region) array for the COption class. */
  htp_axis[2],           /*!< \brief HTP axis for the COption class. */
  ffd_axis[3],           /*!< \brief FFD axis for the COption class. */
  inc_crit[3],           /*!< \brief incremental criteria array for the COption class. */
  extrarelfac[2],        /*!< \brief extra relaxation factor for Giles BC in the COption class. */
  sineload_coeff[3],     /*!< \brief values for a sine load. */
  body_force[3],         /*!< \brief body force vector for the COption class. */
  nacelle_location[5],   /*!< \brief Location of the nacelle. */
  hs_axes[3],            /*!< \brief principal axes (x, y, z) of the ellipsoid containing the heat source. */
  hs_center[3];          /*!< \brief position of the center of the heat source. */

  unsigned short Riemann_Solver_FEM;         /*!< \brief Riemann solver chosen for the DG method. */
  su2double Quadrature_Factor_Straight;      /*!< \brief Factor applied during quadrature of elements with a constant Jacobian. */
  su2double Quadrature_Factor_Curved;        /*!< \brief Factor applied during quadrature of elements with a non-constant Jacobian. */
  su2double Quadrature_Factor_Time_ADER_DG;  /*!< \brief Factor applied during quadrature in time for ADER-DG. */
  su2double Theta_Interior_Penalty_DGFEM;    /*!< \brief Factor for the symmetrizing terms in the DG discretization of the viscous fluxes. */
  unsigned short byteAlignmentMatMul;        /*!< \brief Number of bytes in the vectorization direction for the matrix multiplication. Multipe of 64. */
  unsigned short sizeMatMulPadding;          /*!< \brief The matrix size in the vectorization direction padded to a multiple of 8. Computed from byteAlignmentMatMul. */
  bool Compute_Entropy;                      /*!< \brief Whether or not to compute the entropy in the fluid model. */
  bool Use_Lumped_MassMatrix_DGFEM;          /*!< \brief Whether or not to use the lumped mass matrix for DGFEM. */
  bool Jacobian_Spatial_Discretization_Only; /*!< \brief Flag to know if only the exact Jacobian of the spatial discretization must be computed. */
  bool Compute_Average;                      /*!< \brief Whether or not to compute averages for unsteady simulations in FV or DG solver. */
  unsigned short Comm_Level;                 /*!< \brief Level of MPI communications to be performed. */
  unsigned short Kind_Verification_Solution; /*!< \brief Verification solution for accuracy assessment. */

  bool Time_Domain;              /*!< \brief Determines if the multizone problem is solved in time-domain */
  unsigned long nOuterIter,      /*!< \brief Determines the number of outer iterations in the multizone problem */
  nInnerIter,                    /*!< \brief Determines the number of inner iterations in each multizone block */
  nTimeIter,                     /*!< \brief Determines the number of time iterations in the multizone problem */
  nIter,                         /*!< \brief Determines the number of pseudo-time iterations in a single-zone problem */
  Restart_Iter;                  /*!< \brief Determines the restart iteration in the multizone problem */
  su2double Time_Step;           /*!< \brief Determines the time step for the multizone problem */
  su2double Max_Time;            /*!< \brief Determines the maximum time for the time-domain problems */

  unsigned long HistoryWrtFreq[3],    /*!< \brief Array containing history writing frequencies for timer iter, outer iter, inner iter */
                ScreenWrtFreq[3];     /*!< \brief Array containing screen writing frequencies for timer iter, outer iter, inner iter */
  unsigned long VolumeWrtFreq;        /*!< \brief Writing frequency for solution files. */
  unsigned short* VolumeOutputFiles;  /*!< \brief File formats to output */
  unsigned short nVolumeOutputFiles;  /*!< \brief Number of File formats to output */

  bool Multizone_Mesh;            /*!< \brief Determines if the mesh contains multiple zones. */
  bool SinglezoneDriver;          /*!< \brief Determines if the single-zone driver is used. (TEMPORARY) */
  bool Wrt_ZoneConv;              /*!< \brief Write the convergence history of each individual zone to screen. */
  bool Wrt_ZoneHist;              /*!< \brief Write the convergence history of each individual zone to file. */
  bool SpecialOutput,             /*!< \brief Determines if the special output is written. */
  Wrt_ForcesBreakdown;            /*!< \brief Determines if the forces breakdown file is written. */
  string *ScreenOutput,           /*!< \brief Kind of the screen output. */
  *HistoryOutput, *VolumeOutput;  /*!< \brief Kind of the output printed to the history file. */
  unsigned short nScreenOutput,   /*!< \brief Number of screen output variables (max: 6). */
  nHistoryOutput, nVolumeOutput;  /*!< \brief Number of variables printed to the history file. */
  bool Multizone_Residual;        /*!< \brief Determines if memory should be allocated for the multizone residual. */
  
  unsigned short n_scalars;
  unsigned short n_species; 
  unsigned short n_lookups;
  unsigned short n_table_sources;       /* the number of transported scalars for combustion */
  
  vector<string> table_scalar_names;    /*!< \brief vector to store names of scalar variables.   */
  vector<string> table_source_names;    /*!< \brief vector to store names of scalar source variables.   */
  string* table_lookup_names;           /*!< \brief vector to store names of look up variables.   */

  bool using_uq;                /*!< \brief Using uncertainty quantification with SST model */
  su2double uq_delta_b;         /*!< \brief Parameter used to perturb eigenvalues of Reynolds Stress Matrix */
  unsigned short eig_val_comp;  /*!< \brief Parameter used to determine type of eigenvalue perturbation */
  su2double uq_urlx;            /*!< \brief Under-relaxation factor */
  bool uq_permute;              /*!< \brief Permutation of eigenvectors */

  unsigned long pastix_fact_freq;  /*!< \brief (Re-)Factorization frequency for PaStiX */
  unsigned short pastix_verb_lvl;  /*!< \brief Verbosity level for PaStiX */
  unsigned short pastix_fill_lvl;  /*!< \brief Fill level for PaStiX ILU */

  string caseName;                 /*!< \brief Name of the current case */

  unsigned long edgeColorGroupSize; /*!< \brief Size of the edge groups colored for OpenMP parallelization of edge loops. */

  INLET_SPANWISE_INTERP Kind_InletInterpolationFunction; /*!brief type of spanwise interpolation function to use for the inlet face. */
  INLET_INTERP_TYPE Kind_Inlet_InterpolationType;    /*!brief type of spanwise interpolation data to use for the inlet face. */
  bool PrintInlet_InterpolatedData;               /*!brief option for printing the interpolated data file. */

  /*--- libROM configure options ---*/
  bool libROM;                              /*!< \brief Toggle saving to libROM. */
  string libROMbase_FileName;               /*!< \brief Base filename for libROM file saving. */
  POD_KIND POD_Basis_Gen;                   /*!< \brief Type of POD basis generation (static or incremental). */
  unsigned short maxBasisDim,               /*!< \brief Maximum number of POD basis dimensions. */
  rom_save_freq;                            /*!< \brief Frequency of unsteady time steps to save. */
  
  /* other NEMO configure options*/
  unsigned short nSpecies,                  /*!< \brief No of species present in flow */
  iWall_Catalytic,
  nWall_Catalytic;                          /*!< \brief No of catalytic walls */
  su2double *Gas_Composition,               /*!< \brief Initial mass fractions of flow [dimensionless] */
  pnorm_heat;                               /*!< \brief pnorm for heat-flux. */
  bool frozen,                              /*!< \brief Flag for determining if mixture is frozen. */
  ionization,                               /*!< \brief Flag for determining if free electron gas is in the mixture. */
  vt_transfer_res_limit,                    /*!< \brief Flag for determining if residual limiting for source term VT-transfer is used. */
  monoatomic;                               /*!< \brief Flag for monoatomic mixture. */
  string GasModel,                          /*!< \brief Gas Model. */
  *Wall_Catalytic;                          /*!< \brief Pointer to catalytic walls. */

  /*!
   * \brief Set the default values of config options not set in the config file using another config object.
   * \param config - Config object to use the default values from.
   */
  void SetDefaultFromConfig(CConfig *config);

  /*!
   * \brief Set default values for all options not yet set.
   */
  void SetDefault();

  /*--- all_options is a map containing all of the options. This is used during config file parsing
   to track the options which have not been set (so the default values can be used). Without this map
   there would be no list of all the config file options. ---*/

  map<string, bool> all_options;

  /*--- brief param is a map from the option name (config file string) to its decoder (the specific child
   class of COptionBase that turns the string into a value) ---*/

  map<string, COptionBase*> option_map;


  // All of the addXxxOptions take in the name of the option, and a refernce to the field of that option
  // in the option structure. Depending on the specific type, it may take in a default value, and may
  // take in extra options. The addXxxOptions mostly follow the same pattern, so please see addDoubleOption
  // for detailed comments.
  //
  // List options are those that can be an unknown number of elements, and also take in a reference to
  // an integer. This integer will be populated with the number of elements of that type unmarshaled.
  //
  // Array options are those with a fixed number of elements.
  //
  // List and Array options should also be able to be specified with the string "NONE" indicating that there
  // are no elements. This allows the option to be present in a config file but left blank.

  /*!< \brief addDoubleOption creates a config file parser for an option with the given name whose
   value can be represented by a su2double.*/

  void addDoubleOption(const string name, su2double & option_field, su2double default_value);

  void addStringOption(const string name, string & option_field, string default_value);

  void addIntegerOption(const string name, int & option_field, int default_value);

  void addUnsignedLongOption(const string name, unsigned long & option_field, unsigned long default_value);

  void addUnsignedShortOption(const string name, unsigned short & option_field, unsigned short default_value);

  void addLongOption(const string name, long & option_field, long default_value);

  void addBoolOption(const string name, bool & option_field, bool default_value);

  // enum types work differently than all of the others because there are a small number of valid
  // string entries for the type. One must also provide a list of all the valid strings of that type.
  template <class Tenum, class Tfield>
  void addEnumOption(const string name, Tfield& option_field, const map<string,Tenum>& enum_map, Tenum default_value);

  // input_size is the number of options read in from the config file
  template <class Tenum, class Tfield>
  void addEnumListOption(const string name, unsigned short& input_size, Tfield*& option_field, const map<string,Tenum>& enum_map);

  void addDoubleArrayOption(const string name, const int size, su2double* option_field);

  void addUShortArrayOption(const string name, const int size, unsigned short* option_field);

  void addDoubleListOption(const string name, unsigned short & size, su2double * & option_field);

  void addShortListOption(const string name, unsigned short & size, short * & option_field);

  void addUShortListOption(const string name, unsigned short & size, unsigned short * & option_field);

  void addStringListOption(const string name, unsigned short & num_marker, string* & option_field);

  void addConvectOption(const string name, unsigned short & space_field, unsigned short & centered_field, unsigned short & upwind_field);

  void addConvectFEMOption(const string name, unsigned short & space_field, unsigned short & fem_field);

  void addMathProblemOption(const string name, bool & ContinuousAdjoint, const bool & ContinuousAdjoint_default,
                            bool & DiscreteAdjoint, const bool & DiscreteAdjoint_default,
                            bool & Restart_Flow, const bool & Restart_Flow_default);

  void addDVParamOption(const string name, unsigned short & nDV_field, su2double** & paramDV, string* & FFDTag,
                        unsigned short* & design_variable);

  void addDVValueOption(const string name, unsigned short* & nDVValue_field, su2double** & valueDV, unsigned short & nDV_field,  su2double** & paramDV,
                        unsigned short* & design_variable);

  void addFFDDefOption(const string name, unsigned short & nFFD_field, su2double** & coordFFD, string* & FFDTag);

  void addFFDDegreeOption(const string name, unsigned short & nFFD_field, unsigned short** & degreeFFD);

  void addStringDoubleListOption(const string name, unsigned short & list_size, string * & string_field,
                                 su2double* & double_field);

  void addInletOption(const string name, unsigned short & nMarker_Inlet, string * & Marker_Inlet,
                      su2double* & Ttotal, su2double* & Ptotal, su2double** & FlowDir);

  void addInletScalarOption(const string name, unsigned short & nMarker_Inlet_Scalar, string * & Marker_Inlet_Scalar,
                      su2double** & inlet_scalar_val);

  template <class Tenum>
  void addRiemannOption(const string name, unsigned short & nMarker_Riemann, string * & Marker_Riemann, unsigned short* & option_field, const map<string, Tenum> & enum_map,
                        su2double* & var1, su2double* & var2, su2double** & FlowDir);

  template <class Tenum>
  void addGilesOption(const string name, unsigned short & nMarker_Giles, string * & Marker_Giles, unsigned short* & option_field, const map<string, Tenum> & enum_map,
                     su2double* & var1, su2double* & var2, su2double** & FlowDir, su2double* & relaxfactor1, su2double* & relaxfactor2);

  void addExhaustOption(const string name, unsigned short & nMarker_Exhaust, string * & Marker_Exhaust,
                        su2double* & Ttotal, su2double* & Ptotal);

  void addPeriodicOption(const string & name, unsigned short & nMarker_PerBound,
                         string* & Marker_PerBound, string* & Marker_PerDonor,
                         su2double** & RotCenter, su2double** & RotAngles, su2double** & Translation);

  void addTurboPerfOption(const string & name, unsigned short & nMarker_TurboPerf,
                          string* & Marker_TurboBoundIn, string* & Marker_TurboBoundOut);

  void addActDiskOption(const string & name,
                        unsigned short & nMarker_ActDiskInlet, unsigned short & nMarker_ActDiskOutlet, string* & Marker_ActDiskInlet, string* & Marker_ActDiskOutlet,
                        su2double** & ActDisk_PressJump, su2double** & ActDisk_TempJump, su2double** & ActDisk_Omega);

  void addWallFunctionOption(const string &name,               unsigned short &list_size,
                             string* &string_field,            WALL_FUNCTIONS* &val_Kind_WF,
                             unsigned short** &val_IntInfo_WF, su2double** &val_DoubleInfo_WF);

  void addPythonOption(const string name);

public:

  /*!
   * \brief Tags for the different fields in a restart file.
   */
  vector<string> fields;

  /*!
   * \brief Constructor of the class which reads the input file.
   */
  CConfig(char case_filename[MAX_STRING_SIZE], SU2_COMPONENT val_software, bool verb_high);

  /*!
   * \brief Constructor of the class which takes an istream buffer containing the config options.
   */
  CConfig(istream &case_buffer, SU2_COMPONENT val_software, bool verb_high);

  /*!
   * \brief Constructor of the class which reads the input file and uses default options from another config.
   */
  CConfig(CConfig * config, char case_filename[MAX_STRING_SIZE], SU2_COMPONENT val_software, unsigned short val_iZone, unsigned short val_nZone, bool verb_high);

  /*!
   * \brief Constructor of the class which reads the input file.
   */
  CConfig(char case_filename[MAX_STRING_SIZE], SU2_COMPONENT val_software);

  /*!
   * \brief Constructor of the class which reads the input file.
   */
  CConfig(char case_filename[MAX_STRING_SIZE], CConfig *config);

  /*!
   * \brief Destructor of the class.
   */
  ~CConfig(void);

  /*!
  * \brief Initialize common fields of the config structure.
  */
  void Init();

  /*!
  * \brief Set the number of zones
  */
  void SetnZone();

  /*!
  * \brief Set the physical dimension of the problem
  */
  void SetnDim();

  /*!
  * \brief Print the header to screen
  * \param val_software - Kind of software component
  */
  void SetHeader(SU2_COMPONENT val_software) const;

  /*!
   * \brief Get the MPI communicator of SU2.
   * \return MPI communicator of SU2.
   */
  SU2_MPI::Comm GetMPICommunicator() const;

  /*!
   * \brief Set the MPI communicator for SU2.
   * \param[in] Communicator - MPI communicator for SU2.
   */
  void SetMPICommunicator(SU2_MPI::Comm Communicator);

  /*!
   * \brief Gets the number of zones in the mesh file.
   * \param[in] val_mesh_filename - Name of the file with the grid information.
   * \param[in] val_format - Format of the file with the grid information.
   * \return Total number of zones in the grid file.
   */
  static unsigned short GetnZone(string val_mesh_filename, unsigned short val_format);

  /*!
   * \brief Gets the number of dimensions in the mesh file
   * \param[in] val_mesh_filename - Name of the file with the grid information.
   * \param[in] val_format - Format of the file with the grid information.
   * \return Total number of domains in the grid file.
   */
  static unsigned short GetnDim(string val_mesh_filename, unsigned short val_format);

  /*!
   * \brief Initializes pointers to null
   */
  void SetPointersNull(void);

  /*!
   * \brief breaks an input line from the config file into a set of tokens
   * \param[in] str - the input line string
   * \param[out] option_name - the name of the option found at the beginning of the line
   * \param[out] option_value - the tokens found after the "=" sign on the line
   * \return false if the line is empty or a commment, true otherwise
   */
  bool TokenizeString(string & str, string & option_name, vector<string> & option_value);

  /*!
   * \brief Get reference origin for moment computation.
   * \param[in] val_marker - the marker we are monitoring.
   * \return Reference origin (in cartesians coordinates) for moment computation.
   */
  std::array<su2double,3> GetRefOriginMoment(unsigned short val_marker) const {
    std::array<su2double,3> RefOriginMoment{{0.0}};
    if(val_marker < nMarker_Monitoring) {
      RefOriginMoment[0] = RefOriginMoment_X[val_marker];
      RefOriginMoment[1] = RefOriginMoment_Y[val_marker];
      RefOriginMoment[2] = RefOriginMoment_Z[val_marker];
    }
    return RefOriginMoment;
  }

  /*!
   * \brief Get reference origin x-coordinate for moment computation.
   * \param[in] val_marker - the marker we are monitoring.
   * \return Reference origin x-coordinate (in cartesians coordinates) for moment computation.
   */
  su2double GetRefOriginMoment_X(unsigned short val_marker) const { return RefOriginMoment_X[val_marker]; }

  /*!
   * \brief Get reference origin y-coordinate for moment computation.
   * \param[in] val_marker - the marker we are monitoring.
   * \return Reference origin y-coordinate (in cartesians coordinates) for moment computation.
   */
  su2double GetRefOriginMoment_Y(unsigned short val_marker) const { return RefOriginMoment_Y[val_marker]; }

  /*!
   * \brief Get reference origin z-coordinate for moment computation.
   * \param[in] val_marker - the marker we are monitoring.
   * \return Reference origin z-coordinate (in cartesians coordinates) for moment computation.
   */
  su2double GetRefOriginMoment_Z(unsigned short val_marker) const { return RefOriginMoment_Z[val_marker]; }

  /*!
   * \brief Set reference origin x-coordinate for moment computation.
   * \param[in] val_marker - the marker we are monitoring.
   * \param[in] val_origin - New x-coordinate of the mesh motion origin.
   */
  void SetRefOriginMoment_X(unsigned short val_marker, su2double val_origin) { RefOriginMoment_X[val_marker] = val_origin; }

  /*!
   * \brief Set reference origin y-coordinate for moment computation.
   * \param[in] val_marker - the marker we are monitoring.
   * \param[in] val_origin - New y-coordinate of the mesh motion origin.
   */
  void SetRefOriginMoment_Y(unsigned short val_marker, su2double val_origin) { RefOriginMoment_Y[val_marker] = val_origin; }

  /*!
   * \brief Set reference origin z-coordinate for moment computation.
   * \param[in] val_marker - the marker we are monitoring.
   * \param[in] val_origin - New z-coordinate of the mesh motion origin.
   */
  void SetRefOriginMoment_Z(unsigned short val_marker, su2double val_origin) { RefOriginMoment_Z[val_marker] = val_origin; }

  /*!
   * \brief Get index of the upper and lower horizontal plane.
   * \param[in] index - 0 means upper surface, and 1 means lower surface.
   * \return Index of the upper and lower surface.
   */
  string GetPlaneTag(unsigned short index) const { return PlaneTag[index]; }

  /*!
   * \brief Get the integration limits for the equivalent area computation.
   * \param[in] index - 0 means x_min, and 1 means x_max.
   * \return Integration limits for the equivalent area computation.
   */
  su2double GetEA_IntLimit(unsigned short index) const { return ea_lim[index]; }

  /*!
   * \brief Get the integration limits for the equivalent area computation.
   * \param[in] index - 0 means x_min, and 1 means x_max.
   * \return Integration limits for the equivalent area computation.
   */
  su2double GetEA_ScaleFactor(void) const { return EA_ScaleFactor; }

  /*!
   * \brief Get the limit value for the adjoint variables.
   * \return Limit value for the adjoint variables.
   */
  su2double GetAdjointLimit(void) const { return AdjointLimit; }

  /*!
   * \brief Get the coordinates where of the box where the grid is going to be deformed.
   * \return Coordinates where of the box where the grid is going to be deformed.
   */
  const su2double *GetHold_GridFixed_Coord(void) const { return grid_fix; }

  /*!
   * \brief Get the values of subsonic engine.
   * \return Values of subsonic engine.
   */
  const su2double *GetSubsonicEngine_Values(void) const { return eng_val; }

  /*!
   * \brief Get the cycle of a subsonic engine.
   * \return Cyl of a subsonic engine.
   */
  const su2double *GetSubsonicEngine_Cyl(void) const { return eng_cyl; }

  /*!
   * \brief Get the distortion rack.
   * \return Distortion rack.
   */
  const su2double *GetDistortionRack(void) const { return distortion; }

  /*!
   * \brief Get Description of the geometry to be analyzed
   */
  unsigned short GetGeo_Description(void) const { return Geo_Description; }

  /*!
   * \brief Creates a tecplot file to visualize the partition made by the DDC software.
   * \return <code>TRUE</code> if the partition is going to be plotted; otherwise <code>FALSE</code>.
   */
  bool GetExtraOutput(void) const { return ExtraOutput; }

  /*!
   * \brief Heat solver zone with extra screen output.
   * \return Heat solver zone with extra screen output.
   */
  long GetExtraHeatOutputZone(void) const { return ExtraHeatOutputZone; }

  /*!
   * \brief Get the value of the Mach number (velocity divided by speed of sound).
   * \return Value of the Mach number.
   */
  su2double GetMach(void) const { return Mach; }

  /*!
   * \brief Get the value of the Gamma of fluid (ratio of specific heats).
   * \return Value of the constant: Gamma
   */
  su2double GetGamma(void) const { return Gamma; }

  /*!
   * \brief Get the values of the CFL adaption parameters.
   * \return Value of CFL adaption parameter
   */
  su2double GetCFL_AdaptParam(unsigned short val_index) const { return CFL_AdaptParam[val_index]; }

  /*!
   * \brief Get the value of the CFL adaption flag.
   * \return <code>TRUE</code> if CFL adaption is active; otherwise <code>FALSE</code>.
   */
  bool GetCFL_Adapt(void) const { return CFL_Adapt; }

  /*!
   * \brief Get the values of the CFL adapation.
   * \return Value of CFL adapation
   */
  su2double GetHTP_Axis(unsigned short val_index) const { return htp_axis[val_index]; }

  /*!
   * \brief Get the value of the limits for the sections.
   * \return Value of the limits for the sections.
   */
  su2double GetStations_Bounds(unsigned short val_var) const { return geo_loc[val_var]; }

  /*!
   * \brief Get the value of the vector that connects the cartesian axis with a sherical or cylindrical one.
   * \return Coordinate of the Axis.
   */
  su2double GetFFD_Axis(unsigned short val_var) const { return ffd_axis[val_var]; }

  /*!
   * \brief Get the value of the bulk modulus.
   * \return Value of the bulk modulus.
   */
  su2double GetBulk_Modulus(void) const { return Bulk_Modulus; }

  /*!
   * \brief Get the epsilon^2 multiplier for Beta in the incompressible preconditioner.
   * \return Value of the epsilon^2 multiplier for Beta in the incompressible preconditioner.
   */
  su2double GetBeta_Factor(void) const { return Beta_Factor; }

  /*!
   * \brief Get the value of specific gas constant.
   * \return Value of the constant: Gamma
   */
  su2double GetGas_Constant(void) const { return Gas_Constant; }

  /*!
   * \brief Get the value of specific gas constant.
   * \return Value of the constant: Gamma
   */
  su2double GetGas_ConstantND(void) const { return Gas_ConstantND; }

  /*!
   * \brief Get the value of the molecular weight for an incompressible ideal gas (g/mol).
   * \return Value of the molecular weight for an incompressible ideal gas (g/mol).
   */
  su2double GetMolecular_Weight(void) const { return Molecular_Weight[0]; }
  su2double GetMolecular_Weight (unsigned short val_index) const { return Molecular_Weight [val_index]; }
  
  /*!
   * \brief Get the value of specific heat at constant pressure.
   * \return Value of the constant: Cp
   */
  su2double GetSpecific_Heat_Cp(void) const { return Specific_Heat_Cp[0]; }
  su2double GetSpecific_Heat_Cp(unsigned short val_index) const { return Specific_Heat_Cp [val_index]; }

  /*!
   * \brief Get the non-dimensional value of specific heat at constant pressure.
   * \return Value of the non-dim. constant: Cp
   */
  su2double GetSpecific_Heat_CpND(void) const { return Specific_Heat_CpND; }

  /*!
   * \brief Get the value of specific heat at constant volume.
   * \return Value of the constant: Cv
   */
  su2double GetSpecific_Heat_Cv(void) const { return Specific_Heat_Cv; }

  /*!
   * \brief Get the non-dimensional value of specific heat at constant volume.
   * \return Value of the non-dim. constant: Cv
   */
  su2double GetSpecific_Heat_CvND(void) const { return Specific_Heat_CvND; }

  /*!
   * \brief Get the value of wall temperature.
   * \return Value of the constant: Temperature
   */
  su2double GetWallTemperature(void) const { return Wall_Temperature; }

    /*!
   * \brief Get the p-norm for heat-flux objective functions (adjoint problem).
   * \return Value of the heat flux p-norm
   */
  su2double GetPnormHeat(void) const { return pnorm_heat; }

  /*!
   * \brief Get the reference value for the specific gas constant.
   * \return Reference value for the specific gas constant.
   */
  su2double GetGas_Constant_Ref(void) const { return Gas_Constant_Ref; }

  /*!
   * \brief Get the reference value for the heat flux.
   * \return Reference value for the heat flux.
   */
  su2double GetHeat_Flux_Ref(void) const { return Heat_Flux_Ref; }

  /*!
   * \brief Get the value of the frestream temperature.
   * \return Freestream temperature.
   */
  su2double GetTemperature_FreeStream(void) const { return Temperature_FreeStream; }
  /*!
   * \brief Get the value of the frestream vibrational-electronic temperature.
   * \return Freestream temperature.
   */
  su2double GetTemperature_ve_FreeStream(void) const { return Temperature_ve_FreeStream; }

  /*!
   * \brief Get the value of the frestream temperature.
   * \return Freestream temperature.
   */
  su2double GetEnergy_FreeStream(void) const { return Energy_FreeStream; }

  /*!
   * \brief Get the value of the frestream temperature.
   * \return Freestream temperature.
   */
  su2double GetViscosity_FreeStream(void) const { return Viscosity_FreeStream; }

  /*!
   * \brief Get the value of the frestream temperature.
   * \return Freestream temperature.
   */
  su2double GetDensity_FreeStream(void) const { return Density_FreeStream; }

  /*!
   * \brief Get the magnitude of the free-stream velocity of the fluid.
   * \return Magnitude of the free-stream velocity.
   */
  su2double GetModVel_FreeStream(void) const { return ModVel_FreeStream; }

  /*!
   * \brief Get the non-dimensional magnitude of the free-stream velocity of the fluid.
   * \return Non-dimensional magnitude of the free-stream velocity.
   */
  su2double GetModVel_FreeStreamND(void) const { return ModVel_FreeStreamND; }

  /*!
   * \brief Get the value of the laminar Prandtl number.
   * \return Laminar Prandtl number.
   */
  su2double GetPrandtl_Lam(void) const { return Prandtl_Lam[0]; }
  su2double GetPrandtl_Lam(unsigned short val_index) const { return Prandtl_Lam [val_index]; }

  /*!
   * \brief Get the value of the turbulent Prandtl number.
   * \return Turbulent Prandtl number.
   */
  su2double GetPrandtl_Turb(void) const { return Prandtl_Turb[0]; }
  su2double GetPrandtl_Turb(unsigned short val_index) const { return Prandtl_Turb [val_index]; }

  /*!
   * \brief Get the value of the von Karman constant kappa for turbulence wall modeling.
   * \return von Karman constant.
   */
  su2double GetwallModelKappa(void) const { return wallModelKappa; }

  /*!
   * \brief Get the value of the von Karman constant kappa for turbulence wall modeling.
   * \return von Karman constant.
   */
  su2double GetwallModelB(void) const { return wallModelB; }

  /*!
   * \brief Get the value of the thermal diffusivity for solids.
   * \return Thermal conductivity (solid).
   */
  su2double GetThermalDiffusivity(void) const { return Thermal_Diffusivity; }

  /*!
   * \brief Get the value of the reference length for non-dimensionalization.
   *        This value should always be 1 internally, and is not user-specified.
   * \return Reference length for non-dimensionalization.
   */
  su2double GetLength_Ref(void) const { return Length_Ref; }

  /*!
   * \brief Get the value of the reference pressure for non-dimensionalization.
   * \return Reference pressure for non-dimensionalization.
   */
  su2double GetPressure_Ref(void) const { return Pressure_Ref; }

  /*!
   * \brief Get the value of the reference pressure for non-dimensionalization.
   * \return Reference pressure for non-dimensionalization.
   */
  su2double GetEnergy_Ref(void) const { return Energy_Ref; }

  /*!
   * \brief Get the value of the reference temperature for non-dimensionalization.
   * \return Reference temperature for non-dimensionalization.
   */
  su2double GetTemperature_Ref(void) const { return Temperature_Ref; }

  /*!
   * \brief Get the value of the reference temperature for non-dimensionalization.
   * \return Reference temperature for non-dimensionalization.
   */
  su2double GetTemperature_ve_Ref(void) const { return Temperature_ve_Ref; }

  /*!
   * \brief Get the value of the reference density for non-dimensionalization.
   * \return Reference density for non-dimensionalization.
   */
  su2double GetDensity_Ref(void) const { return Density_Ref; }

  /*!
   * \brief Get the value of the reference velocity for non-dimensionalization.
   * \return Reference velocity for non-dimensionalization.
   */
  su2double GetVelocity_Ref(void) const { return Velocity_Ref; }

  /*!
   * \brief Get the value of the reference time for non-dimensionalization.
   * \return Reference time for non-dimensionalization.
   */
  su2double GetTime_Ref(void) const { return Time_Ref; }

  /*!
   * \brief Get the value of the reference viscosity for non-dimensionalization.
   * \return Reference viscosity for non-dimensionalization.
   */
  su2double GetViscosity_Ref(void) const { return Viscosity_Ref; }

  /*!
   * \brief Get the value of the reference viscosity for non-dimensionalization.
   * \return Reference viscosity for non-dimensionalization.
   */
  su2double GetHighlite_Area(void) const { return Highlite_Area; }

  /*!
   * \brief Get the value of the reference viscosity for non-dimensionalization.
   * \return Reference viscosity for non-dimensionalization.
   */
  su2double GetFan_Poly_Eff(void) const { return Fan_Poly_Eff; }

  /*!
   * \brief Get the value of the reference conductivity for non-dimensionalization.
   * \return Reference conductivity for non-dimensionalization.
   */
  su2double GetConductivity_Ref(void) const { return Conductivity_Ref; }

  /*!
   * \brief Get the value of the reference angular velocity for non-dimensionalization.
   * \return Reference angular velocity for non-dimensionalization.
   */
  su2double GetOmega_Ref(void) const { return Omega_Ref; }

  /*!
   * \brief Get the value of the reference force for non-dimensionalization.
   * \return Reference force for non-dimensionalization.
   */
  su2double GetForce_Ref(void) const { return Force_Ref; }

  /*!
   * \brief Get the value of the non-dimensionalized freestream pressure.
   * \return Non-dimensionalized freestream pressure.
   */
  su2double GetPressure_FreeStream(void) const { return Pressure_FreeStream; }

  /*!
   * \brief Get the value of the non-dimensionalized freestream pressure.
   * \return Non-dimensionalized freestream pressure.
   */
  su2double GetPressure_FreeStreamND(void) const { return Pressure_FreeStreamND; }

  /*!
   * \brief Get the value of the thermodynamic pressure.
   * \return Thermodynamic pressure.
   */
  su2double GetPressure_Thermodynamic(void) const { return Pressure_Thermodynamic; }

  /*!
   * \brief Get the value of the non-dimensionalized thermodynamic pressure.
   * \return Non-dimensionalized thermodynamic pressure.
   */
  su2double GetPressure_ThermodynamicND(void) const { return Pressure_ThermodynamicND; }

  /*!
   * \brief Get the vector of the dimensionalized freestream velocity.
   * \return Dimensionalized freestream velocity vector.
   */
  su2double* GetVelocity_FreeStream(void) { return vel_inf; }
  const su2double* GetVelocity_FreeStream(void) const { return vel_inf; }

  /*!
   * \brief Get the value of the non-dimensionalized freestream temperature.
   * \return Non-dimensionalized freestream temperature.
   */
  su2double GetTemperature_FreeStreamND(void) const { return Temperature_FreeStreamND; }

  /*!
   * \brief Get the value of the non-dimensionalized vibrational-electronic freestream temperature.
   * \return Non-dimensionalized vibrational-electronic freestream temperature.
   */
  su2double GetTemperature_ve_FreeStreamND(void) const { return Temperature_ve_FreeStreamND; }

  /*!
   * \brief Get the value of the non-dimensionalized freestream density.
   * \return Non-dimensionalized freestream density.
   */
  su2double GetDensity_FreeStreamND(void) const { return Density_FreeStreamND; }

  /*!
   * \brief Get the vector of the non-dimensionalized freestream velocity.
   * \return Non-dimensionalized freestream velocity vector.
   */
  su2double* GetVelocity_FreeStreamND(void) { return Velocity_FreeStreamND; }
  const su2double* GetVelocity_FreeStreamND(void) const { return Velocity_FreeStreamND; }

  /*!
   * \brief Get the value of the non-dimensionalized freestream energy.
   * \return Non-dimensionalized freestream energy.
   */
  su2double GetEnergy_FreeStreamND(void) const { return Energy_FreeStreamND; }

  /*!
   * \brief Get the value of the non-dimensionalized freestream viscosity.
   * \return Non-dimensionalized freestream viscosity.
   */
  su2double GetViscosity_FreeStreamND(void) const { return Viscosity_FreeStreamND; }

  /*!
   * \brief Get the value of the non-dimensionalized freestream viscosity.
   * \return Non-dimensionalized freestream viscosity.
   */
  su2double GetTke_FreeStreamND(void) const { return Tke_FreeStreamND; }

  /*!
   * \brief Get the value of the non-dimensionalized freestream viscosity.
   * \return Non-dimensionalized freestream viscosity.
   */
  su2double GetOmega_FreeStreamND(void) const { return Omega_FreeStreamND; }

  /*!
   * \brief Get the value of the non-dimensionalized freestream viscosity.
   * \return Non-dimensionalized freestream viscosity.
   */
  su2double GetTke_FreeStream(void) const { return Tke_FreeStream; }

  /*!
   * \brief Get the value of the non-dimensionalized freestream viscosity.
   * \return Non-dimensionalized freestream viscosity.
   */
  su2double GetOmega_FreeStream(void) const { return Omega_FreeStream; }

  /*!
   * \brief Get the value of the non-dimensionalized freestream intermittency.
   * \return Non-dimensionalized freestream intermittency.
   */
  su2double GetIntermittency_FreeStream(void) const { return Intermittency_FreeStream; }

  /*!
   * \brief Get the value of the non-dimensionalized freestream turbulence intensity.
   * \return Non-dimensionalized freestream intensity.
   */
  su2double GetTurbulenceIntensity_FreeStream(void) const { return TurbulenceIntensity_FreeStream; }

  /*!
   * \brief Get the value of the non-dimensionalized freestream turbulence intensity.
   * \return Non-dimensionalized freestream intensity.
   */
  su2double GetNuFactor_FreeStream(void) const { return NuFactor_FreeStream; }

  /*!
   * \brief Get the value of the non-dimensionalized engine turbulence intensity.
   * \return Non-dimensionalized engine intensity.
   */
  su2double GetNuFactor_Engine(void) const { return NuFactor_Engine; }

  /*!
   * \brief Get the value of the non-dimensionalized actuator disk turbulence intensity.
   * \return Non-dimensionalized actuator disk intensity.
   */
  su2double GetSecondaryFlow_ActDisk(void) const { return SecondaryFlow_ActDisk; }

  /*!
   * \brief Get the value of the non-dimensionalized actuator disk turbulence intensity.
   * \return Non-dimensionalized actuator disk intensity.
   */
  su2double GetInitial_BCThrust(void) const { return Initial_BCThrust; }

  /*!
   * \brief Get the value of the non-dimensionalized actuator disk turbulence intensity.
   * \return Non-dimensionalized actuator disk intensity.
   */
  void SetInitial_BCThrust(su2double val_bcthrust) { Initial_BCThrust = val_bcthrust; }

  /*!
   * \brief Get the value of the turbulent to laminar viscosity ratio.
   * \return Ratio of turbulent to laminar viscosity ratio.
   */
  su2double GetTurb2LamViscRatio_FreeStream(void) const { return Turb2LamViscRatio_FreeStream;}

  /*!
   * \brief Get the value of the Reynolds length.
   * \return Reynolds length.
   */
  su2double GetLength_Reynolds(void) const { return Length_Reynolds; }

  /*!
   * \brief Get the start up iterations using the fine grid, this works only for multigrid problems.
   * \return Start up iterations using the fine grid.
   */
  unsigned short GetnStartUpIter(void) const { return nStartUpIter; }

  /*!
   * \brief Get the reference area for non dimensional coefficient computation. If the value from the
   *        is 0 then, the code will compute the reference area using the projection of the shape into
   *        the z plane (3D) or the x plane (2D).
   * \return Value of the reference area for coefficient computation.
   */
  su2double GetRefArea(void) const { return RefArea; }

  /*!
   * \brief Get the thermal expansion coefficient.
   * \return Value of the thermal expansion coefficient.
   */
  su2double GetThermal_Expansion_Coeff(void) const { return Thermal_Expansion_Coeff; }

  /*!
   * \brief Get the non-dim. thermal expansion coefficient.
   * \return Value of the non-dim. thermal expansion coefficient.
   */
  su2double GetThermal_Expansion_CoeffND(void) const { return Thermal_Expansion_CoeffND; }

  /*!
   * \brief Set the thermal expansion coefficient.
   * \param[in] val_thermal_expansion - thermal expansion coefficient
   */
  void SetThermal_Expansion_Coeff(su2double val_thermal_expansion) { Thermal_Expansion_Coeff = val_thermal_expansion; }

  /*!
   * \brief Set the non-dim. thermal expansion coefficient.
   * \param[in] val_thermal_expansion - non-dim. thermal expansion coefficient
   */
  void SetThermal_Expansion_CoeffND(su2double val_thermal_expansionnd) { Thermal_Expansion_CoeffND = val_thermal_expansionnd; }

  /*!
   * \brief Get the value of the reference density for custom incompressible non-dimensionalization.
   * \return Reference density for custom incompressible non-dimensionalization.
   */
  su2double GetInc_Density_Ref(void) const { return Inc_Density_Ref; }

  /*!
   * \brief Get the value of the reference velocity for custom incompressible non-dimensionalization.
   * \return Reference velocity for custom incompressible non-dimensionalization.
   */
  su2double GetInc_Velocity_Ref(void) const { return Inc_Velocity_Ref; }

  /*!
   * \brief Get the value of the reference temperature for custom incompressible non-dimensionalization.
   * \return Reference temperature for custom incompressible non-dimensionalization.
   */
  su2double GetInc_Temperature_Ref(void) const { return Inc_Temperature_Ref; }

  /*!
   * \brief Get the value of the initial density for incompressible flows.
   * \return Initial density for incompressible flows.
   */
  su2double GetInc_Density_Init(void) const { return Inc_Density_Init; }

  /*!
   * \brief Get the value of the initial velocity for incompressible flows.
   * \return Initial velocity for incompressible flows.
   */
  const su2double* GetInc_Velocity_Init(void) const { return vel_init; }

  /*!
   * \brief Get the value of the initial temperature for incompressible flows.
   * \return Initial temperature for incompressible flows.
   */
  su2double GetInc_Temperature_Init(void) const { return Inc_Temperature_Init; }
  
  /*!
   * \brief Get the flag for activating scalar transport clipping
   * \return Flag for scalar clipping
   */
  bool GetScalar_Clipping(void) { return Scalar_Clipping; }
  
  bool GetEnableRemeshing(void) { return enable_remeshing; }

  bool GetUseWeakScalarBC(void) { return use_weak_scalar_bc; }

  

  su2double *GetFFDBounds(void) { return ffd_bounds; }
  
  /*!
   * \brief Get the flame offset for flamelet model initialization
   * \return flame offset for flamelet model initialization
   */
  su2double *GetFlameOffset(void) { return flame_offset; }

  /*!
   * \brief Get the flame normal for flamelet model initialization
   * \return flame offset for flamelet model initialization
   */
  su2double *GetFlameNormal(void) { return flame_normal; }

    /*!
   * \brief Get the flame thickness for flamelet model initialization
   * \return flame thickness for flamelet model initialization
   */
  su2double GetFlameThickness(void) { return flame_thickness; }

    /*!
   * \brief Get the burnt region thickness for flamelet mdoel initialization
   * \return flame thickness for flamelet mdoel initialization
   */
  su2double GetBurntThickness(void) { return burnt_thickness; }

  /*!
   * \brief Get the Young's modulus of elasticity.
   * \return Value of the Young's modulus of elasticity.
   */
  su2double GetElasticyMod(unsigned short id_val) const { return ElasticityMod[id_val]; }

  /*!
    * \brief Decide whether to apply DE effects to the model.
    * \return <code>TRUE</code> if the DE effects are to be applied, <code>FALSE</code> otherwise.
    */
  bool GetDE_Effects(void) const { return DE_Effects; }

  /*!
    * \brief Decide whether to predict the DE effects for the next time step.
    * \return <code>TRUE</code> if the DE effects are to be applied, <code>FALSE</code> otherwise.
    */
   bool GetDE_Predicted(void);

  /*!
   * \brief Get the number of different electric constants.
   * \return Value of the DE modulus.
   */
  unsigned short GetnElectric_Constant(void) const { return nElectric_Constant; }

  /*!
   * \brief Get the value of the DE modulus.
   * \return Value of the DE modulus.
   */
  su2double GetElectric_Constant(unsigned short iVar) const { return Electric_Constant[iVar]; }

  /*!
   * \brief Get the value of the B constant in the Knowles material model.
   * \return Value of the B constant in the Knowles material model.
   */
  su2double GetKnowles_B(void) const { return Knowles_B; }

  /*!
   * \brief Get the value of the N constant in the Knowles material model.
   * \return Value of the N constant in the Knowles material model.
   */
  su2double GetKnowles_N(void) const { return Knowles_N; }

  /*!
   * \brief Get the kind of design variable for FEA.
   * \return Value of the DE voltage.
   */
  unsigned short GetDV_FEA(void) const { return Kind_DV_FEA; }

  /*!
   * \brief Get the ID of the reference node.
   * \return Number of FSI subiters.
   */
  unsigned long GetRefNode_ID(void) const { return refNodeID; }

  /*!
   * \brief Get the values for the reference node displacement.
   * \param[in] val_coeff - Index of the displacement.
   */
  su2double GetRefNode_Displacement(unsigned short val_coeff) const { return RefNode_Displacement[val_coeff]; }

  /*!
   * \brief Get the penalty weight value for the objective function.
   * \return  Penalty weight value for the reference geometry objective function.
   */
  su2double GetRefNode_Penalty(void) const { return RefNode_Penalty; }

  /*!
   * \brief Decide whether it's necessary to read a reference geometry.
   */
  bool GetRefGeom(void) const { return RefGeom; }

  /*!
   * \brief Consider only the surface of the reference geometry.
   */
  bool GetRefGeomSurf(void) const { return RefGeomSurf; }

  /*!
   * \brief Get the name of the file with the reference geometry of the structural problem.
   * \return Name of the file with the reference geometry of the structural problem.
   */
  string GetRefGeom_FEMFileName(void) const { return RefGeom_FEMFileName; }

  /*!
   * \brief Get the format of the reference geometry file.
   * \return Format of the reference geometry file.
   */
  unsigned short GetRefGeom_FileFormat(void) const { return RefGeom_FileFormat; }

  /*!
   * \brief Formulation for 2D elasticity (plane stress - strain)
   * \return Flag to 2D elasticity model.
   */
  STRUCT_2DFORM GetElas2D_Formulation() const { return Kind_2DElasForm; }

  /*!
   * \brief Decide whether it's necessary to read a reference geometry.
   * \return <code>TRUE</code> if it's necessary to read a reference geometry, <code>FALSE</code> otherwise.
   */
  bool GetPrestretch(void) const { return Prestretch; }

  /*!
   * \brief Get the file name of the look up table
   * \return File name of the look up table 
   */
  string GetFileNameLUT(void){ return file_name_lut; };

  /*!
   * \brief Get the name of the file with the element properties for structural problems.
   * \return Name of the file with the element properties of the structural problem.
   */
  string GetFEA_FileName(void) const { return FEA_FileName; }

  /*!
   * \brief Determine if advanced features are used from the element-based FEA analysis (experimental feature).
   * \return <code>TRUE</code> is experimental, <code>FALSE</code> is the default behaviour.
   */
  inline bool GetAdvanced_FEAElementBased(void) const { return FEAAdvancedMode; }

  /*!
   * \brief Get the name of the file with the reference geometry of the structural problem.
   * \return Name of the file with the reference geometry of the structural problem.
   */
  string GetPrestretch_FEMFileName(void) const { return Prestretch_FEMFileName; }

  /*!
   * \brief Get the Poisson's ratio.
   * \return Value of the Poisson's ratio.
   */
  su2double GetPoissonRatio(unsigned short id_val) const { return PoissonRatio[id_val]; }

  /*!
   * \brief Get the Material Density.
   * \return Value of the Material Density.
   */
  su2double GetMaterialDensity(unsigned short id_val) const { return MaterialDensity[id_val]; }

  /*!
   * \brief Compressibility/incompressibility of the solids analysed using the structural solver.
   * \return Compressible or incompressible.
   */
  STRUCT_COMPRESS GetMaterialCompressibility(void) const { return Kind_Material_Compress; }

  /*!
   * \brief Compressibility/incompressibility of the solids analysed using the structural solver.
   * \return Compressible or incompressible.
   */
  STRUCT_MODEL GetMaterialModel(void) const { return Kind_Material; }

  /*!
   * \brief Geometric conditions for the structural solver.
   * \return Small or large deformation structural analysis.
   */
  STRUCT_DEFORMATION GetGeometricConditions(void) const { return Kind_Struct_Solver; }

  /*!
   * \brief Get the reference length for computing moment (the default value is 1).
   * \return Reference length for moment computation.
   */
  su2double GetRefLength(void) const { return RefLength; }

  /*!
   * \brief Get the reference element length for computing the slope limiting epsilon.
   * \return Reference element length for slope limiting epsilon.
   */
  su2double GetRefElemLength(void) const { return RefElemLength; }

  /*!
   * \brief Get the reference coefficient for detecting sharp edges.
   * \return Reference coefficient for detecting sharp edges.
   */
  su2double GetRefSharpEdges(void) const { return RefSharpEdges; }

  /*!
   * \brief Get the volume of the whole domain using the fine grid, this value is common for all the grids
   *        in the multigrid method.
   * \return Volume of the whole domain.
   */
  su2double GetDomainVolume(void) const { return DomainVolume; }

  /*!
   * \brief In case the <i>RefArea</i> is equal to 0 then, it is necessary to compute a reference area,
   *        with this function we set the value of the reference area.
   * \param[in] val_area - Value of the reference area for non dimensional coefficient computation.
   */
  void SetRefArea(su2double val_area) { RefArea = val_area; }

  /*!
   * \brief In case the <i>SemiSpan</i> is equal to 0 then, it is necessary to compute the max y distance,
   *        with this function we set the value of the semi span.
   * \param[in] val_semispan - Value of the semispan.
   */
  void SetSemiSpan(su2double val_semispan) { SemiSpan = val_semispan; }

  /*!
   * \brief Set the value of the domain volume computed on the finest grid.
   * \note This volume do not include the volume of the body that is being simulated.
   * \param[in] val_volume - Value of the domain volume computed on the finest grid.
   */
  void SetDomainVolume(su2double val_volume) { DomainVolume = val_volume; }

  /*!
   * \brief Set the finest mesh in a multigrid strategy.
   * \note If we are using a Full Multigrid Strategy or a start up with finest grid, it is necessary
   *       to change several times the finest grid.
   * \param[in] val_finestmesh - Index of the finest grid.
   */
  void SetFinestMesh(unsigned short val_finestmesh) { FinestMesh = val_finestmesh; }

  /*!
   * \brief Set the kind of time integration scheme.
   * \note If we are solving different equations it will be necessary to change several
   *       times the kind of time integration, to choose the right scheme.
   * \param[in] val_kind_timeintscheme - Kind of time integration scheme.
   */
  void SetKind_TimeIntScheme(unsigned short val_kind_timeintscheme) { Kind_TimeNumScheme = val_kind_timeintscheme; }

  /*!
   * \brief Set the parameters of the convective numerical scheme.
   * \note The parameters will change because we are solving different kind of equations.
   * \param[in] val_kind_convnumscheme - Center or upwind scheme.
   * \param[in] val_kind_centered - If centered scheme, kind of centered scheme (JST, etc.).
   * \param[in] val_kind_upwind - If upwind scheme, kind of upwind scheme (Roe, etc.).
   * \param[in] val_kind_slopelimit - If upwind scheme, kind of slope limit.
   * \param[in] val_muscl - Define if we apply a MUSCL scheme or not.
   * \param[in] val_kind_fem - If FEM, what kind of FEM discretization.
   */
  void SetKind_ConvNumScheme(unsigned short val_kind_convnumscheme, unsigned short val_kind_centered,
                             unsigned short val_kind_upwind,        unsigned short val_kind_slopelimit,
                             bool val_muscl,                        unsigned short val_kind_fem);

  /*!
   * \brief Get the value of limiter coefficient.
   * \return Value of the limiter coefficient.
   */
  su2double GetVenkat_LimiterCoeff(void) const { return Venkat_LimiterCoeff; }

  /*!
   * \brief Freeze the value of the limiter after a number of iterations.
   * \return Number of iterations.
   */
  unsigned long GetLimiterIter(void) const { return LimiterIter; }

  /*!
   * \brief Get the value of sharp edge limiter.
   * \return Value of the sharp edge limiter coefficient.
   */
  su2double GetAdjSharp_LimiterCoeff(void) const { return AdjSharp_LimiterCoeff; }

  /*!
   * \brief Get the Reynolds number. Dimensionless number that gives a measure of the ratio of inertial forces
   *        to viscous forces and consequently quantifies the relative importance of these two types of forces
   *        for given flow condition.
   * \return Value of the Reynolds number.
   */
  su2double GetReynolds(void) const { return Reynolds; }

  /*!
   * \brief Get the Froude number for free surface problems.
   * \return Value of the Froude number.
   */
  su2double GetFroude(void) const { return Froude; }

  /*!
   * \brief Set the Froude number for free surface problems.
   * \param[in] val_froude - Value of the Froude number.
   */
  void SetFroude(su2double val_froude) { Froude = val_froude; }

  /*!
   * \brief Set the Mach number.
   * \param[in] val_mach - Value of the Mach number.
   */
  void SetMach(su2double val_mach) { Mach = val_mach; }

  /*!
   * \brief Set the Reynolds number.
   * \param[in] val_reynolds - Value of the Reynolds number.
   */
  void SetReynolds(su2double val_reynolds) { Reynolds = val_reynolds; }

  /*!
   * \brief Set the reference length for nondimensionalization.
   * \param[in] val_length_ref - Value of the reference length.
   */
  void SetLength_Ref(su2double val_length_ref) { Length_Ref = val_length_ref; }

  /*!
   * \brief Set the reference velocity for nondimensionalization.
   * \param[in] val_velocity_ref - Value of the reference velocity.
   */
  void SetVelocity_Ref(su2double val_velocity_ref) { Velocity_Ref = val_velocity_ref; }

  /*!
   * \brief Set the reference pressure for nondimensionalization.
   * \param[in] val_pressure_ref - Value of the reference pressure.
   */
  void SetPressure_Ref(su2double val_pressure_ref) { Pressure_Ref = val_pressure_ref; }

  /*!
   * \brief Set the reference pressure for nondimensionalization.
   * \param[in] val_density_ref - Value of the reference pressure.
   */
  void SetDensity_Ref(su2double val_density_ref) { Density_Ref = val_density_ref; }

  /*!
   * \brief Set the reference temperature for nondimensionalization.
   * \param[in] val_temperature_ref - Value of the reference temperature.
   */
  void SetTemperature_Ref(su2double val_temperature_ref) { Temperature_Ref = val_temperature_ref; }

  /*!
   * \brief Set the reference temperature.
   * \param[in] val_temperature_ve_ref - Value of the reference temperature.
   */
  void SetTemperature_ve_Ref(su2double val_temperature_ve_ref) { Temperature_ve_Ref = val_temperature_ve_ref; }

  /*!
   * \brief Set the reference time for nondimensionalization.
   * \param[in] val_time_ref - Value of the reference time.
   */
  void SetTime_Ref(su2double val_time_ref) { Time_Ref = val_time_ref; }

  /*!
   * \brief Set the reference energy for nondimensionalization.
   * \param[in] val_energy_ref - Value of the reference energy.
   */
  void SetEnergy_Ref(su2double val_energy_ref) { Energy_Ref = val_energy_ref; }

  /*!
   * \brief Set the reference Omega for nondimensionalization.
   * \param[in] val_omega_ref - Value of the reference omega.
   */
  void SetOmega_Ref(su2double val_omega_ref) { Omega_Ref = val_omega_ref; }

  /*!
   * \brief Set the reference Force for nondimensionalization.
   * \param[in] val_force_ref - Value of the reference Force.
   */
  void SetForce_Ref(su2double val_force_ref) { Force_Ref = val_force_ref; }

  /*!
   * \brief Set the reference gas-constant for nondimensionalization.
   * \param[in] val_gas_constant_ref - Value of the reference gas-constant.
   */
  void SetGas_Constant_Ref(su2double val_gas_constant_ref) { Gas_Constant_Ref = val_gas_constant_ref; }

  /*!
   * \brief Set the gas-constant.
   * \param[in] val_gas_constant - Value of the gas-constant.
   */
  void SetGas_Constant(su2double val_gas_constant) { Gas_Constant = val_gas_constant; }

  /*!
   * \brief Set the value of the specific heat at constant pressure (incompressible fluids with energy equation).
   * \param[in] val_specific_heat_cp - specific heat at constant pressure.
   */
  void SetSpecific_Heat_Cp(su2double val_specific_heat_cp) { Specific_Heat_Cp[0] = val_specific_heat_cp; }
  void SetSpecific_Heat_Cp(su2double val_specific_heat_cp, unsigned short val_index) { Specific_Heat_Cp[val_index] = val_specific_heat_cp; }

  /*!
   * \brief Set the non-dimensional value of the specific heat at constant pressure (incompressible fluids with energy equation).
   * \param[in] val_specific_heat_cpnd - non-dim. specific heat at constant pressure.
   */
  void SetSpecific_Heat_CpND(su2double val_specific_heat_cpnd) { Specific_Heat_CpND = val_specific_heat_cpnd; }

  /*!
   * \brief Set the value of the specific heat at constant volume (incompressible fluids with energy equation).
   * \param[in] val_specific_heat_cv - specific heat at constant volume.
   */
  void SetSpecific_Heat_Cv(su2double val_specific_heat_cv) { Specific_Heat_Cv = val_specific_heat_cv; }

  /*!
   * \brief Set the non-dimensional value of the specific heat at constant volume (incompressible fluids with energy equation).
   * \param[in] val_specific_heat_cvnd - non-dim. specific heat at constant pressure.
   */
  void SetSpecific_Heat_CvND(su2double val_specific_heat_cvnd) { Specific_Heat_CvND = val_specific_heat_cvnd; }

  /*!
   * \brief Set the heat flux reference value.
   * \return Value of the reference heat flux.
   */
  void SetHeat_Flux_Ref(su2double val_heat_flux_ref) { Heat_Flux_Ref = val_heat_flux_ref; }

  /*!
   * \brief Set the reference viscosity for nondimensionalization.
   * \param[in] val_viscosity_ref - Value of the reference viscosity.
   */
  void SetViscosity_Ref(su2double val_viscosity_ref) { Viscosity_Ref = val_viscosity_ref; }

  /*!
   * \brief Set the reference conductivity for nondimensionalization.
   * \param[in] val_conductivity_ref - Value of the reference conductivity.
   */
  void SetConductivity_Ref(su2double val_conductivity_ref) { Conductivity_Ref = val_conductivity_ref; }

  /*!
   * \brief Set the nondimensionalized freestream pressure.
   * \param[in] val_pressure_freestreamnd - Value of the nondimensionalized freestream pressure.
   */
  void SetPressure_FreeStreamND(su2double val_pressure_freestreamnd) { Pressure_FreeStreamND = val_pressure_freestreamnd; }

  /*!
   * \brief Set the freestream pressure.
   * \param[in] val_pressure_freestream - Value of the freestream pressure.
   */
  void SetPressure_FreeStream(su2double val_pressure_freestream) { Pressure_FreeStream = val_pressure_freestream; }

  /*!
   * \brief Set the non-dimensionalized thermodynamic pressure for low Mach problems.
   * \return Value of the non-dimensionalized thermodynamic pressure.
   */
  void SetPressure_ThermodynamicND(su2double val_pressure_thermodynamicnd) { Pressure_ThermodynamicND = val_pressure_thermodynamicnd; }

  /*!
   * \brief Set the thermodynamic pressure for low Mach problems.
   * \return Value of the thermodynamic pressure.
   */
  void SetPressure_Thermodynamic(su2double val_pressure_thermodynamic) { Pressure_Thermodynamic = val_pressure_thermodynamic; }

  /*!
   * \brief Set the nondimensionalized freestream density.
   * \param[in] val_density_freestreamnd - Value of the nondimensionalized freestream density.
   */
  void SetDensity_FreeStreamND(su2double val_density_freestreamnd) { Density_FreeStreamND = val_density_freestreamnd; }

  /*!
   * \brief Set the freestream density.
   * \param[in] val_density_freestream - Value of the freestream density.
   */
  void SetDensity_FreeStream(su2double val_density_freestream) { Density_FreeStream = val_density_freestream; }

  /*!
   * \brief Set the freestream viscosity.
   * \param[in] val_viscosity_freestream - Value of the freestream viscosity.
   */
  void SetViscosity_FreeStream(su2double val_viscosity_freestream) { Viscosity_FreeStream = val_viscosity_freestream; }

  /*!
   * \brief Set the magnitude of the free-stream velocity.
   * \param[in] val_modvel_freestream - Magnitude of the free-stream velocity.
   */
  void SetModVel_FreeStream(su2double val_modvel_freestream) { ModVel_FreeStream = val_modvel_freestream; }

  /*!
   * \brief Set the non-dimensional magnitude of the free-stream velocity.
   * \param[in] val_modvel_freestreamnd - Non-dimensional magnitude of the free-stream velocity.
   */
  void SetModVel_FreeStreamND(su2double val_modvel_freestreamnd) { ModVel_FreeStreamND = val_modvel_freestreamnd; }

  /*!
   * \brief Set the freestream temperature.
   * \param[in] val_temperature_freestream - Value of the freestream temperature.
   */
  void SetTemperature_FreeStream(su2double val_temperature_freestream) { Temperature_FreeStream = val_temperature_freestream; }

  /*!
   * \brief Set the non-dimensional freestream temperature.
   * \param[in] val_temperature_freestreamnd - Value of the non-dimensional freestream temperature.
   */
  void SetTemperature_FreeStreamND(su2double val_temperature_freestreamnd) { Temperature_FreeStreamND = val_temperature_freestreamnd; }

  /*!
   * \brief Set the freestream vibrational-electronic temperature.
   * \param[in] val_temperature_ve_freestream - Value of the freestream vibrational-electronic temperature.
   */
  void SetTemperature_ve_FreeStream(su2double val_temperature_ve_freestream) { Temperature_ve_FreeStream = val_temperature_ve_freestream; }

  /*!
   * \brief Set the non-dimensional freestream vibrational-electronic temperature.
   * \param[in] val_temperature_ve_freestreamnd - Value of the non-dimensional freestream vibrational-electronic temperature.
   */
  void SetTemperature_ve_FreeStreamND(su2double val_temperature_ve_freestreamnd) { Temperature_ve_FreeStreamND = val_temperature_ve_freestreamnd; }

  /*!
   * \brief Set the non-dimensional gas-constant.
   * \param[in] val_gas_constantnd - Value of the non-dimensional gas-constant.
   */
  void SetGas_ConstantND(su2double val_gas_constantnd) { Gas_ConstantND = val_gas_constantnd; }

  /*!
   * \brief Set the free-stream velocity.
   * \param[in] val_velocity_freestream - Value of the free-stream velocity component.
   * \param[in] val_dim - Value of the current dimension.
   */
  void SetVelocity_FreeStream(su2double val_velocity_freestream, unsigned short val_dim) { vel_inf[val_dim] = val_velocity_freestream; }

  /*!
   * \brief Set the non-dimensional free-stream velocity.
   * \param[in] val_velocity_freestreamnd - Value of the non-dimensional free-stream velocity component.
   * \param[in] val_dim - Value of the current dimension.
   */
  void SetVelocity_FreeStreamND(su2double val_velocity_freestreamnd, unsigned short val_dim) { Velocity_FreeStreamND[val_dim] = val_velocity_freestreamnd; }

  /*!
   * \brief Set the non-dimensional free-stream viscosity.
   * \param[in] val_viscosity_freestreamnd - Value of the non-dimensional free-stream viscosity.
   */
  void SetViscosity_FreeStreamND(su2double val_viscosity_freestreamnd) { Viscosity_FreeStreamND = val_viscosity_freestreamnd; }

  /*!
   * \brief Set the non-dimensional freestream turbulent kinetic energy.
   * \param[in] val_tke_freestreamnd - Value of the non-dimensional freestream turbulent kinetic energy.
   */
  void SetTke_FreeStreamND(su2double val_tke_freestreamnd) { Tke_FreeStreamND = val_tke_freestreamnd; }

  /*!
   * \brief Set the non-dimensional freestream specific dissipation rate omega.
   * \param[in] val_omega_freestreamnd - Value of the non-dimensional freestream specific dissipation rate omega.
   */
  void SetOmega_FreeStreamND(su2double val_omega_freestreamnd) { Omega_FreeStreamND = val_omega_freestreamnd; }

  /*!
   * \brief Set the freestream turbulent kinetic energy.
   * \param[in] val_tke_freestream - Value of the freestream turbulent kinetic energy.
   */
  void SetTke_FreeStream(su2double val_tke_freestream) { Tke_FreeStream = val_tke_freestream; }

  /*!
   * \brief Set the freestream specific dissipation rate omega.
   * \param[in] val_omega_freestream - Value of the freestream specific dissipation rate omega.
   */
  void SetOmega_FreeStream(su2double val_omega_freestream) { Omega_FreeStream = val_omega_freestream; }

  /*!
   * \brief Set the non-dimensional freestream energy.
   * \param[in] val_energy_freestreamnd - Value of the non-dimensional freestream energy.
   */
  void SetEnergy_FreeStreamND(su2double val_energy_freestreamnd) { Energy_FreeStreamND = val_energy_freestreamnd; }

  /*!
   * \brief Set the freestream energy.
   * \param[in] val_energy_freestream - Value of the freestream energy.
   */
  void SetEnergy_FreeStream(su2double val_energy_freestream) { Energy_FreeStream = val_energy_freestream; }

  /*!
   * \brief Set the thermal diffusivity for solids.
   * \param[in] val_thermal_diffusivity - Value of the thermal diffusivity.
   */
  void SetThermalDiffusivity(su2double val_thermal_diffusivity) { Thermal_Diffusivity = val_thermal_diffusivity; }

  /*!
   * \brief Set the non-dimensional total time for unsteady simulations.
   * \param[in] val_total_unsttimend - Value of the non-dimensional total time.
   */
  void SetTotal_UnstTimeND(su2double val_total_unsttimend) { Total_UnstTimeND = val_total_unsttimend; }

  /*!
   * \brief Get the angle of attack of the body. This is the angle between a reference line on a lifting body
   *        (often the chord line of an airfoil) and the vector representing the relative motion between the
   *        lifting body and the fluid through which it is moving.
   * \return Value of the angle of attack.
   */
  su2double GetAoA(void) const { return AoA; }

  /*!
   * \brief Get the off set angle of attack of the body. The solution and the geometry
   *        file are able to modifity the angle of attack in the config file
   * \return Value of the off set angle of attack.
   */
  su2double GetAoA_Offset(void) const { return AoA_Offset; }

  /*!
   * \brief Get the off set sideslip angle of the body. The solution and the geometry
   *        file are able to modifity the angle of attack in the config file
   * \return Value of the off set sideslip angle.
   */
  su2double GetAoS_Offset(void) const { return AoS_Offset; }

  /*!
   * \brief Get the functional sensitivity with respect to changes in the angle of attack.
   * \return Value of the angle of attack.
   */
  su2double GetAoA_Sens(void) const { return AoA_Sens; }

  /*!
   * \brief Set the angle of attack.
   * \param[in] val_AoA - Value of the angle of attack.
   */
  void SetAoA(su2double val_AoA) { AoA = val_AoA; }

  /*!
   * \brief Set the off set angle of attack.
   * \param[in] val_AoA - Value of the angle of attack.
   */
  void SetAoA_Offset(su2double val_AoA_offset) { AoA_Offset = val_AoA_offset; }

  /*!
   * \brief Set the off set sideslip angle.
   * \param[in] val_AoA - Value of the off set sideslip angle.
   */
  void SetAoS_Offset(su2double val_AoS_offset) { AoS_Offset = val_AoS_offset; }

  /*!
   * \brief Set the angle of attack.
   * \param[in] val_AoA - Value of the angle of attack.
   */
  void SetAoA_Sens(su2double val_AoA_sens) { AoA_Sens = val_AoA_sens; }

  /*!
   * \brief Set the angle of attack.
   * \param[in] val_AoA - Value of the angle of attack.
   */
  void SetAoS(su2double val_AoS) { AoS = val_AoS; }

  /*!
   * \brief Get the angle of sideslip of the body. It relates to the rotation of the aircraft centerline from
   *        the relative wind.
   * \return Value of the angle of sideslip.
   */
  su2double GetAoS(void) const { return AoS; }

  /*!
   * \brief Get the charge coefficient that is used in the poissonal potential simulation.
   * \return Value of the charge coefficient.
   */
  su2double GetChargeCoeff(void) const { return ChargeCoeff; }

  /*!
   * \brief Get the number of multigrid levels.
   * \return Number of multigrid levels (without including the original grid).
   */
  unsigned short GetnMGLevels(void) const { return nMGLevels; }

  /*!
   * \brief Set the number of multigrid levels.
   * \param[in] val_nMGLevels - Index of the mesh were the CFL is applied
   */
  void SetMGLevels(unsigned short val_nMGLevels) { nMGLevels = val_nMGLevels; }

  /*!
   * \brief Get the index of the finest grid.
   * \return Index of the finest grid in a multigrid strategy, this is 0 unless we are
   performing a Full multigrid.
   */
  unsigned short GetFinestMesh(void) const { return FinestMesh; }

  /*!
   * \brief Get the kind of multigrid (V or W).
   * \note This variable is used in a recursive way to perform the different kind of cycles
   * \return 0 or 1 depending of we are dealing with a V or W cycle.
   */
  unsigned short GetMGCycle(void) const { return MGCycle; }

  /*!
   * \brief Get the king of evaluation in the geometrical module.
   * \return 0 or 1 depending of we are dealing with a V or W cycle.
   */
  unsigned short GetGeometryMode(void) const { return GeometryMode; }

  /*!
   * \brief Get the Courant Friedrich Levi number for each grid.
   * \param[in] val_mesh - Index of the mesh were the CFL is applied.
   * \return CFL number for each grid.
   */
  su2double GetCFL(unsigned short val_mesh) const { return CFL[val_mesh]; }

  /*!
   * \brief Get the Courant Friedrich Levi number for each grid.
   * \param[in] val_mesh - Index of the mesh were the CFL is applied.
   * \return CFL number for each grid.
   */
  void SetCFL(unsigned short val_mesh, su2double val_cfl) { CFL[val_mesh] = val_cfl; }

  /*!
   * \brief Get the Courant Friedrich Levi number for unsteady simulations.
   * \return CFL number for unsteady simulations.
   */
  su2double GetUnst_CFL(void) const { return Unst_CFL; }

  /*!
   * \brief Get information about element reorientation
   * \return    <code>TRUE</code> means that elements can be reoriented if suspected unhealthy
   */
  bool GetReorientElements(void) const { return ReorientElements; }

  /*!
   * \brief Get the Courant Friedrich Levi number for unsteady simulations.
   * \return CFL number for unsteady simulations.
   */
  su2double GetMax_DeltaTime(void) const { return Max_DeltaTime; }

  /*!
   * \brief Get a parameter of the particular design variable.
   * \param[in] val_dv - Number of the design variable that we want to read.
   * \param[in] val_param - Index of the parameter that we want to read.
   * \return Design variable parameter.
   */
  su2double GetParamDV(unsigned short val_dv, unsigned short val_param) const { return ParamDV[val_dv][val_param]; }

  /*!
   * \brief Get the coordinates of the FFD corner points.
   * \param[in] val_ffd - Index of the FFD box.
   * \param[in] val_coord - Index of the coordinate that we want to read.
   * \return Value of the coordinate.
   */
  su2double GetCoordFFDBox(unsigned short val_ffd, unsigned short val_index) const { return CoordFFDBox[val_ffd][val_index]; }

  /*!
   * \brief Get the degree of the FFD corner points.
   * \param[in] val_ffd - Index of the FFD box.
   * \param[in] val_degree - Index (I,J,K) to obtain the degree.
   * \return Value of the degree in a particular direction.
   */
  unsigned short GetDegreeFFDBox(unsigned short val_ffd, unsigned short val_index) const { return DegreeFFDBox[val_ffd][val_index]; }

  /*!
   * \brief Get the FFD Tag of a particular design variable.
   * \param[in] val_dv - Number of the design variable that we want to read.
   * \return Name of the FFD box.
   */
  string GetFFDTag(unsigned short val_dv) const { return FFDTag[val_dv]; }

  /*!
   * \brief Get the FFD Tag of a particular FFD box.
   * \param[in] val_ffd - Number of the FFD box that we want to read.
   * \return Name of the FFD box.
   */
  string GetTagFFDBox(unsigned short val_ffd) const { return TagFFDBox[val_ffd]; }

  /*!
   * \brief Get the number of design variables.
   * \return Number of the design variables.
   */
  unsigned short GetnDV(void) const { return nDV; }

  /*!
   * \brief Get the number of design variables.
   * \return Number of the design variables.
   */
  unsigned short GetnDV_Value(unsigned short iDV) const { return nDV_Value[iDV]; }

  /*!
   * \brief Get the number of FFD boxes.
   * \return Number of FFD boxes.
   */
  unsigned short GetnFFDBox(void) const { return nFFDBox; }

  /*!
   * \brief Get the required continuity level at the surface intersection with the FFD
   * \return Continuity level at the surface intersection.
   */
  unsigned short GetFFD_Continuity(void) const { return FFD_Continuity; }

  /*!
   * \brief Get the coordinate system that we are going to use to define the FFD
   * \return Coordinate system (cartesian, spherical, etc).
   */
  unsigned short GetFFD_CoordSystem(void) const { return FFD_CoordSystem; }

  /*!
   * \brief Get the kind of FFD Blending function.
   * \return Kind of FFD Blending function.
   */
  unsigned short GetFFD_Blending(void) const { return FFD_Blending;}

  /*!
   * \brief Get the kind BSpline Order in i,j,k direction.
   * \return The kind BSpline Order in i,j,k direction.
   */
  const su2double* GetFFD_BSplineOrder() const { return ffd_coeff;}

  /*!
   * \brief Get the number of Runge-Kutta steps.
   * \return Number of Runge-Kutta steps.
   */
  unsigned short GetnRKStep(void) const { return nRKStep; }

  /*!
   * \brief Get the number of time levels for time accurate local time stepping.
   * \return Number of time levels.
   */
  unsigned short GetnLevels_TimeAccurateLTS(void) const { return nLevels_TimeAccurateLTS; }

  /*!
   * \brief Set the number of time levels for time accurate local time stepping.
   * \param[in] val_nLevels - The number of time levels to be set.
   */
  void SetnLevels_TimeAccurateLTS(unsigned short val_nLevels) { nLevels_TimeAccurateLTS = val_nLevels;}

  /*!
   * \brief Get the number time DOFs for ADER-DG.
   * \return Number of time DOFs used in ADER-DG.
   */
  unsigned short GetnTimeDOFsADER_DG(void) const { return nTimeDOFsADER_DG; }

  /*!
   * \brief Get the location of the time DOFs for ADER-DG on the interval [-1..1].
   * \return The location of the time DOFs used in ADER-DG.
   */
  const su2double *GetTimeDOFsADER_DG(void) const { return TimeDOFsADER_DG; }

  /*!
   * \brief Get the number time integration points for ADER-DG.
   * \return Number of time integration points used in ADER-DG.
   */
  unsigned short GetnTimeIntegrationADER_DG(void) const { return nTimeIntegrationADER_DG; }

  /*!
   * \brief Get the location of the time integration points for ADER-DG on the interval [-1..1].
   * \return The location of the time integration points used in ADER-DG.
   */
  const su2double *GetTimeIntegrationADER_DG(void) const { return TimeIntegrationADER_DG; }

  /*!
   * \brief Get the weights of the time integration points for ADER-DG.
   * \return The weights of the time integration points used in ADER-DG.
   */
  const su2double *GetWeightsIntegrationADER_DG(void) const { return WeightsIntegrationADER_DG; }

  /*!
   * \brief Get the total number of boundary markers of the local process including send/receive domains.
   * \return Total number of boundary markers.
   */
  unsigned short GetnMarker_All(void) const { return nMarker_All; }

  /*!
   * \brief Get the total number of boundary markers in the config file.
   * \return Total number of boundary markers.
   */
  unsigned short GetnMarker_CfgFile(void) const { return nMarker_CfgFile; }

  /*!
   * \brief Get the number of Euler boundary markers.
   * \return Number of Euler boundary markers.
   */
  unsigned short GetnMarker_Euler(void) const { return nMarker_Euler; }

  /*!
   * \brief Get the number of symmetry boundary markers.
   * \return Number of symmetry boundary markers.
   */
  unsigned short GetnMarker_SymWall(void) const { return nMarker_SymWall; }

  /*!
   * \brief Get the total number of boundary markers in the cfg plus the possible send/receive domains.
   * \return Total number of boundary markers.
   */
  unsigned short GetnMarker_Max(void) const { return nMarker_Max; }

  /*!
   * \brief Get the total number of boundary markers.
   * \return Total number of boundary markers.
   */
  unsigned short GetnMarker_EngineInflow(void) const { return nMarker_EngineInflow; }

  /*!
   * \brief Get the total number of boundary markers.
   * \return Total number of boundary markers.
   */
  unsigned short GetnMarker_EngineExhaust(void) const { return nMarker_EngineExhaust; }

  /*!
   * \brief Get the total number of boundary markers.
   * \return Total number of boundary markers.
   */
  unsigned short GetnMarker_NearFieldBound(void) const { return nMarker_NearFieldBound; }

  /*!
   * \brief Get the total number of deformable markers at the boundary.
   * \return Total number of deformable markers at the boundary.
   */
  unsigned short GetnMarker_Deform_Mesh(void) const { return nMarker_Deform_Mesh; }

  /*!
   * \brief Get the total number of markers in which the flow load is computed/employed.
   * \return Total number of markers in which the flow load is computed/employed.
   */
  unsigned short GetnMarker_Fluid_Load(void) const { return nMarker_Fluid_Load; }

  /*!
   * \brief Get the total number of boundary markers.
   * \return Total number of boundary markers.
   */
  unsigned short GetnMarker_Fluid_InterfaceBound(void) const { return nMarker_Fluid_InterfaceBound; }

  /*!
   * \brief Get the total number of boundary markers.
   * \return Total number of boundary markers.
   */
  unsigned short GetnMarker_ActDiskInlet(void) const { return nMarker_ActDiskInlet; }

  /*!
   * \brief Get the total number of boundary markers.
   * \return Total number of boundary markers.
   */
  unsigned short GetnMarker_ActDiskOutlet(void) const { return nMarker_ActDiskOutlet; }

  /*!
   * \brief Get the total number of boundary markers.
   * \return Total number of boundary markers.
   */
  unsigned short GetnMarker_Outlet(void) const { return nMarker_Outlet; }

  /*!
   * \brief Get the total number of monitoring markers.
   * \return Total number of monitoring markers.
   */
  unsigned short GetnMarker_Monitoring(void) const { return nMarker_Monitoring; }

  /*!
   * \brief Get the total number of DV markers.
   * \return Total number of DV markers.
   */
  unsigned short GetnMarker_DV(void) const { return nMarker_DV; }

  /*!
   * \brief Get the total number of moving markers.
   * \return Total number of moving markers.
   */
  unsigned short GetnMarker_Moving(void) const { return nMarker_Moving; }

  /*!
   * \brief Get the total number of Python customizable markers.
   * \return Total number of Python customizable markers.
   */
  unsigned short GetnMarker_PyCustom(void) const { return nMarker_PyCustom; }

  /*!
   * \brief Get the total number of moving markers.
   * \return Total number of moving markers.
   */
  unsigned short GetnMarker_Analyze(void) const { return nMarker_Analyze; }

  /*!
   * \brief Get the total number of periodic markers.
   * \return Total number of periodic markers.
   */
  unsigned short GetnMarker_Periodic(void) const { return nMarker_PerBound; }

  /*!
   * \brief Get the total (local) number of heat flux markers.
   * \return Total number of heat flux markers.
   */
  unsigned short GetnMarker_HeatFlux(void) const { return nMarker_HeatFlux; }

  /*!
   * \brief Get the total number of rough markers.
   * \return Total number of heat flux markers.
   */
  unsigned short GetnRoughWall(void) const { return nRough_Wall; }

  /*!
   * \brief Get the total number of objectives in kind_objective list
   * \return Total number of objectives in kind_objective list
   */
  unsigned short GetnObj(void) const { return nObj;}

  /*!
   * \brief Stores the number of marker in the simulation.
   * \param[in] val_nmarker - Number of markers of the problem.
   */
  void SetnMarker_All(unsigned short val_nmarker) { nMarker_All = val_nmarker; }

  /*!
   * \brief Get the starting direct iteration number for the unsteady adjoint (reverse time integration).
   * \return Starting direct iteration number for the unsteady adjoint.
   */
  long GetUnst_AdjointIter(void) const { return Unst_AdjointIter; }

  /*!
   * \brief Number of iterations to average (reverse time integration).
   * \return Starting direct iteration number for the unsteady adjoint.
   */
  unsigned long GetIter_Avg_Objective(void) const { return Iter_Avg_Objective ; }

  /*!
   * \brief Retrieves the number of periodic time instances for Harmonic Balance.
   * \return: Number of periodic time instances for Harmonic Balance.
   */
  unsigned short GetnTimeInstances(void) const { return nTimeInstances; }

  /*!
   * \brief Retrieves the period of oscillations to be used with Harmonic Balance.
   * \return: Period for Harmonic Balance.
   */
  su2double GetHarmonicBalance_Period(void) const { return HarmonicBalance_Period; }

  /*!
   * \brief Set the current external iteration number.
   * \param[in] val_iter - Current external iteration number.
   */
  void SetExtIter_OffSet(unsigned long val_iter) { ExtIter_OffSet = val_iter; }

  /*!
   * \brief Set the current FSI iteration number.
   * \param[in] val_iter - Current FSI iteration number.
   */
  void SetOuterIter(unsigned long val_iter) { OuterIter = val_iter; }

  /*!
   * \brief Set the current FSI iteration number.
   * \param[in] val_iter - Current FSI iteration number.
   */
  void SetInnerIter(unsigned long val_iter) { InnerIter = val_iter; }

  /*!
   * \brief Set the current time iteration number.
   * \param[in] val_iter - Current FSI iteration number.
   */
  void SetTimeIter(unsigned long val_iter) { TimeIter = val_iter; }

  /*!
   * \brief Get the current time iteration number.
   * \param[in] val_iter - Current time iterationnumber.
   */
  unsigned long GetTimeIter() const { return TimeIter; }

  /*!
   * \brief Get the current internal iteration number.
   * \return Current external iteration.
   */
  unsigned long GetExtIter_OffSet(void) const { return ExtIter_OffSet; }

  /*!
   * \brief Get the current FSI iteration number.
   * \return Current FSI iteration.
   */
  unsigned long GetOuterIter(void) const { return OuterIter; }

  /*!
   * \brief Get the current FSI iteration number.
   * \return Current FSI iteration.
   */
  unsigned long GetInnerIter(void) const { return InnerIter; }

  /*!
   * \brief Set the current physical time.
   * \param[in] val_t - Current physical time.
   */
  void SetPhysicalTime(su2double val_t) { PhysicalTime = val_t; }

  /*!
   * \brief Get the current physical time.
   * \return Current physical time.
   */
  su2double GetPhysicalTime(void) const { return PhysicalTime; }

  /*!
   * \brief Get information about writing the performance summary at the end of a calculation.
   * \return <code>TRUE</code> means that the performance summary will be written at the end of a calculation.
   */
  bool GetWrt_Performance(void) const { return Wrt_Performance; }

  /*!
   * \brief Get information about the computational graph (e.g. memory usage) when using AD in reverse mode.
   * \return <code>TRUE</code> means that the tape statistics will be written after each recording.
   */
  bool GetWrt_AD_Statistics(void) const { return Wrt_AD_Statistics; }

  /*!
   * \brief Get information about writing the mesh quality metrics to the visualization files.
   * \return <code>TRUE</code> means that the mesh quality metrics will be written to the visualization files.
   */
  bool GetWrt_MeshQuality(void) const { return Wrt_MeshQuality; }

  /*!
   * \brief Write coarse grids to the visualization files.
   */
  bool GetWrt_MultiGrid(void) const { return Wrt_MultiGrid; }

  /*!
   * \brief Get information about writing projected sensitivities on surfaces to an ASCII file with rows as x, y, z, dJ/dx, dJ/dy, dJ/dz for each vertex.
   * \return <code>TRUE</code> means that projected sensitivities on surfaces in an ASCII file with rows as x, y, z, dJ/dx, dJ/dy, dJ/dz for each vertex will be written.
   */
  bool GetWrt_Projected_Sensitivity(void) const { return Wrt_Projected_Sensitivity; }

  /*!
   * \brief Get information about the format for the input volume sensitvities.
   * \return Format of the input volume sensitivities.
   */
  unsigned short GetSensitivity_Format(void) const { return Sensitivity_FileFormat; }

  /*!
   * \brief Get information about writing sectional force files.
   * \return <code>TRUE</code> means that sectional force files will be written for specified markers.
   */
  bool GetPlot_Section_Forces(void) const { return Plot_Section_Forces; }

  /*!
   * \brief Get the alpha (convective) coefficients for the Runge-Kutta integration scheme.
   * \param[in] val_step - Index of the step.
   * \return Alpha coefficient for the Runge-Kutta integration scheme.
   */
  su2double Get_Alpha_RKStep(unsigned short val_step) const { return RK_Alpha_Step[val_step]; }

  /*!
   * \brief Get the index of the surface defined in the geometry file.
   * \param[in] val_marker - Value of the marker in which we are interested.
   * \return Value of the index that is in the geometry file for the surface that
   *         has the marker <i>val_marker</i>.
   */
  string GetMarker_All_TagBound(unsigned short val_marker) const { return Marker_All_TagBound[val_marker]; }

  /*!
   * \brief Get the index of the surface defined in the geometry file.
   * \param[in] val_marker - Value of the marker in which we are interested.
   * \return Value of the index that is in the geometry file for the surface that
   *         has the marker <i>val_marker</i>.
   */
  string GetMarker_ActDiskInlet_TagBound(unsigned short val_marker) const { return Marker_ActDiskInlet[val_marker]; }

  /*!
   * \brief Get the index of the surface defined in the geometry file.
   * \param[in] val_marker - Value of the marker in which we are interested.
   * \return Value of the index that is in the geometry file for the surface that
   *         has the marker <i>val_marker</i>.
   */
  string GetMarker_ActDiskOutlet_TagBound(unsigned short val_marker) const { return Marker_ActDiskOutlet[val_marker]; }

  /*!
   * \brief Get the index of the surface defined in the geometry file.
   * \param[in] val_marker - Value of the marker in which we are interested.
   * \return Value of the index that is in the geometry file for the surface that
   *         has the marker <i>val_marker</i>.
   */
  string GetMarker_Outlet_TagBound(unsigned short val_marker) const { return Marker_Outlet[val_marker]; }

  /*!
   * \brief Get the index of the surface defined in the geometry file.
   * \param[in] val_marker - Value of the marker in which we are interested.
   * \return Value of the index that is in the geometry file for the surface that
   *         has the marker <i>val_marker</i>.
   */
  string GetMarker_EngineInflow_TagBound(unsigned short val_marker) const { return Marker_EngineInflow[val_marker]; }

  /*!
   * \brief Get the index of the surface defined in the geometry file.
   * \param[in] val_marker - Value of the marker in which we are interested.
   * \return Value of the index that is in the geometry file for the surface that
   *         has the marker <i>val_marker</i>.
   */
  string GetMarker_EngineExhaust_TagBound(unsigned short val_marker) const { return Marker_EngineExhaust[val_marker]; }

  /*!
   * \brief Get the name of the surface defined in the geometry file.
   * \param[in] val_marker - Value of the marker in which we are interested.
   * \return Name that is in the geometry file for the surface that
   *         has the marker <i>val_marker</i>.
   */
  string GetMarker_Monitoring_TagBound(unsigned short val_marker) const { return Marker_Monitoring[val_marker]; }

  /*!
   * \brief Get the name of the surface defined in the geometry file.
   * \param[in] val_marker - Value of the marker in which we are interested.
   * \return Name that is in the geometry file for the surface that
   *         has the marker <i>val_marker</i>.
   */
  string GetMarker_HeatFlux_TagBound(unsigned short val_marker) const { return Marker_HeatFlux[val_marker]; }

  /*!
   * \brief Get the tag if the iMarker defined in the geometry file.
   * \param[in] val_tag - Value of the tag in which we are interested.
   * \return Value of the marker <i>val_marker</i> that is in the geometry file
   *         for the surface that has the tag.
   */
  short GetMarker_All_TagBound(string val_tag)  {
    for (unsigned short iMarker = 0; iMarker < nMarker_All; iMarker++) {
      if (val_tag == Marker_All_TagBound[iMarker]) return iMarker;
    }
    return -1;
  }

  /*!
   * \brief Get the kind of boundary for each marker.
   * \param[in] val_marker - Index of the marker in which we are interested.
   * \return Kind of boundary for the marker <i>val_marker</i>.
   */
  unsigned short GetMarker_All_KindBC(unsigned short val_marker) const { return Marker_All_KindBC[val_marker]; }

  /*!
   * \brief Set the value of the boundary <i>val_boundary</i> (read from the config file)
   *        for the marker <i>val_marker</i>.
   * \param[in] val_marker - Index of the marker in which we are interested.
   * \param[in] val_boundary - Kind of boundary read from config file.
   */
  void SetMarker_All_KindBC(unsigned short val_marker, unsigned short val_boundary) { Marker_All_KindBC[val_marker] = val_boundary; }

  /*!
   * \brief Set the value of the index <i>val_index</i> (read from the geometry file) for
   *        the marker <i>val_marker</i>.
   * \param[in] val_marker - Index of the marker in which we are interested.
   * \param[in] val_index - Index of the surface read from geometry file.
   */
  void SetMarker_All_TagBound(unsigned short val_marker, string val_index) { Marker_All_TagBound[val_marker] = val_index; }

  /*!
   * \brief Set if a marker <i>val_marker</i> is going to be monitored <i>val_monitoring</i>
   *        (read from the config file).
   * \note This is important for non dimensional coefficient computation.
   * \param[in] val_marker - Index of the marker in which we are interested.
   * \param[in] val_monitoring - 0 or 1 depending if the the marker is going to be monitored.
   */
  void SetMarker_All_Monitoring(unsigned short val_marker, unsigned short val_monitoring) { Marker_All_Monitoring[val_marker] = val_monitoring; }

  /*!
   * \brief Set if a marker <i>val_marker</i> is going to be monitored <i>val_monitoring</i>
   *        (read from the config file).
   * \note This is important for non dimensional coefficient computation.
   * \param[in] val_marker - Index of the marker in which we are interested.
   * \param[in] val_monitoring - 0 or 1 depending if the the marker is going to be monitored.
   */
  void SetMarker_All_GeoEval(unsigned short val_marker, unsigned short val_geoeval) { Marker_All_GeoEval[val_marker] = val_geoeval; }

  /*!
   * \brief Set if a marker <i>val_marker</i> is going to be designed <i>val_designing</i>
   *        (read from the config file).
   * \note This is important for non dimensional coefficient computation.
   * \param[in] val_marker - Index of the marker in which we are interested.
   * \param[in] val_monitoring - 0 or 1 depending if the the marker is going to be designed.
   */
  void SetMarker_All_Designing(unsigned short val_marker, unsigned short val_designing) { Marker_All_Designing[val_marker] = val_designing; }

  /*!
   * \brief Set if a marker <i>val_marker</i> is going to be plot <i>val_plotting</i>
   *        (read from the config file).
   * \param[in] val_marker - Index of the marker in which we are interested.
   * \param[in] val_plotting - 0 or 1 depending if the the marker is going to be plot.
   */
  void SetMarker_All_Plotting(unsigned short val_marker, unsigned short val_plotting) { Marker_All_Plotting[val_marker] = val_plotting; }

  /*!
   * \brief Set if a marker <i>val_marker</i> is going to be plot <i>val_plotting</i>
   *        (read from the config file).
   * \param[in] val_marker - Index of the marker in which we are interested.
   * \param[in] val_plotting - 0 or 1 depending if the the marker is going to be plot.
   */
  void SetMarker_All_Analyze(unsigned short val_marker, unsigned short val_analyze) { Marker_All_Analyze[val_marker] = val_analyze; }

  /*!
   * \brief Set if a marker <i>val_marker</i> is part of the FSI interface <i>val_plotting</i>
   *        (read from the config file).
   * \param[in] val_marker - Index of the marker in which we are interested.
   * \param[in] val_plotting - 0 or 1 depending if the the marker is part of the FSI interface.
   */
  void SetMarker_All_ZoneInterface(unsigned short val_marker, unsigned short val_fsiinterface) { Marker_All_ZoneInterface[val_marker] = val_fsiinterface; }

  /*!
   * \brief Set if a marker <i>val_marker</i> is part of the Turbomachinery (read from the config file).
   * \param[in] val_marker - Index of the marker in which we are interested.
   * \param[in] val_turboperf - 0 if not part of Turbomachinery or greater than 1 if it is part.
   */
  void SetMarker_All_Turbomachinery(unsigned short val_marker, unsigned short val_turbo) { Marker_All_Turbomachinery[val_marker] = val_turbo; }

  /*!
   * \brief Set a flag to the marker <i>val_marker</i> part of the Turbomachinery (read from the config file).
   * \param[in] val_marker - Index of the marker in which we are interested.
   * \param[in] val_turboperflag - 0 if is not part of the Turbomachinery, flag INFLOW or OUTFLOW if it is part.
   */
  void SetMarker_All_TurbomachineryFlag(unsigned short val_marker, unsigned short val_turboflag) { Marker_All_TurbomachineryFlag[val_marker] = val_turboflag; }

  /*!
   * \brief Set if a marker <i>val_marker</i> is part of the MixingPlane interface (read from the config file).
   * \param[in] val_marker - Index of the marker in which we are interested.
   * \param[in] val_turboperf - 0 if not part of the MixingPlane interface or greater than 1 if it is part.
   */
  void SetMarker_All_MixingPlaneInterface(unsigned short val_marker, unsigned short val_mixpla_interface) { Marker_All_MixingPlaneInterface[val_marker] = val_mixpla_interface; }

  /*!
   * \brief Set if a marker <i>val_marker</i> is going to be affected by design variables <i>val_moving</i>
   *        (read from the config file).
   * \param[in] val_marker - Index of the marker in which we are interested.
   * \param[in] val_DV - 0 or 1 depending if the the marker is affected by design variables.
   */
  void SetMarker_All_DV(unsigned short val_marker, unsigned short val_DV) { Marker_All_DV[val_marker] = val_DV; }

  /*!
   * \brief Set if a marker <i>val_marker</i> is going to be moved <i>val_moving</i>
   *        (read from the config file).
   * \param[in] val_marker - Index of the marker in which we are interested.
   * \param[in] val_moving - 0 or 1 depending if the the marker is going to be moved.
   */
  void SetMarker_All_Moving(unsigned short val_marker, unsigned short val_moving) { Marker_All_Moving[val_marker] = val_moving; }

  /*!
   * \brief Set if a marker <i>val_marker</i> allows deformation at the boundary.
   * \param[in] val_marker - Index of the marker in which we are interested.
   * \param[in] val_interface - 0 or 1 depending if the the marker is or not a DEFORM_MESH marker.
   */
  void SetMarker_All_Deform_Mesh(unsigned short val_marker, unsigned short val_deform) { Marker_All_Deform_Mesh[val_marker] = val_deform; }

  /*!
   * \brief Set if a marker <i>val_marker</i> allows deformation at the boundary.
   * \param[in] val_marker - Index of the marker in which we are interested.
   * \param[in] val_interface - 0 or 1 depending if the the marker is or not a DEFORM_MESH_SYM_PLANE marker.
   */
  void SetMarker_All_Deform_Mesh_Sym_Plane(unsigned short val_marker, unsigned short val_deform) { Marker_All_Deform_Mesh_Sym_Plane[val_marker] = val_deform; }

  /*!
   * \brief Set if a in marker <i>val_marker</i> the flow load will be computed/employed.
   * \param[in] val_marker - Index of the marker in which we are interested.
   * \param[in] val_interface - 0 or 1 depending if the the marker is or not a Fluid_Load marker.
   */
  void SetMarker_All_Fluid_Load(unsigned short val_marker, unsigned short val_interface) { Marker_All_Fluid_Load[val_marker] = val_interface; }

  /*!
   * \brief Set if a marker <i>val_marker</i> is going to be customized in Python <i>val_PyCustom</i>
   *        (read from the config file).
   * \param[in] val_marker - Index of the marker in which we are interested.
   * \param[in] val_PyCustom - 0 or 1 depending if the the marker is going to be customized in Python.
   */
  void SetMarker_All_PyCustom(unsigned short val_marker, unsigned short val_PyCustom) { Marker_All_PyCustom[val_marker] = val_PyCustom; }

  /*!
   * \brief Set if a marker <i>val_marker</i> is going to be periodic <i>val_perbound</i>
   *        (read from the config file).
   * \param[in] val_marker - Index of the marker in which we are interested.
   * \param[in] val_perbound - Index of the surface with the periodic boundary.
   */
  void SetMarker_All_PerBound(unsigned short val_marker, short val_perbound) { Marker_All_PerBound[val_marker] = val_perbound; }

  /*!
   * \brief Set if a marker <i>val_marker</i> is going to be sent or receive <i>val_index</i>
   *        from another domain.
   * \param[in] val_marker - 0 or 1 depending if the the marker is going to be moved.
   * \param[in] val_index - Index of the surface read from geometry file.
   */
  void SetMarker_All_SendRecv(unsigned short val_marker, short val_index) { Marker_All_SendRecv[val_marker] = val_index; }

  /*!
   * \brief Get the send-receive information for a marker <i>val_marker</i>.
   * \param[in] val_marker - 0 or 1 depending if the the marker is going to be moved.
   * \return If positive, the information is sended to that domain, in case negative
   *         the information is receive from that domain.
   */
  short GetMarker_All_SendRecv(unsigned short val_marker) const { return Marker_All_SendRecv[val_marker]; }

  /*!
   * \brief Get an internal index that identify the periodic boundary conditions.
   * \param[in] val_marker - Value of the marker that correspond with the periodic boundary.
   * \return The internal index of the periodic boundary condition.
   */
  short GetMarker_All_PerBound(unsigned short val_marker) const { return Marker_All_PerBound[val_marker]; }

  /*!
   * \brief Get the monitoring information for a marker <i>val_marker</i>.
   * \param[in] val_marker - 0 or 1 depending if the the marker is going to be monitored.
   * \return 0 or 1 depending if the marker is going to be monitored.
   */
  unsigned short GetMarker_All_Monitoring(unsigned short val_marker) const { return Marker_All_Monitoring[val_marker]; }

  /*!
   * \brief Get the monitoring information for a marker <i>val_marker</i>.
   * \param[in] val_marker - 0 or 1 depending if the the marker is going to be monitored.
   * \return 0 or 1 depending if the marker is going to be monitored.
   */
  unsigned short GetMarker_All_GeoEval(unsigned short val_marker) const { return Marker_All_GeoEval[val_marker]; }

  /*!
   * \brief Get the design information for a marker <i>val_marker</i>.
   * \param[in] val_marker - 0 or 1 depending if the the marker is going to be monitored.
   * \return 0 or 1 depending if the marker is going to be monitored.
   */
  unsigned short GetMarker_All_Designing(unsigned short val_marker) const { return Marker_All_Designing[val_marker]; }

  /*!
   * \brief Get the plotting information for a marker <i>val_marker</i>.
   * \param[in] val_marker - 0 or 1 depending if the the marker is going to be moved.
   * \return 0 or 1 depending if the marker is going to be plotted.
   */
  unsigned short GetMarker_All_Plotting(unsigned short val_marker) const { return Marker_All_Plotting[val_marker]; }

  /*!
   * \brief Get the plotting information for a marker <i>val_marker</i>.
   * \param[in] val_marker - 0 or 1 depending if the the marker is going to be moved.
   * \return 0 or 1 depending if the marker is going to be plotted.
   */
  unsigned short GetMarker_All_Analyze(unsigned short val_marker) const { return Marker_All_Analyze[val_marker]; }

  /*!
   * \brief Get the FSI interface information for a marker <i>val_marker</i>.
   * \param[in] val_marker - 0 or 1 depending if the the marker is going to be moved.
   * \return 0 or 1 depending if the marker is part of the FSI interface.
   */
  unsigned short GetMarker_All_ZoneInterface(unsigned short val_marker) const { return Marker_All_ZoneInterface[val_marker]; }

  /*!
   * \brief Get the MixingPlane interface information for a marker <i>val_marker</i>.
   * \param[in] val_marker value of the marker on the grid.
   * \return 0 if is not part of the MixingPlane Interface and greater than 1 if it is part.
   */
  unsigned short GetMarker_All_MixingPlaneInterface(unsigned short val_marker) const { return Marker_All_MixingPlaneInterface[val_marker]; }

  /*!
   * \brief Get the Turbomachinery information for a marker <i>val_marker</i>.
   * \param[in] val_marker value of the marker on the grid.
   * \return 0 if is not part of the Turbomachinery and greater than 1 if it is part.
   */
  unsigned short GetMarker_All_Turbomachinery(unsigned short val_marker) const { return Marker_All_Turbomachinery[val_marker]; }

  /*!
   * \brief Get the Turbomachinery flag information for a marker <i>val_marker</i>.
   * \param[in] val_marker value of the marker on the grid.
   * \return 0 if is not part of the Turbomachinery, flag INFLOW or OUTFLOW if it is part.
   */
  unsigned short GetMarker_All_TurbomachineryFlag(unsigned short val_marker) const { return Marker_All_TurbomachineryFlag[val_marker]; }

  /*!
   * \brief Get the number of FSI interface markers <i>val_marker</i>.
   * \param[in] void.
   * \return Number of markers belonging to the FSI interface.
   */
  unsigned short GetMarker_n_ZoneInterface(void) const { return nMarker_ZoneInterface; }

  /*!
   * \brief Get the DV information for a marker <i>val_marker</i>.
   * \param[in] val_marker - 0 or 1 depending if the the marker is going to be affected by design variables.
   * \return 0 or 1 depending if the marker is going to be affected by design variables.
   */
  unsigned short GetMarker_All_DV(unsigned short val_marker) const { return Marker_All_DV[val_marker]; }

  /*!
   * \brief Get the motion information for a marker <i>val_marker</i>.
   * \param[in] val_marker - 0 or 1 depending if the the marker is going to be moved.
   * \return 0 or 1 depending if the marker is going to be moved.
   */
  unsigned short GetMarker_All_Moving(unsigned short val_marker) const { return Marker_All_Moving[val_marker]; }

  /*!
   * \brief Get whether marker <i>val_marker</i> is a DEFORM_MESH marker
   * \param[in] val_marker - 0 or 1 depending if the the marker belongs to the DEFORM_MESH subset.
   * \return 0 or 1 depending if the marker belongs to the DEFORM_MESH subset.
   */
  unsigned short GetMarker_All_Deform_Mesh(unsigned short val_marker) const { return Marker_All_Deform_Mesh[val_marker]; }

  /*!
   * \brief Get whether marker <i>val_marker</i> is a DEFORM_MESH_SYM_PLANE marker
   * \param[in] val_marker - 0 or 1 depending if the the marker belongs to the DEFORM_MESH_SYM_PLANE subset.
   * \return 0 or 1 depending if the marker belongs to the DEFORM_MESH_SYM_PLANE subset.
   */
  unsigned short GetMarker_All_Deform_Mesh_Sym_Plane(unsigned short val_marker) const { return Marker_All_Deform_Mesh_Sym_Plane[val_marker]; }

  /*!
   * \brief Get whether marker <i>val_marker</i> is a Fluid_Load marker
   * \param[in] val_marker - 0 or 1 depending if the the marker belongs to the Fluid_Load subset.
   * \return 0 or 1 depending if the marker belongs to the Fluid_Load subset.
   */
  unsigned short GetMarker_All_Fluid_Load(unsigned short val_marker) const { return Marker_All_Fluid_Load[val_marker]; }

  /*!
   * \brief Get the Python customization for a marker <i>val_marker</i>.
   * \param[in] val_marker - Index of the marker in which we are interested.
   * \return 0 or 1 depending if the marker is going to be customized in Python.
   */
  unsigned short GetMarker_All_PyCustom(unsigned short val_marker) const { return Marker_All_PyCustom[val_marker];}

  /*!
   * \brief Get the airfoil sections in the slicing process.
   * \param[in] val_section - Index of the section.
   * \return Coordinate of the airfoil to slice.
   */
  su2double GetLocationStations(unsigned short val_section) const { return LocationStations[val_section]; }

  /*!
   * \brief Get the defintion of the nacelle location.
   * \param[in] val_index - Index of the section.
   * \return Coordinate of the nacelle location.
   */
  su2double GetNacelleLocation(unsigned short val_index) const { return nacelle_location[val_index]; }

  /*!
   * \brief Get the number of pre-smoothings in a multigrid strategy.
   * \param[in] val_mesh - Index of the grid.
   * \return Number of smoothing iterations.
   */
  unsigned short GetMG_PreSmooth(unsigned short val_mesh) const {
    if (nMG_PreSmooth == 0) return 1;
    return MG_PreSmooth[val_mesh];
  }

  /*!
   * \brief Get the number of post-smoothings in a multigrid strategy.
   * \param[in] val_mesh - Index of the grid.
   * \return Number of smoothing iterations.
   */
  unsigned short GetMG_PostSmooth(unsigned short val_mesh) const {
    if (nMG_PostSmooth == 0) return 0;
    return MG_PostSmooth[val_mesh];
  }

  /*!
   * \brief Get the number of implicit Jacobi smoothings of the correction in a multigrid strategy.
   * \param[in] val_mesh - Index of the grid.
   * \return Number of implicit smoothing iterations.
   */
  unsigned short GetMG_CorrecSmooth(unsigned short val_mesh) const {
    if (nMG_CorrecSmooth == 0) return 0;
    return MG_CorrecSmooth[val_mesh];
  }

  /*!
   * \brief plane of the FFD (I axis) that should be fixed.
   * \param[in] val_index - Index of the arrray with all the planes in the I direction that should be fixed.
   * \return Index of the plane that is going to be freeze.
   */
  short GetFFD_Fix_IDir(unsigned short val_index) const { return FFD_Fix_IDir[val_index]; }

  /*!
   * \brief plane of the FFD (J axis) that should be fixed.
   * \param[in] val_index - Index of the arrray with all the planes in the J direction that should be fixed.
   * \return Index of the plane that is going to be freeze.
   */
  short GetFFD_Fix_JDir(unsigned short val_index) const { return FFD_Fix_JDir[val_index]; }

  /*!
   * \brief plane of the FFD (K axis) that should be fixed.
   * \param[in] val_index - Index of the arrray with all the planes in the K direction that should be fixed.
   * \return Index of the plane that is going to be freeze.
   */
  short GetFFD_Fix_KDir(unsigned short val_index) const { return FFD_Fix_KDir[val_index]; }

  /*!
   * \brief Get the number of planes to fix in the I direction.
   * \return Number of planes to fix in the I direction.
   */
  unsigned short GetnFFD_Fix_IDir(void) const { return nFFD_Fix_IDir; }

  /*!
   * \brief Get the number of planes to fix in the J direction.
   * \return Number of planes to fix in the J direction.
   */
  unsigned short GetnFFD_Fix_JDir(void) const { return nFFD_Fix_JDir; }

  /*!
   * \brief Get the number of planes to fix in the K direction.
   * \return Number of planes to fix in the K direction.
   */
  unsigned short GetnFFD_Fix_KDir(void) const { return nFFD_Fix_KDir; }

  /*!
   * \brief Governing equations of the flow (it can be different from the run time equation).
   * \param[in] val_zone - Zone where the soler is applied.
   * \return Governing equation that we are solving.
   */
  unsigned short GetKind_Solver(void) const { return Kind_Solver; }

  /*!
   * \brief Governing equations of the flow (it can be different from the run time equation).
   * \param[in] val_zone - Zone where the soler is applied.
   * \return Governing equation that we are solving.
   */
  void SetKind_Solver(unsigned short val_solver) { Kind_Solver = val_solver; }

  /*!
   * \brief Return true if a fluid solver is in use.
   */
  bool GetFluidProblem(void) const {
    switch (Kind_Solver) {
      case EULER : case NAVIER_STOKES: case RANS:
      case INC_EULER : case INC_NAVIER_STOKES: case INC_RANS:
      case NEMO_EULER : case NEMO_NAVIER_STOKES:
      case DISC_ADJ_INC_EULER: case DISC_ADJ_INC_NAVIER_STOKES: case DISC_ADJ_INC_RANS:
      case DISC_ADJ_EULER: case DISC_ADJ_NAVIER_STOKES: case DISC_ADJ_RANS:
        return true;
      default:
        return false;
    }
  }

  /*!
   * \brief Return true if a structural solver is in use.
   */
  bool GetStructuralProblem(void) const {
    return (Kind_Solver == FEM_ELASTICITY) || (Kind_Solver == DISC_ADJ_FEM);
  }

  /*!
   * \brief Return true if a heat solver is in use.
   */
  bool GetHeatProblem(void) const {
    return (Kind_Solver == HEAT_EQUATION) || (Kind_Solver == DISC_ADJ_HEAT);
  }

  /*!
   * \brief Return true if a high order FEM solver is in use.
   */
  bool GetFEMSolver(void) const {
    switch (Kind_Solver) {
      case FEM_EULER: case FEM_NAVIER_STOKES: case FEM_RANS: case FEM_LES:
      case DISC_ADJ_FEM_EULER: case DISC_ADJ_FEM_NS: case DISC_ADJ_FEM_RANS:
        return true;
      default:
        return false;
    }
  }

  /*!
   * \brief Return true if a NEMO solver is in use.
   */
  bool GetNEMOProblem(void) const {
    switch (Kind_Solver) {
      case NEMO_EULER : case NEMO_NAVIER_STOKES:
        return true;
      default:
        return false;
    }
  }

   /*!
   * \brief Return true if an AUSM method is in use.
   */
  bool GetAUSMMethod(void) const {
    switch (Kind_Upwind_Flow) {
      case AUSM : case AUSMPLUSUP: case AUSMPLUSUP2: case AUSMPWPLUS:
        return true;
      default:
        return false;
    }
  }

  /*!
   * \brief Kind of Multizone Solver.
   * \return Governing equation that we are solving.
   */
  ENUM_MULTIZONE GetKind_MZSolver(void) const { return Kind_MZSolver; }

  /*!
   * \brief Governing equations of the flow (it can be different from the run time equation).
   * \param[in] val_zone - Zone where the soler is applied.
   * \return Governing equation that we are solving.
   */
  ENUM_REGIME GetKind_Regime(void) const { return Kind_Regime; }

  /*!
   * \brief Governing equations of the flow (it can be different from the run time equation).
   * \param[in] val_zone - Zone where the soler is applied.
   * \return Governing equation that we are solving.
   */
  unsigned short GetSystemMeasurements(void) const { return SystemMeasurements; }

  /*!
   * \brief Gas model that we are using.
   * \return Gas model that we are using.
   */
  string GetGasModel(void) const {return GasModel;}

  /*!
   * \brief Get the transport coefficient model.
   * \return Index of transport coefficient model.
   */
  unsigned short GetKind_TransCoeffModel(void) const { return Kind_TransCoeffModel; }

  /*!
   * \brief Get the total number of heat flux markers.
   * \return Total number of heat flux markers.
   */
  unsigned short GetnWall_Catalytic(void) const { return nWall_Catalytic; }

  /*!
   * \brief Get the name of the surface defined in the geometry file.
   * \param[in] val_marker - Value of the marker in which we are interested.
   * \return Name that is in the geometry file for the surface that
   *         has the marker <i>val_marker</i>.
   */
  string GetWall_Catalytic_TagBound(unsigned short val_marker) const { return Wall_Catalytic[val_marker]; }

  /*!
   * \brief Fluid model that we are using.
   * \return Fluid model that we are using.
   */
  unsigned short GetKind_FluidModel(void) const { return Kind_FluidModel; }

  /*!
   * \brief Option to define the density model for incompressible flows.
   * \return Density model option
   */
  INC_DENSITYMODEL GetKind_DensityModel() const { return Kind_DensityModel; }

  /*!
   * \brief Flag for whether to solve the energy equation for incompressible flows.
   * \return Flag for energy equation
   */
  bool GetEnergy_Equation(void) const { return Energy_Equation; }

  /*!
   * \brief free stream option to initialize the solution
   * \return free stream option
   */
  FREESTREAM_OPTION GetKind_FreeStreamOption() const { return Kind_FreeStreamOption; }

  /*!
   * \brief free stream option to initialize the solution
   * \return free stream option
   */
  unsigned short GetKind_InitOption(void) const { return Kind_InitOption; }
  /*!
   * \brief Get the value of the critical pressure.
   * \return Critical pressure.
   */
  su2double GetPressure_Critical(void) const { return Pressure_Critical; }

  /*!
   * \brief Get the value of the critical temperature.
   * \return Critical temperature.
   */
  su2double GetTemperature_Critical(void) const { return Temperature_Critical; }

  /*!
   * \brief Get the value of the critical pressure.
   * \return Critical pressure.
   */
  su2double GetAcentric_Factor(void) const { return Acentric_Factor; }

  /*!
   * \brief Get the value of the viscosity model.
   * \return Viscosity model.
   */
  VISCOSITYMODEL GetKind_ViscosityModel() const { return Kind_ViscosityModel; }

  /*!
   * \brief Get the value of the thermal conductivity model.
   * \return Conductivity model.
   */
  CONDUCTIVITYMODEL GetKind_ConductivityModel() const { return Kind_ConductivityModel; }

  /*!
   * \brief Get the value of the turbulent thermal conductivity model.
   * \return Turbulent conductivity model.
   */
  CONDUCTIVITYMODEL_TURB GetKind_ConductivityModel_Turb() const { return Kind_ConductivityModel_Turb; }

  /*!
   * \brief Get the value of the mass diffusivity model.
   * \return Mass diffusivity model.
   */
  DIFFUSIVITYMODEL GetKind_DiffusivityModel(void) const { return Kind_DiffusivityModel; }
  
  /*!
   * \brief Get the value of the constant viscosity.
   * \return Constant viscosity.
   */
  su2double GetMu_Constant(void) const { return Mu_Constant[0]; }
  su2double GetMu_Constant(unsigned short val_index) const { return Mu_Constant [val_index]; }

  /*!
   * \brief Get the value of the non-dimensional constant viscosity.
   * \return Non-dimensional constant viscosity.
   */
  su2double GetMu_ConstantND(void) const { return Mu_ConstantND; }

  /*!
   * \brief Get the value of the thermal conductivity.
   * \return Thermal conductivity.
   */
<<<<<<< HEAD
   su2double GetKt_Constant(void) const { return Kt_Constant[0]; }
   su2double GetKt_Constant(unsigned short val_index) const { return Kt_Constant [val_index]; }
=======
  su2double GetThermal_Conductivity_Constant(void) const { return Thermal_Conductivity_Constant; }
>>>>>>> 3a744b52

  /*!
   * \brief Get the value of the non-dimensional thermal conductivity.
   * \return Non-dimensional thermal conductivity.
   */
    su2double GetThermal_Conductivity_ConstantND(void) const { return Thermal_Conductivity_ConstantND; }


  /*!
   * \brief Get the value of the constant mass diffusivity for scalar transport.
   * \return Constant mass diffusivity.
   */
  su2double GetDiffusivity_Constant(void) const { return Diffusivity_Constant; }
  
  /*!
   * \brief Get the value of the non-dimensional constant mass diffusivity.
   * \return Non-dimensional constant mass diffusivity.
   */
  su2double GetDiffusivity_ConstantND(void) const { return Diffusivity_ConstantND; }
  
  /*!
   * \brief Get the value of the laminar Schmidt number for scalar transport.
   * \return Laminar Schmidt number for scalar transport.
   */
  su2double GetSchmidt_Lam(void) const { return Schmidt_Lam; }
  
  /*!
   * \brief Get the value of the turbulent Schmidt number for scalar transport.
   * \return Turbulent Schmidt number for scalar transport.
   */
  su2double GetSchmidt_Turb(void) const { return Schmidt_Turb; }
  
  /*!
   * \brief Get the value of the reference viscosity for Sutherland model.
   * \return The reference viscosity.
   */
  su2double GetMu_Ref(void) const { return Mu_Ref[0]; } 
  su2double GetMu_Ref(unsigned short val_index) const { return Mu_Ref [val_index]; }

  /*!
   * \brief Get the value of the non-dimensional reference viscosity for Sutherland model.
   * \return The non-dimensional reference viscosity.
   */
  su2double GetMu_RefND(void) const { return Mu_RefND; }

  /*!
   * \brief Get the value of the reference temperature for Sutherland model.
   * \return The reference temperature.
   */
  su2double GetMu_Temperature_Ref(void) const { return Mu_Temperature_Ref[0]; }
  su2double GetMu_Temperature_Ref(unsigned short val_index) const { return Mu_Temperature_Ref [val_index]; }

  /*!
   * \brief Get the value of the non-dimensional reference temperature for Sutherland model.
   * \return The non-dimensional reference temperature.
   */
  su2double GetMu_Temperature_RefND(void) const { return Mu_Temperature_RefND; }

  /*!
   * \brief Get the value of the reference S for Sutherland model.
   * \return The reference S.
   */
  su2double GetMu_S(void) const { return Mu_S[0]; }
  su2double GetMu_S(unsigned short val_index) const { return Mu_S [val_index]; }

  /*!
   * \brief Get the value of the non-dimensional reference S for Sutherland model.
   * \return The non-dimensional reference S.
   */
  su2double GetMu_SND(void) const { return Mu_SND; }

  /*!
   * \brief Get the number of coefficients in the temperature polynomial models.
   * \return The the number of coefficients in the temperature polynomial models.
   */
  unsigned short GetnPolyCoeffs(void) const { return N_POLY_COEFFS; }

  /*!
   * \brief Get the temperature polynomial coefficient for specific heat Cp.
   * \param[in] val_index - Index of the array with all polynomial coefficients.
   * \return Temperature polynomial coefficient for specific heat Cp.
   */
  su2double GetCp_PolyCoeff(unsigned short val_index) const { return cp_polycoeffs[val_index]; }

  /*!
   * \brief Get the temperature polynomial coefficient for specific heat Cp.
   * \param[in] val_index - Index of the array with all polynomial coefficients.
   * \return Temperature polynomial coefficient for specific heat Cp.
   */
  su2double GetCp_PolyCoeffND(unsigned short val_index) const { return CpPolyCoefficientsND[val_index]; }

  /*!
   * \brief Get the temperature polynomial coefficient for viscosity.
   * \param[in] val_index - Index of the array with all polynomial coefficients.
   * \return Temperature polynomial coefficient for viscosity.
   */
  su2double GetMu_PolyCoeff(unsigned short val_index) const { return mu_polycoeffs[val_index]; }

  /*!
   * \brief Get the temperature polynomial coefficient for viscosity.
   * \param[in] val_index - Index of the array with all polynomial coefficients.
   * \return Non-dimensional temperature polynomial coefficient for viscosity.
   */
  su2double GetMu_PolyCoeffND(unsigned short val_index) const { return MuPolyCoefficientsND[val_index]; }

  /*!
   * \brief Get the temperature polynomial coefficients for viscosity.
   * \return Non-dimensional temperature polynomial coefficients for viscosity.
   */
  const su2double* GetMu_PolyCoeffND(void) const { return MuPolyCoefficientsND.data(); }

  /*!
   * \brief Get the temperature polynomial coefficient for thermal conductivity.
   * \param[in] val_index - Index of the array with all polynomial coefficients.
   * \return Temperature polynomial coefficient for thermal conductivity.
   */
  su2double GetKt_PolyCoeff(unsigned short val_index) const { return kt_polycoeffs[val_index]; }

  /*!
   * \brief Get the temperature polynomial coefficient for thermal conductivity.
   * \param[in] val_index - Index of the array with all polynomial coefficients.
   * \return Non-dimensional temperature polynomial coefficient for thermal conductivity.
   */
  su2double GetKt_PolyCoeffND(unsigned short val_index) const { return KtPolyCoefficientsND[val_index]; }

  /*!
   * \brief Get the temperature polynomial coefficients for thermal conductivity.
   * \return Non-dimensional temperature polynomial coefficients for thermal conductivity.
   */
  const su2double* GetKt_PolyCoeffND(void) const { return KtPolyCoefficientsND.data(); }

  /*!
   * \brief Set the value of the non-dimensional constant viscosity.
   */
  void SetMu_ConstantND(su2double mu_const) { Mu_ConstantND = mu_const; }

  /*!
   * \brief Set the value of the non-dimensional thermal conductivity.
   */
  void SetThermal_Conductivity_ConstantND(su2double therm_cond_const) { Thermal_Conductivity_ConstantND = therm_cond_const; }

  /*!
   * \brief Set the value of the non-dimensional constant mass diffusivity.
   */
  void SetDiffusivity_ConstantND(su2double diffusivity_const) { Diffusivity_ConstantND = diffusivity_const; }
  
  /*!
   * \brief Set the value of the reference mass diffusivity.
   */
  void SetDiffusivity_Ref(su2double diffusivity_ref);
  
  /*!
   * \brief Set the value of the non-dimensional reference viscosity for Sutherland model.
   */
  void SetMu_RefND(su2double mu_ref) { Mu_RefND = mu_ref; }

  /*!
   * \brief Set the value of the non-dimensional reference temperature for Sutherland model.
   */
  void SetMu_Temperature_RefND(su2double mu_Tref) { Mu_Temperature_RefND = mu_Tref; }

  /*!
   * \brief Set the value of the non-dimensional S for Sutherland model.
   */
  void SetMu_SND(su2double mu_s) { Mu_SND = mu_s; }

  /*!
   * \brief Set the temperature polynomial coefficient for specific heat Cp.
   * \param[in] val_coeff - Temperature polynomial coefficient for specific heat Cp.
   * \param[in] val_index - Index of the array with all polynomial coefficients.
   */
  void SetCp_PolyCoeffND(su2double val_coeff, unsigned short val_index) { CpPolyCoefficientsND[val_index] = val_coeff; }

  /*!
   * \brief Set the temperature polynomial coefficient for viscosity.
   * \param[in] val_coeff - Non-dimensional temperature polynomial coefficient for viscosity.
   * \param[in] val_index - Index of the array with all polynomial coefficients.
   */
  void SetMu_PolyCoeffND(su2double val_coeff, unsigned short val_index) { MuPolyCoefficientsND[val_index] = val_coeff; }

  /*!
   * \brief Set the temperature polynomial coefficient for thermal conductivity.
   * \param[in] val_coeff - Non-dimensional temperature polynomial coefficient for thermal conductivity.
   * \param[in] val_index - Index of the array with all polynomial coefficients.
   */
  void SetKt_PolyCoeffND(su2double val_coeff, unsigned short val_index) { KtPolyCoefficientsND[val_index] = val_coeff; }

  /*!
   * \brief Get the kind of method for computation of spatial gradients used for viscous and source terms.
   * \return Numerical method for computation of spatial gradients used for viscous and source terms.
   */
  unsigned short GetKind_Gradient_Method(void) const { return Kind_Gradient_Method; }

  /*!
   * \brief Get the kind of method for computation of spatial gradients used for upwind reconstruction.
   * \return Numerical method for computation of spatial gradients used for upwind reconstruction.
   */
  unsigned short GetKind_Gradient_Method_Recon(void) const { return Kind_Gradient_Method_Recon; }

  /*!
   * \brief Get flag for whether a second gradient calculation is required for upwind reconstruction alone.
   * \return <code>TRUE</code> means that a second gradient will be calculated for upwind reconstruction.
   */
  bool GetReconstructionGradientRequired(void) const { return ReconstructionGradientRequired; }

  /*!
   * \brief Get flag for whether a least-squares gradient method is being applied.
   * \return <code>TRUE</code> means that a least-squares gradient method is being applied.
   */
  bool GetLeastSquaresRequired(void) const { return LeastSquaresRequired; }

  /*!
   * \brief Get the kind of solver for the implicit solver.
   * \return Numerical solver for implicit formulation (solving the linear system).
   */
  unsigned short GetKind_Linear_Solver(void) const { return Kind_Linear_Solver; }


  /*!
   * \brief Get the kind of preconditioner for the implicit solver.
   * \return Numerical preconditioner for implicit formulation (solving the linear system).
   */
  unsigned short GetKind_Linear_Solver_Prec(void) const { return Kind_Linear_Solver_Prec; }

  /*!
   * \brief Get the kind of solver for the implicit solver.
   * \return Numerical solver for implicit formulation (solving the linear system).
   */
  unsigned short GetKind_Deform_Linear_Solver(void) const { return Kind_Deform_Linear_Solver; }

  /*!
   * \brief Set the kind of preconditioner for the implicit solver.
   * \return Numerical preconditioner for implicit formulation (solving the linear system).
   */
  void SetKind_Deform_Linear_Solver_Prec(unsigned short val_kind_prec) { Kind_Deform_Linear_Solver_Prec = val_kind_prec; }

  /*!
   * \brief Set the kind of preconditioner for the implicit solver.
   * \return Numerical preconditioner for implicit formulation (solving the linear system).
   */
  void SetKind_Linear_Solver_Prec(unsigned short val_kind_prec) { Kind_Linear_Solver_Prec = val_kind_prec; }

  /*!
   * \brief Get min error of the linear solver for the implicit formulation.
   * \return Min error of the linear solver for the implicit formulation.
   */
  su2double GetLinear_Solver_Error(void) const { return Linear_Solver_Error; }

  /*!
   * \brief Get min error of the linear solver for the implicit formulation.
   * \return Min error of the linear solver for the implicit formulation.
   */
  su2double GetDeform_Linear_Solver_Error(void) const { return Deform_Linear_Solver_Error; }

  /*!
   * \brief Get max number of iterations of the linear solver for the implicit formulation.
   * \return Max number of iterations of the linear solver for the implicit formulation.
   */
  unsigned long GetLinear_Solver_Iter(void) const { return Linear_Solver_Iter; }

  /*!
   * \brief Get max number of iterations of the linear solver for the implicit formulation.
   * \return Max number of iterations of the linear solver for the implicit formulation.
   */
  unsigned long GetDeform_Linear_Solver_Iter(void) const { return Deform_Linear_Solver_Iter; }

  /*!
   * \brief Get the ILU fill-in level for the linear solver.
   * \return Fill in level of the ILU preconditioner for the linear solver.
   */
  unsigned short GetLinear_Solver_ILU_n(void) const { return Linear_Solver_ILU_n; }

  /*!
   * \brief Get restart frequency of the linear solver for the implicit formulation.
   * \return Restart frequency of the linear solver for the implicit formulation.
   */
  unsigned long GetLinear_Solver_Restart_Frequency(void) const { return Linear_Solver_Restart_Frequency; }

  /*!
   * \brief Get the relaxation factor for iterative linear smoothers.
   * \return Relaxation factor.
   */
  su2double GetLinear_Solver_Smoother_Relaxation(void) const { return Linear_Solver_Smoother_Relaxation; }

  /*!
   * \brief Get the relaxation factor for solution updates of adjoint solvers.
   */
  su2double GetRelaxation_Factor_Adjoint(void) const { return Relaxation_Factor_Adjoint; }

  /*!
   * \brief Get the relaxation coefficient of the linear solver for the implicit formulation.
   * \return relaxation coefficient of the linear solver for the implicit formulation.
   */
  su2double GetRelaxation_Factor_Scalar(void) { return Relaxation_Factor_Scalar; }
  
  /*!
   * \brief Get the relaxation coefficient of the CHT coupling.
   * \return relaxation coefficient of the CHT coupling.
   */
  su2double GetRelaxation_Factor_CHT(void) const { return Relaxation_Factor_CHT; }

  /*!
   * \brief Get the number of samples used in quasi-Newton methods.
   */
  unsigned short GetnQuasiNewtonSamples(void) const { return nQuasiNewtonSamples; }

  /*!
   * \brief Get whether to use vectorized numerics (if available).
   */
  bool GetUseVectorization(void) const { return UseVectorization; }

  /*!
   * \brief Get whether to use a Newton-Krylov method.
   */
  bool GetNewtonKrylov(void) const { return NewtonKrylov; }

  /*!
   * \brief Get Newton-Krylov integer parameters.
   */
  array<unsigned short,3> GetNewtonKrylovIntParam(void) const { return NK_IntParam; }

  /*!
   * \brief Get Newton-Krylov floating-point parameters.
   */
  array<su2double,4> GetNewtonKrylovDblParam(void) const { return NK_DblParam; }

  /*!
   * \brief Get the relaxation coefficient of the linear solver for the implicit formulation.
   * \return relaxation coefficient of the linear solver for the implicit formulation.
   */
  su2double GetRoe_Kappa(void) const { return Roe_Kappa; }

  /*!
   * \brief Get the wing semi span.
   * \return value of the wing semi span.
   */
  su2double GetSemiSpan(void) const { return SemiSpan; }

  /*!
   * \brief Get the kind of solver for the implicit solver.
   * \return Numerical solver for implicit formulation (solving the linear system).
   */
  unsigned short GetKind_AdjTurb_Linear_Solver(void) const { return Kind_AdjTurb_Linear_Solver; }

  /*!
   * \brief Get the kind of preconditioner for the implicit solver.
   * \return Numerical preconditioner for implicit formulation (solving the linear system).
   */
  unsigned short GetKind_AdjTurb_Linear_Prec(void) const { return Kind_AdjTurb_Linear_Prec; }

  /*!
   * \brief Get the kind of solver for the implicit solver.
   * \return Numerical solver for implicit formulation (solving the linear system).
   */
  unsigned short GetKind_DiscAdj_Linear_Solver(void) const { return Kind_DiscAdj_Linear_Solver; }

  /*!
   * \brief Get the kind of preconditioner for the implicit solver.
   * \return Numerical preconditioner for implicit formulation (solving the linear system).
   */
  unsigned short GetKind_DiscAdj_Linear_Prec(void) const { return Kind_DiscAdj_Linear_Prec; }

  /*!
   * \brief Get the kind of preconditioner for the implicit solver.
   * \return Numerical preconditioner for implicit formulation (solving the linear system).
   */
  unsigned short GetKind_Deform_Linear_Solver_Prec(void) const { return Kind_Deform_Linear_Solver_Prec; }

  /*!
   * \brief Set the kind of preconditioner for the implicit solver.
   * \return Numerical preconditioner for implicit formulation (solving the linear system).
   */
  void SetKind_AdjTurb_Linear_Prec(unsigned short val_kind_prec) { Kind_AdjTurb_Linear_Prec = val_kind_prec; }

  /*!
   * \brief Get min error of the linear solver for the implicit formulation.
   * \return Min error of the linear solver for the implicit formulation.
   */
  su2double GetAdjTurb_Linear_Error(void) const { return AdjTurb_Linear_Error; }

  /*!
   * \brief Get the entropy fix.
   * \return Vaule of the entropy fix.
   */
  su2double GetEntropyFix_Coeff(void) const { return EntropyFix_Coeff; }

  /*!
   * \brief Get max number of iterations of the linear solver for the implicit formulation.
   * \return Max number of iterations of the linear solver for the implicit formulation.
   */
  unsigned short GetAdjTurb_Linear_Iter(void) const { return AdjTurb_Linear_Iter; }

  /*!
   * \brief Get CFL reduction factor for adjoint turbulence model.
   * \return CFL reduction factor.
   */
  su2double GetCFLRedCoeff_AdjTurb(void) const { return CFLRedCoeff_AdjTurb; }

  /*!
   * \brief Get the number of nonlinear increments for mesh deformation.
   * \return Number of nonlinear increments for mesh deformation.
   */
  unsigned long GetGridDef_Nonlinear_Iter(void) const { return GridDef_Nonlinear_Iter; }

  /*!
   * \brief Get information about whether the mesh will be deformed using pseudo linear elasticity.
   * \return <code>TRUE</code> means that grid deformation is active.
   */
  bool GetDeform_Mesh(void) const { return Deform_Mesh; }

  /*!
   * \brief Get information about writing grid deformation residuals to the console.
   * \return <code>TRUE</code> means that grid deformation residuals will be written to the console.
   */
  bool GetDeform_Output(void) const { return Deform_Output; }

  /*!
   * \brief Get factor to multiply smallest volume for deform tolerance.
   * \return Factor to multiply smallest volume for deform tolerance.
   */
  su2double GetDeform_Coeff(void) const { return Deform_Coeff; }

  /*!
   * \brief Get limit for the volumetric deformation.
   * \return Distance to the surface to be deformed.
   */
  su2double GetDeform_Limit(void) const { return Deform_Limit; }

  /*!
   * \brief Get Young's modulus for deformation (constant stiffness deformation)
   */
  su2double GetDeform_ElasticityMod(void) const { return Deform_ElasticityMod; }

  /*!
   * \brief Get Poisson's ratio for deformation (constant stiffness deformation)
   * \
   */
  su2double GetDeform_PoissonRatio(void) const { return Deform_PoissonRatio; }

  /*!
   * \brief Get the type of stiffness to impose for FEA mesh deformation.
   * \return type of stiffness to impose for FEA mesh deformation.
   */
  unsigned short GetDeform_Stiffness_Type(void) const { return Deform_StiffnessType; }

  /*!
   * \brief Get the size of the layer of highest stiffness for wall distance-based mesh stiffness.
   */
  su2double GetDeform_StiffLayerSize(void) const { return Deform_StiffLayerSize; }

  /*!
   * \brief Define the FFD box with a symetry plane.
   * \return <code>TRUE</code> if there is a symmetry plane in the FFD; otherwise <code>FALSE</code>.
   */
  bool GetFFD_Symmetry_Plane(void) const { return FFD_Symmetry_Plane; }

  /*!
   * \brief Get the kind of SU2 software component.
   * \return Kind of the SU2 software component.
   */
  SU2_COMPONENT GetKind_SU2(void) const { return Kind_SU2; }

  /*!
   * \brief Get the kind of non-dimensionalization.
   * \return Kind of non-dimensionalization.
   */
  unsigned short GetRef_NonDim(void) const { return Ref_NonDim; }

  /*!
   * \brief Get the kind of incompressible non-dimensionalization.
   * \return Kind of incompressible non-dimensionalization.
   */
  unsigned short GetRef_Inc_NonDim(void) const { return Ref_Inc_NonDim; }

  /*!
   * \brief Get the kind of SU2 software component.
   * \return Kind of the SU2 software component.
   */
  void SetKind_SU2(SU2_COMPONENT val_kind_su2) { Kind_SU2 = val_kind_su2 ; }

  /*!
   * \brief Get the kind of the turbulence model.
   * \return Kind of the turbulence model.
   */
  unsigned short GetKind_Turb_Model(void) const { return Kind_Turb_Model; }

  /*!
   * \brief Get the kind of the transition model.
   * \return Kind of the transion model.
   */
  unsigned short GetKind_Trans_Model(void) const { return Kind_Trans_Model; }

  /*!
   * \brief Get the kind of the subgrid scale model.
   * \return Kind of the subgrid scale model.
   */
  unsigned short GetKind_SGS_Model(void) const { return Kind_SGS_Model; }

  /*!
   * \brief Get the kind of the scalar transport model.
   * \return Kind of the scalar transport model.
   */
  unsigned short GetKind_Scalar_Model(void) const { return Kind_Scalar_Model; };
  
  
  /*!
   * \brief Get the kind of time integration method.
   * \note This is the information that the code will use, the method will
   *       change in runtime depending of the specific equation (direct, adjoint,
   *       linearized) that is being solved.
   * \return Kind of time integration method.
   */
  unsigned short GetKind_TimeIntScheme(void) const { return Kind_TimeNumScheme; }

  /*!
   * \brief Get the kind of convective numerical scheme.
   * \note This is the information that the code will use, the method will
   *       change in runtime depending of the specific equation (direct, adjoint,
   *       linearized) that is being solved.
   * \return Kind of the convective scheme.
   */
  unsigned short GetKind_ConvNumScheme(void) const { return Kind_ConvNumScheme; }

  /*!
   * \brief Get kind of center scheme for the convective terms.
   * \note This is the information that the code will use, the method will
   *       change in runtime depending of the specific equation (direct, adjoint,
   *       linearized) that is being solved.
   * \return Kind of center scheme for the convective terms.
   */
  unsigned short GetKind_Centered(void) const { return Kind_Centered; }

  /*!
   * \brief Get kind of upwind scheme for the convective terms.
   * \note This is the information that the code will use, the method will
   *       change in runtime depending of the specific equation (direct, adjoint,
   *       linearized) that is being solved.
   * \return Kind of upwind scheme for the convective terms.
   */
  unsigned short GetKind_Upwind(void) const { return Kind_Upwind; }

  /*!
   * \brief Get if the upwind scheme used MUSCL or not.
   * \note This is the information that the code will use, the method will
   *       change in runtime depending of the specific equation (direct, adjoint,
   *       linearized) that is being solved.
   * \return MUSCL scheme.
   */
  bool GetMUSCL(void) const { return MUSCL; }

  /*!
   * \brief Get if the upwind scheme used MUSCL or not.
   * \note This is the information that the code will use, the method will
   *       change in runtime depending of the specific equation (direct, adjoint,
   *       linearized) that is being solved.
   * \return MUSCL scheme.
   */
  bool GetMUSCL_Flow(void) const { return MUSCL_Flow; }

  /*!
   * \brief Get if the upwind scheme used MUSCL or not.
   * \note This is the information that the code will use, the method will
   *       change in runtime depending of the specific equation (direct, adjoint,
   *       linearized) that is being solved.
   * \return MUSCL scheme.
   */
  bool GetMUSCL_Heat(void) const { return MUSCL_Heat; }

  /*!
   * \brief Get if the upwind scheme used MUSCL or not.
   * \note This is the information that the code will use, the method will
   *       change in runtime depending of the specific equation (direct, adjoint,
   *       linearized) that is being solved.
   * \return MUSCL scheme.
   */
  bool GetMUSCL_Turb(void) const { return MUSCL_Turb; }

  /*!
   * \brief Get if the upwind scheme used MUSCL or not.
   * \note This is the information that the code will use, the method will
   *       change in runtime depending of the specific equation (direct, adjoint,
   *       linearized) that is being solved.
   * \return MUSCL scheme.
   */
  bool GetMUSCL_AdjFlow(void) const { return MUSCL_AdjFlow; }

  /*!
   * \brief Get if the upwind scheme used MUSCL or not.
   * \note This is the information that the code will use, the method will
   *       change in runtime depending of the specific equation (direct, adjoint,
   *       linearized) that is being solved.
   * \return MUSCL scheme.
   */
  bool GetMUSCL_Scalar(void)  { return MUSCL_Scalar; }
  
  /*!
   * \brief Get if the upwind scheme used MUSCL or not.
   * \note This is the information that the code will use, the method will
   *       change in runtime depending of the specific equation (direct, adjoint,
   *       linearized) that is being solved.
   * \return MUSCL scheme.
   */
  bool GetMUSCL_AdjTurb(void) const { return MUSCL_AdjTurb; }

  /*!
   * \brief Get whether to "Use Accurate Jacobians" for AUSM+up(2) and SLAU(2).
   * \return yes/no.
   */
  bool GetUse_Accurate_Jacobians(void) const { return Use_Accurate_Jacobians; }

  /*!
   * \brief Get the kind of integration scheme (explicit or implicit)
   *        for the flow equations.
   * \note This value is obtained from the config file, and it is constant
   *       during the computation.
   * \return Kind of integration scheme for the flow equations.
   */
  unsigned short GetKind_TimeIntScheme_Flow(void) const { return Kind_TimeIntScheme_Flow; }

  /*!
   * \brief Get the kind of scheme (aliased or non-aliased) to be used in the
   *        predictor step of ADER-DG.
   * \return Kind of scheme used in the predictor step of ADER-DG.
   */
  unsigned short GetKind_ADER_Predictor(void) const { return Kind_ADER_Predictor; }

  /*!
   * \brief Get the kind of integration scheme (explicit or implicit)
   *        for the flow equations.
   * \note This value is obtained from the config file, and it is constant
   *       during the computation.
   * \return Kind of integration scheme for the plasma equations.
   */
  unsigned short GetKind_TimeIntScheme_Heat(void) const { return Kind_TimeIntScheme_Heat; }

  /*!
   * \brief Get the kind of time stepping
   *        for the heat equation.
   * \note This value is obtained from the config file, and it is constant
   *       during the computation.
   * \return Kind of time stepping for the heat equation.
   */
  unsigned short GetKind_TimeStep_Heat(void) const { return Kind_TimeStep_Heat; }

  /*!
   * \brief Get the kind of integration scheme (explicit or implicit)
   *        for the flow equations.
   * \note This value is obtained from the config file, and it is constant
   *       during the computation.
   * \return Kind of integration scheme for the plasma equations.
   */
  STRUCT_TIME_INT GetKind_TimeIntScheme_FEA(void) const { return Kind_TimeIntScheme_FEA; }

  /*!
   * \brief Get the kind of integration scheme (explicit or implicit)
   *        for the radiation equations.
   * \note This value is obtained from the config file, and it is constant
   *       during the computation.
   * \return Kind of integration scheme for the radiation equations.
   */
  unsigned short GetKind_TimeIntScheme_Radiation(void) const { return Kind_TimeIntScheme_Radiation; }

  /*!
   * \brief Get the kind of integration scheme (explicit or implicit)
   *        for the template equations.
   * \note This value is obtained from the config file, and it is constant
   *       during the computation.
   * \return Kind of integration scheme for the plasma equations.
   */
  unsigned short GetKind_TimeIntScheme_Template(void);

  /*!
   * \brief Get the kind of integration scheme (explicit or implicit)
   *        for the flow equations.
   * \note This value is obtained from the config file, and it is constant
   *       during the computation.
   * \return Kind of integration scheme for the plasma equations.
   */
  STRUCT_SPACE_ITE GetKind_SpaceIteScheme_FEA(void) const { return Kind_SpaceIteScheme_FEA; }

  /*!
   * \brief Get the kind of convective numerical scheme for the flow
   *        equations (centered or upwind).
   * \note This value is obtained from the config file, and it is constant
   *       during the computation.
   * \return Kind of convective numerical scheme for the flow equations.
   */
  unsigned short GetKind_ConvNumScheme_Flow(void) const { return Kind_ConvNumScheme_Flow; }

  /*!
   * \brief Get the kind of convective numerical scheme for the flow
   *        equations (finite element).
   * \note This value is obtained from the config file, and it is constant
   *       during the computation.
   * \return Kind of convective numerical scheme for the flow equations.
   */
  unsigned short GetKind_ConvNumScheme_FEM_Flow(void) const { return Kind_ConvNumScheme_FEM_Flow; }

  /*!
   * \brief Get the kind of convective numerical scheme for the template
   *        equations (centered or upwind).
   * \note This value is obtained from the config file, and it is constant
   *       during the computation.
   * \return Kind of convective numerical scheme for the flow equations.
   */
  unsigned short GetKind_ConvNumScheme_Template(void) const { return Kind_ConvNumScheme_Template; }

  /*!
   * \brief Get the kind of center convective numerical scheme for the flow equations.
   * \note This value is obtained from the config file, and it is constant
   *       during the computation.
   * \return Kind of center convective numerical scheme for the flow equations.
   */
  ENUM_CENTERED GetKind_Centered_Flow(void) const { return static_cast<ENUM_CENTERED>(Kind_Centered_Flow); }

  /*!
   * \brief Get the kind of center convective numerical scheme for the plasma equations.
   * \note This value is obtained from the config file, and it is constant
   *       during the computation.
   * \return Kind of center convective numerical scheme for the flow equations.
   */
  unsigned short GetKind_Centered_Template(void);

  /*!
   * \brief Get the kind of upwind convective numerical scheme for the flow equations.
   * \note This value is obtained from the config file, and it is constant
   *       during the computation.
   * \return Kind of upwind convective numerical scheme for the flow equations.
   */
  unsigned short GetKind_Upwind_Flow(void) const { return Kind_Upwind_Flow; }

  /*!
   * \brief Get the kind of finite element convective numerical scheme for the flow equations.
   * \note This value is obtained from the config file, and it is constant
   *       during the computation.
   * \return Kind of finite element convective numerical scheme for the flow equations.
   */
  unsigned short GetKind_FEM_Flow(void) const { return Kind_FEM_Flow; }

  /*!
   * \brief Get the kind of shock capturing method in FEM DG solver.
   * \note This value is obtained from the config file, and it is constant
   *       during the computation.
   * \return Kind of shock capturing method in FEM DG solver.
   */
  unsigned short GetKind_FEM_DG_Shock(void) const { return Kind_FEM_DG_Shock; }

  /*!
   * \brief Get the kind of matrix coloring used for the sparse Jacobian computation.
   * \note This value is obtained from the config file, and it is constant
   *       during the computation.
   * \return Kind of matrix coloring used.
   */
  unsigned short GetKind_Matrix_Coloring(void) const { return Kind_Matrix_Coloring; }

  /*!
   * \brief Get the method for limiting the spatial gradients.
   * \return Method for limiting the spatial gradients.
   */
  unsigned short GetKind_SlopeLimit(void) const { return Kind_SlopeLimit; }

  /*!
   * \brief Get the method for limiting the spatial gradients.
   * \return Method for limiting the spatial gradients solving the flow equations.
   */
  unsigned short GetKind_SlopeLimit_Flow(void) const { return Kind_SlopeLimit_Flow; }

  /*!
   * \brief Get the method for limiting the spatial gradients.
   * \return Method for limiting the spatial gradients solving the turbulent equation.
   */
  unsigned short GetKind_SlopeLimit_Turb(void) const { return Kind_SlopeLimit_Turb; }

  /*!
   * \brief Get the method for limiting the spatial gradients.
   * \return Method for limiting the spatial gradients solving the scalar transport equations.
   */
  unsigned short GetKind_SlopeLimit_Scalar(void) { return Kind_SlopeLimit_Scalar; }
  
  /*!
   * \brief Get the method for limiting the spatial gradients.
   * \return Method for limiting the spatial gradients solving the adjoint turbulent equation.
   */
  unsigned short GetKind_SlopeLimit_AdjTurb(void) const { return Kind_SlopeLimit_AdjTurb; }

  /*!
   * \brief Get the method for limiting the spatial gradients.
   * \return Method for limiting the spatial gradients solving the adjoint flow equation.
   */
  unsigned short GetKind_SlopeLimit_AdjFlow(void) const { return Kind_SlopeLimit_AdjFlow; }

  /*!
   * \brief Value of the calibrated constant for the Lax method (center scheme).
   * \note This constant is used in coarse levels and with first order methods.
   * \return Calibrated constant for the Lax method.
   */
  su2double GetKappa_1st_Flow(void) const { return Kappa_1st_Flow; }

  /*!
   * \brief Value of the calibrated constant for the JST method (center scheme).
   * \return Calibrated constant for the JST method for the flow equations.
   */
  su2double GetKappa_2nd_Flow(void) const { return Kappa_2nd_Flow; }

  /*!
   * \brief Value of the calibrated constant for the JST method (center scheme).
   * \return Calibrated constant for the JST method for the flow equations.
   */
  su2double GetKappa_4th_Flow(void) const { return Kappa_4th_Flow; }

  /*!
   * \brief Value of the calibrated constant for the JST method (center scheme).
   * \return Calibrated constant for the JST-like method for the heat equations.
   */
  su2double GetKappa_2nd_Heat(void) const { return Kappa_2nd_Heat; }

  /*!
   * \brief Value of the calibrated constant for the JST-like method (center scheme).
   * \return Calibrated constant for the JST-like method for the heat equation.
   */
  su2double GetKappa_4th_Heat(void) const { return Kappa_4th_Heat; }

  /*!
   * \brief Factor by which to multiply the dissipation contribution to Jacobians of central schemes.
   * \return The factor.
   */
  su2double GetCent_Jac_Fix_Factor(void) const { return Cent_Jac_Fix_Factor; }

  /*!
   * \brief Factor by which to multiply the dissipation contribution to Jacobians of incompressible central schemes.
   * \return The factor.
   */
  su2double GetCent_Inc_Jac_Fix_Factor(void) const { return Cent_Inc_Jac_Fix_Factor; }

  /*!
   * \brief Get the kind of integration scheme (explicit or implicit)
   *        for the adjoint flow equations.
   * \note This value is obtained from the config file, and it is constant
   *       during the computation.
   * \return Kind of integration scheme for the adjoint flow equations.
   */
  unsigned short GetKind_TimeIntScheme_AdjFlow(void) const { return Kind_TimeIntScheme_AdjFlow; }

  /*!
   * \brief Get the kind of convective numerical scheme for the adjoint flow
   *        equations (centered or upwind).
   * \note This value is obtained from the config file, and it is constant
   *       during the computation.
   * \return Kind of convective numerical scheme for the adjoint flow equations.
   */
  unsigned short GetKind_ConvNumScheme_AdjFlow(void) const { return Kind_ConvNumScheme_AdjFlow; }

  /*!
   * \brief Get the kind of center convective numerical scheme for the adjoint flow equations.
   * \note This value is obtained from the config file, and it is constant
   *       during the computation.
   * \return Kind of center convective numerical scheme for the adjoint flow equations.
   */
  unsigned short GetKind_Centered_AdjFlow(void) const { return Kind_Centered_AdjFlow; }

  /*!
   * \brief Get the kind of upwind convective numerical scheme for the adjoint flow equations.
   * \note This value is obtained from the config file, and it is constant
   *       during the computation.
   * \return Kind of upwind convective numerical scheme for the adjoint flow equations.
   */
  unsigned short GetKind_Upwind_AdjFlow(void) const { return Kind_Upwind_AdjFlow; }

  /*!
   * \brief Value of the calibrated constant for the high order method (center scheme).
   * \return Calibrated constant for the high order center method for the adjoint flow equations.
   */
  su2double GetKappa_2nd_AdjFlow(void) const { return Kappa_2nd_AdjFlow; }

  /*!
   * \brief Value of the calibrated constant for the high order method (center scheme).
   * \return Calibrated constant for the high order center method for the adjoint flow equations.
   */
  su2double GetKappa_4th_AdjFlow(void) const { return Kappa_4th_AdjFlow; }

  /*!
   * \brief Value of the calibrated constant for the low order method (center scheme).
   * \return Calibrated constant for the low order center method for the adjoint flow equations.
   */
  su2double GetKappa_1st_AdjFlow(void) const { return Kappa_1st_AdjFlow; }

  /*!
   * \brief Get the kind of integration scheme (implicit)
   *        for the scalar transport equations.
   * \note This value is obtained from the config file, and it is constant
   *       during the computation.
   * \return Kind of integration scheme for the scalar transport equations.
   */
  unsigned short GetKind_TimeIntScheme_Scalar(void) const { return Kind_TimeIntScheme_Scalar; }
  
  /*!
   * \brief Get the kind of convective numerical scheme for the scalar transport equations (upwind).
   * \note This value is obtained from the config file, and it is constant
   *       during the computation.
   * \return Kind of convective numerical scheme for the scalar transport equations.
   */
  unsigned short GetKind_ConvNumScheme_Scalar(void) const { return Kind_ConvNumScheme_Scalar; }
  
  /*!
   * \brief Get the kind of center convective numerical scheme for the scalar transport equations.
   * \note This value is obtained from the config file, and it is constant
   *       during the computation.
   * \return Kind of center convective numerical scheme for the scalar transport equations.
   */
  unsigned short GetKind_Centered_Scalar(void) const { return Kind_Centered_Scalar; }
  
  /*!
   * \brief Get the kind of upwind convective numerical scheme for the scalar transport equations.
   * \note This value is obtained from the config file, and it is constant
   *       during the computation.
   * \return Kind of upwind convective numerical scheme for the scalar transport equations.
   */
  unsigned short GetKind_Upwind_Scalar(void) const {  return Kind_Upwind_Scalar; }
  
  /*!
   * \brief Get the kind of integration scheme (implicit)
   *        for the turbulence equations.
   * \note This value is obtained from the config file, and it is constant
   *       during the computation.
   * \return Kind of integration scheme for the turbulence equations.
   */
  unsigned short GetKind_TimeIntScheme_Turb(void) const { return Kind_TimeIntScheme_Turb; }

  /*!
   * \brief Get the kind of convective numerical scheme for the turbulence
   *        equations (upwind).
   * \note This value is obtained from the config file, and it is constant
   *       during the computation.
   * \return Kind of convective numerical scheme for the turbulence equations.
   */
  unsigned short GetKind_ConvNumScheme_Turb(void) const { return Kind_ConvNumScheme_Turb; }

  /*!
   * \brief Get the kind of center convective numerical scheme for the turbulence equations.
   * \note This value is obtained from the config file, and it is constant
   *       during the computation.
   * \return Kind of center convective numerical scheme for the turbulence equations.
   */
  unsigned short GetKind_Centered_Turb(void) const { return Kind_Centered_Turb; }

  /*!
   * \brief Get the kind of upwind convective numerical scheme for the turbulence equations.
   * \note This value is obtained from the config file, and it is constant
   *       during the computation.
   * \return Kind of upwind convective numerical scheme for the turbulence equations.
   */
  unsigned short GetKind_Upwind_Turb(void) const { return Kind_Upwind_Turb; }

  /*!
   * \brief Get the kind of integration scheme (explicit or implicit)
   *        for the adjoint turbulence equations.
   * \note This value is obtained from the config file, and it is constant
   *       during the computation.
   * \return Kind of integration scheme for the adjoint turbulence equations.
   */
  unsigned short GetKind_TimeIntScheme_AdjTurb(void) const { return Kind_TimeIntScheme_AdjTurb; }

  /*!
   * \brief Get the kind of convective numerical scheme for the adjoint turbulence
   *        equations (centered or upwind).
   * \note This value is obtained from the config file, and it is constant
   *       during the computation.
   * \return Kind of convective numerical scheme for the adjoint turbulence equations.
   */
  unsigned short GetKind_ConvNumScheme_AdjTurb(void) const { return Kind_ConvNumScheme_AdjTurb; }

  /*!
   * \brief Get the kind of convective numerical scheme for the heat equation.
   * \note This value is obtained from the config file, and it is constant
   *       during the computation.
   * \return Kind of convective numerical scheme for the heat equation.
   */
  unsigned short GetKind_ConvNumScheme_Heat(void) const { return Kind_ConvNumScheme_Heat; }

  /*!
   * \brief Get the kind of center convective numerical scheme for the adjoint turbulence equations.
   * \note This value is obtained from the config file, and it is constant
   *       during the computation.
   * \return Kind of center convective numerical scheme for the adjoint turbulence equations.
   */
  unsigned short GetKind_Centered_AdjTurb(void) const { return Kind_Centered_AdjTurb; }

  /*!
   * \brief Get the kind of upwind convective numerical scheme for the adjoint turbulence equations.
   * \note This value is obtained from the config file, and it is constant
   *       during the computation.
   * \return Kind of upwind convective numerical scheme for the adjoint turbulence equations.
   */
  unsigned short GetKind_Upwind_AdjTurb(void) const { return Kind_Upwind_AdjTurb; }

  /*!
   * \brief Provides information about the way in which the turbulence will be treated by the
   *        cont. adjoint method.
   * \return <code>FALSE</code> means that the adjoint turbulence equations will be used.
   */
  bool GetFrozen_Visc_Cont(void) const { return Frozen_Visc_Cont; }

  /*!
   * \brief Provides information about the way in which the turbulence will be treated by the
   *        disc. adjoint method.
   * \return <code>FALSE</code> means that the adjoint turbulence equations will be used.
   */
  bool GetFrozen_Visc_Disc(void) const { return Frozen_Visc_Disc; }

  /*!
   * \brief Provides information about using an inconsistent (primal/dual) discrete adjoint formulation
   * \return <code>FALSE</code> means that the adjoint use the same numerical methods than the primal problem.
   */
  bool GetInconsistent_Disc(void) const { return Inconsistent_Disc; }

  /*!
   * \brief Provides information about the way in which the limiter will be treated by the
   *        disc. adjoint method.
   * \return <code>FALSE</code> means that the limiter computation is included.
   */
  bool GetFrozen_Limiter_Disc(void) const { return Frozen_Limiter_Disc; }

  /*!
   * \brief Provides information about if the sharp edges are going to be removed from the sensitivity.
   * \return <code>FALSE</code> means that the sharp edges will be removed from the sensitivity.
   */
  bool GetSens_Remove_Sharp(void) const { return Sens_Remove_Sharp; }

  /*!
   * \brief Get the kind of inlet boundary condition treatment (total conditions or mass flow).
   * \return Kind of inlet boundary condition.
   */
  INLET_TYPE GetKind_Inlet(void) const { return Kind_Inlet; }

  /*!
   * \brief Check if the inlet profile(s) are specified in an input file
   * \return True if an input file is to be used for the inlet profile(s)
   */
  bool GetInlet_Profile_From_File(void) const { return Inlet_From_File; }

  /*!
   * \brief Get name of the input file for the specified inlet profile.
   * \return Name of the input file for the specified inlet profile.
   */
  string GetInlet_FileName(void) const { return Inlet_Filename; }

  /*!
   * \brief Get name of the input file for the specified actuator disk.
   * \return Name of the input file for the specified actuator disk.
   */
  string GetActDisk_FileName(void) const { return ActDisk_FileName; }

  /*!
   * \brief Get the tolerance used for matching two points on a specified inlet
   * \return Tolerance used for matching a point to a specified inlet
   */
  su2double GetInlet_Profile_Matching_Tolerance(void) const { return Inlet_Matching_Tol; }

  /*!
   * \brief Get the type of incompressible inlet from the list.
   * \return Kind of the incompressible inlet.
   */
  INLET_TYPE GetKind_Inc_Inlet(string val_marker) const;

  /*!
   * \brief Get the total number of types in Kind_Inc_Inlet list
   * \return Total number of types in Kind_Inc_Inlet list
   */
  unsigned short GetnInc_Inlet(void) const { return nInc_Inlet;}

  /*!
   * \brief Flag for whether the local boundary normal is used as the flow direction for an incompressible pressure inlet.
   * \return <code>FALSE</code> means the prescribed flow direction is used.
   */
  bool GetInc_Inlet_UseNormal(void) const { return Inc_Inlet_UseNormal;}

  /*!
   * \brief Get the type of incompressible outlet from the list.
   * \return Kind of the incompressible outlet.
   */
  INC_OUTLET_TYPE GetKind_Inc_Outlet(string val_marker) const;

  /*!
   * \brief Get the damping factor applied to velocity updates at incompressible pressure inlets.
   * \return Damping factor applied to velocity updates at incompressible pressure inlets.
   */
  su2double GetInc_Inlet_Damping(void) const { return Inc_Inlet_Damping; }

  /*!
   * \brief Get the damping factor applied to pressure updates at incompressible mass flow outlet.
   * \return Damping factor applied to pressure updates at incompressible mass flow outlet.
   */
  su2double GetInc_Outlet_Damping(void) const { return Inc_Outlet_Damping; }

  /*!
   * \brief Get the kind of mixing process for averaging quantities at the boundaries.
   * \return Kind of mixing process.
   */
  unsigned short GetKind_AverageProcess(void) const { return Kind_AverageProcess; }

  /*!
   * \brief Get the kind of mixing process for averaging quantities at the boundaries.
   * \return Kind of mixing process.
   */
  unsigned short GetKind_PerformanceAverageProcess(void) const { return Kind_PerformanceAverageProcess; }

  /*!
   * \brief Set the kind of mixing process for averaging quantities at the boundaries.
   * \return Kind of mixing process.
   */
  void SetKind_AverageProcess(unsigned short new_AverageProcess) { Kind_AverageProcess = new_AverageProcess; }

  /*!
   * \brief Set the kind of mixing process for averaging quantities at the boundaries.
   * \return Kind of mixing process.
   */
  void SetKind_PerformanceAverageProcess(unsigned short new_AverageProcess) { Kind_PerformanceAverageProcess = new_AverageProcess; }

  /*!
   * \brief Get coeff for Rotating Frame Ramp.
   * \return coeff Ramp Rotating Frame.
   */
  su2double GetRampRotatingFrame_Coeff(unsigned short iCoeff) const { return rampRotFrame_coeff[iCoeff];}

  /*!
   * \brief Get Rotating Frame Ramp option.
   * \return Ramp Rotating Frame option.
   */
  bool GetRampRotatingFrame(void) const { return RampRotatingFrame;}

  /*!
   * \brief Get coeff for Outlet Pressure Ramp.
   * \return coeff Ramp Outlet Pressure.
   */
  su2double GetRampOutletPressure_Coeff(unsigned short iCoeff) const { return rampOutPres_coeff[iCoeff];}

  /*!
   * \brief Get final Outlet Pressure value for the ramp.
   * \return final Outlet Pressure value.
   */
  su2double GetFinalOutletPressure(void) const { return  FinalOutletPressure; }

  /*!
   * \brief Get final Outlet Pressure value for the ramp.
   * \return Monitor Outlet Pressure value.
   */
  su2double GetMonitorOutletPressure(void) const { return MonitorOutletPressure; }

  /*!
   * \brief Set Monitor Outlet Pressure value for the ramp.
   */
  void SetMonitotOutletPressure(su2double newMonPres) { MonitorOutletPressure = newMonPres;}

  /*!
   * \brief Get Outlet Pressure Ramp option.
   * \return Ramp Outlet pressure option.
   */
  bool GetRampOutletPressure(void) const { return RampOutletPressure;}

  /*!
   * \brief Get mixedout coefficients.
   * \return mixedout coefficient.
   */
  su2double GetMixedout_Coeff(unsigned short iCoeff) const { return mixedout_coeff[iCoeff];}

  /*!
   * \brief Get extra relaxation factor coefficients for the Giels BC.
   * \return mixedout coefficient.
   */
  su2double GetExtraRelFacGiles(unsigned short iCoeff) const { return extrarelfac[iCoeff];}

  /*!
   * \brief Get mach limit for average massflow-based procedure .
   * \return mach limit.
   */
  su2double GetAverageMachLimit(void) const { return AverageMachLimit;}

  /*!
   * \brief Get the kind of mixing process for averaging quantities at the boundaries.
   * \return Kind of mixing process.
   */
  unsigned short GetKind_MixingPlaneInterface(void) const { return Kind_MixingPlaneInterface;}

  /*!
   * \brief Get the kind of turbomachinery architecture.
   * \return Kind of turbomachinery architecture.
   */
  unsigned short GetKind_TurboMachinery(unsigned short val_iZone) const { return Kind_TurboMachinery[val_iZone]; }

  /*!
   * \brief Get the kind of turbomachinery architecture.
   * \return Kind of turbomachinery architecture.
   */
  unsigned short GetKind_SpanWise(void) const { return Kind_SpanWise; }

  /*!
   * \brief Verify if there is mixing plane interface specified from config file.
   * \return boolean.
   */
  bool GetBoolMixingPlaneInterface(void) const { return (nMarker_MixingPlaneInterface !=0);}

  /*!
   * \brief Verify if there is mixing plane interface specified from config file.
   * \return boolean.
   */
  bool GetBoolTurbMixingPlane(void) const { return turbMixingPlane;}

  /*!
   * \brief Verify if there is mixing plane interface specified from config file.
   * \return boolean.
   */
  bool GetSpatialFourier(void) const { return SpatialFourier;}

  /*!
   * \brief number mixing plane interface specified from config file.
   * \return number of bound.
   */
  unsigned short GetnMarker_MixingPlaneInterface(void) const { return nMarker_MixingPlaneInterface;}

  /*!
   * \brief Verify if there is Turbomachinery performance option specified from config file.
   * \return boolean.
   */
  bool GetBoolTurbomachinery(void) const { return (nMarker_Turbomachinery !=0);}

  /*!
   * \brief number Turbomachinery blades computed using the pitch information.
   * \return nBlades.
   */
  su2double GetnBlades(unsigned short val_iZone) const { return nBlades[val_iZone];}

  /*!
   * \brief number Turbomachinery blades computed using the pitch information.
   * \return nBlades.
   */
  void SetnBlades(unsigned short val_iZone, su2double nblades) { nBlades[val_iZone] = nblades;}

  /*!
   * \brief Verify if there is any Giles Boundary Condition option specified from config file.
   * \return boolean.
   */
  bool GetBoolGiles(void) const { return (nMarker_Giles!=0);}

  /*!
   * \brief Verify if there is any Riemann Boundary Condition option specified from config file.
   * \return boolean.
   */
  bool GetBoolRiemann(void) const { return (nMarker_Riemann!=0);}

  /*!
   * \brief number Turbomachinery performance option specified from config file.
   * \return number of bound.
   */
  unsigned short GetnMarker_Turbomachinery(void) const { return nMarker_Turbomachinery;}

  /*!
   * \brief Get number of shroud markers.
   * \return number of marker shroud.
   */
  unsigned short GetnMarker_Shroud(void) const { return nMarker_Shroud;}

  /*!
   * \brief Get the marker shroud.
   * \return marker shroud.
   */
  string GetMarker_Shroud(unsigned short val_marker) const { return Marker_Shroud[val_marker];}

  /*!
   * \brief number Turbomachinery performance option specified from config file.
   * \return number of bound.
   */
  unsigned short GetnMarker_TurboPerformance(void) const { return nMarker_TurboPerformance;}

  /*!
   * \brief number span-wise sections to compute 3D BC and performance for turbomachinery specified by the user.
   * \return number of span-wise sections.
   */
  unsigned short Get_nSpanWiseSections_User(void) const { return nSpanWiseSections_User;}

  /*!
   * \brief number span-wise sections to compute 3D BC and performance for turbomachinery.
   * \return number of span-wise sections.
   */
  unsigned short GetnSpanWiseSections(void) const { return nSpanWiseSections;}

  /*!
   * \brief set number of maximum span-wise sections among all zones .
   */
  void SetnSpanMaxAllZones(unsigned short val_nSpna_max) { nSpanMaxAllZones = val_nSpna_max;}

  /*!
   * \brief number span-wise sections to compute performance for turbomachinery.
   * \return number of max span-wise sections.
   */
  unsigned short GetnSpanMaxAllZones(void) const { return nSpanMaxAllZones;}

  /*!
   * \brief set number span-wise sections to compute 3D BC and performance for turbomachinery.
   */
  void SetnSpanWiseSections(unsigned short nSpan) { nSpanWiseSections = nSpan;}

  /*!
   * \brief set number span-wise sections to compute 3D BC and performance for turbomachinery.
   */
  unsigned short GetnSpan_iZones(unsigned short iZone) const { return nSpan_iZones[iZone];}

  /*!
   * \brief set number span-wise sections to compute 3D BC and performance for turbomachinery.
   */
  void SetnSpan_iZones(unsigned short nSpan, unsigned short iZone) { nSpan_iZones[iZone] = nSpan;}

  /*!
   * \brief get inlet bounds name for Turbomachinery performance calculation.
   * \return name of the bound.
   */
  string GetMarker_TurboPerf_BoundIn(unsigned short index) const { return Marker_TurboBoundIn[index];}

  /*!
   * \brief get outlet bounds name for Turbomachinery performance calculation.
   * \return name of the bound.
   */
  string GetMarker_TurboPerf_BoundOut(unsigned short index) const { return Marker_TurboBoundOut[index];}

  /*!
   * \brief get marker kind for Turbomachinery performance calculation.
   * \return kind index.
   */
  unsigned short GetKind_TurboPerf(unsigned short index);

  /*!
   * \brief get outlet bounds name for Turbomachinery performance calculation.
   * \return name of the bound.
   */
  string GetMarker_PerBound(unsigned short val_marker) const { return Marker_PerBound[val_marker];}

  /*!
   * \brief Get the kind of inlet boundary condition treatment (total conditions or mass flow).
   * \return Kind of inlet boundary condition.
   */
  unsigned short GetKind_Engine_Inflow(void) const { return Kind_Engine_Inflow; }

  /*!
   * \brief Get the kind of inlet boundary condition treatment (total conditions or mass flow).
   * \return Kind of inlet boundary condition.
   */
  unsigned short GetKind_ActDisk(void) const { return Kind_ActDisk; }

  /*!
   * \brief Set the kind of wall - rough or smooth.
   */
  void SetKindWall(string val_marker, unsigned short val_kindwall);

  /*!
   * \brief Get the number of sections.
   * \return Number of sections
   */
  unsigned short GetnLocationStations(void) const { return nLocationStations; }

  /*!
   * \brief Get the number of sections for computing internal volume.
   * \return Number of sections for computing internal volume.
   */
  unsigned short GetnWingStations(void) const { return nWingStations; }

  /*!
   * \brief Get the location of the waterline.
   * \return Z location of the waterline.
   */
  su2double GetGeo_Waterline_Location(void) const { return Geo_Waterline_Location; }

  /*!
   * \brief Provides information about the the nodes that are going to be moved on a deformation
   *        volumetric grid deformation.
   * \return <code>TRUE</code> means that only the points on the FFD box will be moved.
   */
  bool GetHold_GridFixed(void) const { return Hold_GridFixed; }

  /*!
   * \author H. Kline
   * \brief Get the kind of objective function. There are several options: Drag coefficient,
   *        Lift coefficient, efficiency, etc.
   * \note The objective function will determine the boundary condition of the adjoint problem.
   * \param[in] val_obj
   * \return Kind of objective function.
   */
  unsigned short GetKind_ObjFunc(unsigned short val_obj = 0) const { return Kind_ObjFunc[val_obj]; }

  /*!
   * \author H. Kline
   * \brief Get the weight of objective function. There are several options: Drag coefficient,
   *        Lift coefficient, efficiency, etc.
   * \note The objective function will determine the boundary condition of the adjoint problem.
   * \return Weight of objective function.
   */
  su2double GetWeight_ObjFunc(unsigned short val_obj) const { return Weight_ObjFunc[val_obj]; }

  /*!
   * \author H. Kline
   * \brief Set the weight of objective function. There are several options: Drag coefficient,
   *        Lift coefficient, efficiency, etc.
   * \note The objective function will determine the boundary condition of the adjoint problem.
   * \return Weight of objective function.
   */
  void SetWeight_ObjFunc(unsigned short val_obj, su2double val) { Weight_ObjFunc[val_obj] = val; }

  /*!
   * \author H. Kline
   * \brief Get the coefficients of the objective defined by the chain rule with primitive variables.
   * \note This objective is only applicable to gradient calculations. Objective value must be
   * calculated using the area averaged outlet values of density, velocity, and pressure.
   * Gradients are w.r.t density, velocity[3], and pressure. when 2D gradient w.r.t. 3rd component of velocity set to 0.
   */
  su2double GetCoeff_ObjChainRule(unsigned short iVar) const { return obj_coeff[iVar]; }

  /*!
   * \brief Get the kind of sensitivity smoothing technique.
   * \return Kind of sensitivity smoothing technique.
   */
  unsigned short GetKind_SensSmooth(void) const { return Kind_SensSmooth; }

  /*!
   * \brief Provides information about the time integration, and change the write in the output
   *        files information about the iteration.
   * \return The kind of time integration: Steady state, time stepping method (unsteady) or
   *         dual time stepping method (unsteady).
   */
  TIME_MARCHING GetTime_Marching() const { return TimeMarching; }

  /*!
   * \brief Provides the number of species present in the plasma
   * \return: The number of species present in the plasma, read from input file
   */
  unsigned short GetnSpecies(void) const { return nSpecies; }

   /*!
   * \brief Get the wall heat flux on a constant heat flux boundary.
   * \return The heat flux.
   */
  const su2double *GetWall_Catalycity(void) const { return Wall_Catalycity; }

  /*!
   * \brief Provides the gas mass fractions of the flow
   * \return: Gas Mass fractions
   */
  const su2double *GetGas_Composition(void) const { return Gas_Composition; }

  /*!
   * \brief Provides the restart information.
   * \return Restart information, if <code>TRUE</code> then the code will use the solution as restart.
   */
  bool GetRestart(void) const { return Restart; }

  /*!
   * \brief Flag for whether binary SU2 native restart files are read.
   * \return Flag for whether binary SU2 native restart files are read, if <code>TRUE</code> then the code will load binary restart files.
   */
  bool GetRead_Binary_Restart(void) const { return Read_Binary_Restart; }

  /*!
   * \brief Flag for whether solution and visualization files are overwritten.
   * \return Flag for overwriting. If Flag=false, iteration nr is appended to filename
   */
  bool GetWrt_Sol_Overwrite(void) const { return Wrt_Sol_Overwrite; }

  /*!
   * \brief Provides the number of varaibles.
   * \return Number of variables.
   */
  unsigned short GetnVar(void);

  /*!
   * \brief Provides the number of varaibles.
   * \return Number of variables.
   */
  unsigned short GetnZone(void) const { return nZone; }

  /*!
   * \brief Provides the number of varaibles.
   * \return Number of variables.
   */
  unsigned short GetiZone(void) const { return iZone; }

  /*!
   * \brief For some problems like adjoint or the linearized equations it
   *          is necessary to restart the flow solution.
   * \return Flow restart information, if <code>TRUE</code> then the code will restart the flow solution.
   */

  bool GetRestart_Flow(void) const { return Restart_Flow; }

  /*!
   * \brief Indicates whether the flow is frozen (chemistry deactivated).
   */
  bool GetFrozen(void) const { return frozen; }

  /*!
   * \brief Indicates whether electron gas is present in the gas mixture.
   */
  bool GetIonization(void) const { return ionization; }

  /*!
   * \brief Indicates whether the VT source residual is limited.
   */
  bool GetVTTransferResidualLimiting(void) const { return vt_transfer_res_limit; }

  /*!
   * \brief Indicates if mixture is monoatomic.
   */
  bool GetMonoatomic(void) const { return monoatomic; }

  /*!
   * \brief Information about computing and plotting the equivalent area distribution.
   * \return <code>TRUE</code> or <code>FALSE</code>  depending if we are computing the equivalent area.
   */
  bool GetEquivArea(void) const { return EquivArea; }

  /*!
   * \brief Information about computing and plotting the equivalent area distribution.
   * \return <code>TRUE</code> or <code>FALSE</code>  depending if we are computing the equivalent area.
   */
  bool GetInvDesign_Cp(void) const { return InvDesign_Cp; }

  /*!
   * \brief Information about computing and plotting the equivalent area distribution.
   * \return <code>TRUE</code> or <code>FALSE</code>  depending if we are computing the equivalent area.
   */
  bool GetInvDesign_HeatFlux(void) const { return InvDesign_HeatFlux; }

  /*!
   * \brief Get name of the input grid.
   * \return File name of the input grid.
   */
  string GetMesh_FileName(void) const { return Mesh_FileName; }

  /*!
   * \brief Get name of the output grid, this parameter is important for grid
   *        adaptation and deformation.
   * \return File name of the output grid.
   */
  string GetMesh_Out_FileName(void) const { return Mesh_Out_FileName; }

  /*!
   * \brief Get the name of the file with the solution of the flow problem.
   * \return Name of the file with the solution of the flow problem.
   */
  string GetSolution_FileName(void) const { return Solution_FileName; }

  /*!
   * \brief Get the name of the file with the solution of the adjoint flow problem
   *          with drag objective function.
   * \return Name of the file with the solution of the adjoint flow problem with
   *         drag objective function.
   */
  string GetSolution_AdjFileName(void) const { return Solution_AdjFileName; }

  /*!
   * \brief Get the format of the input/output grid.
   * \return Format of the input/output grid.
   */
  unsigned short GetMesh_FileFormat(void) const { return Mesh_FileFormat; }

  /*!
   * \brief Get the format of the output solution.
   * \return Format of the output solution.
   */
  unsigned short GetTabular_FileFormat(void) const { return Tab_FileFormat; }

  /*!
   * \brief Get the output precision to be used in <ofstream>.precision(value) for history and SU2_DOT output.
   * \return Output precision.
   */
  unsigned short GetOutput_Precision(void) const { return output_precision; }

  /*!
   * \brief Get the format of the output solution.
   * \return Format of the output solution.
   */
  unsigned short GetActDisk_Jump(void) const { return ActDisk_Jump; }

  /*!
   * \brief Get the name of the file with the convergence history of the problem.
   * \return Name of the file with convergence history of the problem.
   */
  string GetConv_FileName(void) const { return Conv_FileName; }

  /*!
   * \brief Get the Starting Iteration for the windowing approach
   *        in Sensitivity Analysis for period-averaged outputs, which oscillate.
   * \return
   */
  unsigned long GetStartWindowIteration(void) const { return StartWindowIteration; }

  /*!
   * \brief Get Index of the window function used as weight in the cost functional
   * \return
   */
  WINDOW_FUNCTION GetKindWindow(void) const { return Kind_WindowFct; }

  /*!
   * \brief Get the name of the file with the forces breakdown of the problem.
   * \return Name of the file with forces breakdown of the problem.
   */
  string GetBreakdown_FileName(void) const { return Breakdown_FileName; }

  /*!
   * \brief Get the name of the file with the flow variables.
   * \return Name of the file with the primitive variables.
   */
  string GetVolume_FileName(void) const { return Volume_FileName; }

  /*!
   * \brief Add any numbers necessary to the filename (iteration number, zone ID ...)
   * \param[in] config - Definition of the particular problem.
   * \param[in] filename - the base filename.
   * \param[in] ext - the extension to be added.
   * \return The new filename
   */
  string GetFilename(string filename, string ext, int Iter) const;

  /*!
   * \brief Append the zone index to the restart or the solution files.
   * \return Name of the restart file for the flow variables.
   */
  string GetMultizone_FileName(string val_filename, int val_iZone, string ext) const;

  /*!
   * \brief Append the zone index to the restart or the solution files.
   * \return Name of the restart file for the flow variables.
   */
  string GetMultizone_HistoryFileName(string val_filename, int val_iZone, string ext) const;

  /*!
   * \brief Append the instance index to the restart or the solution files.
   * \return Name of the restart file for the flow variables.
   */
  string GetMultiInstance_FileName(string val_filename, int val_iInst, string ext) const;

  /*!
   * \brief Append the instance index to the restart or the solution files.
   * \return Name of the restart file for the flow variables.
   */
  string GetMultiInstance_HistoryFileName(string val_filename, int val_iInst) const;

  /*!
   * \brief Get the name of the restart file for the flow variables.
   * \return Name of the restart file for the flow variables.
   */
  string GetRestart_FileName(void) const { return Restart_FileName; }

  /*!
   * \brief Get the name of the restart file for the adjoint variables (drag objective function).
   * \return Name of the restart file for the adjoint variables (drag objective function).
   */
  string GetRestart_AdjFileName(void) const { return Restart_AdjFileName; }

  /*!
   * \brief Get the name of the file with the adjoint variables.
   * \return Name of the file with the adjoint variables.
   */
  string GetAdj_FileName(void) const { return Adj_FileName; }

  /*!
   * \brief Get the name of the file with the gradient of the objective function.
   * \return Name of the file with the gradient of the objective function.
   */
  string GetObjFunc_Grad_FileName(void) const { return ObjFunc_Grad_FileName; }

  /*!
   * \brief Get the name of the file with the gradient of the objective function.
   * \return Name of the file with the gradient of the objective function.
   */
  string GetObjFunc_Value_FileName(void) const { return ObjFunc_Value_FileName; }

  /*!
   * \brief Get the name of the file with the surface information for the flow problem.
   * \return Name of the file with the surface information for the flow problem.
   */
  string GetSurfCoeff_FileName(void) const { return SurfCoeff_FileName; }

  /*!
   * \brief Get the name of the file with the surface information for the adjoint problem.
   * \return Name of the file with the surface information for the adjoint problem.
   */
  string GetSurfAdjCoeff_FileName(void) const { return SurfAdjCoeff_FileName; }

  /*!
   * \brief Get the name of the file with the surface sensitivity (discrete adjoint).
   * \return Name of the file with the surface sensitivity (discrete adjoint).
   */
  string GetSurfSens_FileName(void) const { return SurfSens_FileName; }

  /*!
   * \brief Get the name of the file with the volume sensitivity (discrete adjoint).
   * \return Name of the file with the volume sensitivity (discrete adjoint).
   */
  string GetVolSens_FileName(void) const { return VolSens_FileName; }

  /*!
   * \brief Augment the input filename with the iteration number for an unsteady file.
   * \param[in] val_filename - String value of the base filename.
   * \param[in] val_iter - Unsteady iteration number or time instance.
   * \return Name of the file with the iteration number for an unsteady solution file.
   */
  string GetUnsteady_FileName(string val_filename, int val_iter, string ext) const;

  /*!
   * \brief Append the input filename string with the appropriate objective function extension.
   * \param[in] val_filename - String value of the base filename.
   * \return Name of the file with the appropriate objective function extension.
   */
  string GetObjFunc_Extension(string val_filename) const;

  /*!
   * \brief Get the criteria for structural residual (relative/absolute).
   * \return Relative/Absolute criteria for structural convergence.
   */
  unsigned short GetResidual_Criteria_FEM(void) const { return Res_FEM_CRIT; }

  /*!
   * \brief Get functional that is going to be used to evaluate the residual flow convergence.
   * \return Functional that is going to be used to evaluate the residual flow convergence.
   */
  unsigned short GetResidual_Func_Flow(void) const { return Residual_Func_Flow; }

  /*!
   * \brief Get functional that is going to be used to evaluate the flow convergence.
   * \return Functional that is going to be used to evaluate the flow convergence.
   */
  unsigned short GetCauchy_Func_Flow(void) const { return Cauchy_Func_Flow; }

  /*!
   * \brief Get functional that is going to be used to evaluate the adjoint flow convergence.
   * \return Functional that is going to be used to evaluate the adjoint flow convergence.
   */
  unsigned short GetCauchy_Func_AdjFlow(void) const { return Cauchy_Func_AdjFlow; }

  /*!
   * \brief Get the number of iterations that are considered in the Cauchy convergence criteria.
   * \return Number of elements in the Cauchy criteria.
   */
  unsigned short GetCauchy_Elems(void) const { return Cauchy_Elems; }

  /*!
   * \brief Get the number of iterations that are not considered in the convergence criteria.
   * \return Number of iterations before starting with the convergence criteria.
   */
  unsigned long GetStartConv_Iter(void) const { return StartConv_Iter; }

  /*!
   * \brief Get the value of convergence criteria for the Cauchy method in the direct,
   *        adjoint or linearized problem.
   * \return Value of the convergence criteria.
   */
  su2double GetCauchy_Eps(void) const { return Cauchy_Eps; }

  /*!
   * \brief If we are prforming an unsteady simulation, there is only
   *        one value of the time step for the complete simulation.
   * \return Value of the time step in an unsteady simulation (non dimensional).
   */
  su2double GetDelta_UnstTimeND(void) const { return Delta_UnstTimeND; }

  /*!
   * \brief If we are prforming an unsteady simulation, there is only
   *        one value of the time step for the complete simulation.
   * \return Value of the time step in an unsteady simulation (non dimensional).
   */
  su2double GetTotal_UnstTimeND(void) const { return Total_UnstTimeND; }

  /*!
   * \brief If we are prforming an unsteady simulation, there is only
   *        one value of the time step for the complete simulation.
   * \return Value of the time step in an unsteady simulation.
   */
  su2double GetDelta_UnstTime(void) const { return Delta_UnstTime; }

  /*!
   * \brief Set the value of the unsteadty time step using the CFL number.
   * \param[in] val_delta_unsttimend - Value of the unsteady time step using CFL number.
   */
  void SetDelta_UnstTimeND(su2double val_delta_unsttimend) { Delta_UnstTimeND = val_delta_unsttimend; }

  /*!
   * \brief If we are performing an unsteady simulation, this is the
   *    value of max physical time for which we run the simulation
   * \return Value of the physical time in an unsteady simulation.
   */
  su2double GetTotal_UnstTime(void) const { return Total_UnstTime; }

  /*!
   * \brief If we are performing an unsteady simulation, this is the
   *    value of current time.
   * \return Value of the physical time in an unsteady simulation.
   */
  su2double GetCurrent_UnstTime(void) const { return Current_UnstTime; }

  /*!
   * \brief Divide the rectbles and hexahedron.
   * \return <code>TRUE</code> if the elements must be divided; otherwise <code>FALSE</code>.
   */
  bool GetSubsonicEngine(void) const { return SubsonicEngine; }

  /*!
   * \brief Actuator disk defined with a double surface.
   * \return <code>TRUE</code> if the elements must be divided; otherwise <code>FALSE</code>.
   */
  bool GetActDisk_DoubleSurface(void) const { return ActDisk_DoubleSurface; }

  /*!
   * \brief Only halg of the engine is in the compputational grid.
   * \return <code>TRUE</code> if the engine is complete; otherwise <code>FALSE</code>.
   */
  bool GetEngine_HalfModel(void) const { return Engine_HalfModel; }

  /*!
   * \brief Actuator disk defined with a double surface.
   * \return <code>TRUE</code> if the elements must be divided; otherwise <code>FALSE</code>.
   */
  bool GetActDisk_SU2_DEF(void) const { return ActDisk_SU2_DEF; }

  /*!
   * \brief Value of the design variable step, we use this value in design problems.
   * \param[in] val_dv - Number of the design variable that we want to read.
   * \param[in] val_val - Value of the design variable that we want to read.
   * \return Design variable step.
   */
  su2double& GetDV_Value(unsigned short val_dv, unsigned short val_val = 0) { return DV_Value[val_dv][val_val]; }
  const su2double& GetDV_Value(unsigned short val_dv, unsigned short val_val = 0) const { return DV_Value[val_dv][val_val]; }

  /*!
   * \brief Set the value of the design variable step, we use this value in design problems.
   * \param[in] val_dv - Number of the design variable that we want to read.
   * \param[in] val    - Value of the design variable.
   */
  void SetDV_Value(unsigned short val_dv, unsigned short val_ind, su2double val) { DV_Value[val_dv][val_ind] = val; }

  /*!
   * \brief Get information about the grid movement.
   * \return <code>TRUE</code> if there is a grid movement; otherwise <code>FALSE</code>.
   */
  bool GetGrid_Movement(void) const {
    return (Kind_GridMovement != NO_MOVEMENT) || (nKind_SurfaceMovement > 0);
  }

  /*!
   * \brief Get information about dynamic grids.
   * \return <code>TRUE</code> if there is a grid movement; otherwise <code>FALSE</code>.
   */
  bool GetDynamic_Grid(void) const { return GetGrid_Movement() || (Deform_Mesh && Time_Domain); }

  /*!
   * \brief Get information about the volumetric movement.
   * \return <code>TRUE</code> if there is a volumetric movement is required; otherwise <code>FALSE</code>.
   */
  bool GetVolumetric_Movement(void) const;

  /*!
   * \brief Get information about deforming markers.
   * \param[in] kind_movement - Kind of surface movement.
   * \return <code>TRUE</code> at least one surface of kind_movement moving; otherwise <code>FALSE</code>.
   */
  bool GetSurface_Movement(unsigned short kind_movement) const;

  /*!
   * \brief Set a surface movement marker.
   * \param[in] iMarker - Moving marker.
   * \param[in] kind_movement - Kind of surface movement.
   * \return <code>TRUE</code> at least one surface of kind_movement moving; otherwise <code>FALSE</code>.
   */
  void SetSurface_Movement(unsigned short iMarker, unsigned short kind_movement);

  /*!
   * \brief Get the type of dynamic mesh motion. Each zone gets a config file.
   * \return Type of dynamic mesh motion.
   */
  unsigned short GetKind_GridMovement() const { return Kind_GridMovement; }

  /*!
   * \brief Set the type of dynamic mesh motion.
   * \param[in] val_iZone - Number for the current zone in the mesh (each zone has independent motion).
   * \param[in] motion_Type - Specify motion type.
   */
  void SetKind_GridMovement(unsigned short motion_Type) { Kind_GridMovement = motion_Type; }

  /*!
   * \brief Get the type of surface motion.
   * \param[in] iMarkerMoving -  Index of the moving marker (as specified in Marker_Moving).
   * \return Type of surface motion.
   */
  unsigned short GetKind_SurfaceMovement(unsigned short iMarkerMoving) const { return Kind_SurfaceMovement[iMarkerMoving];}

  /*!
   * \brief Get the mach number based on the mesh velocity and freestream quantities.
   * \return Mach number based on the mesh velocity and freestream quantities.
   */
  su2double GetMach_Motion(void) const { return Mach_Motion; }

  /*!
   * \brief Get the mesh motion origin.
   * \param[in] iDim - spatial component
   * \return The mesh motion origin.
   */
  su2double GetMotion_Origin(unsigned short iDim) const { return Motion_Origin[iDim];}

  /*!
   * \brief Set the mesh motion origin.
   * \param[in] val - new value of the origin
   * \return The mesh motion origin.
   */
  void SetMotion_Origin(const su2double* val) { for (int iDim = 0; iDim < 3; iDim++) Motion_Origin[iDim] = val[iDim]; }

  /*!
   * \brief Get the mesh motion origin.
   * \param[in] iMarkerMoving -  Index of the moving marker (as specified in Marker_Moving)
   * \param[in] iDim - spatial component
   * \return The motion origin of the marker.
   */
  su2double GetMarkerMotion_Origin(unsigned short iMarkerMoving, unsigned short iDim) const { return MarkerMotion_Origin[3*iMarkerMoving + iDim];}

  /*!
   * \brief Set the mesh motion origin.
   * \param[in] val - new value of the origin
   * \param[in] iMarkerMoving -  Index of the moving marker (as specified in Marker_Moving)
   */
  void SetMarkerMotion_Origin(const su2double* val, unsigned short iMarkerMoving) {
    for (int iDim = 0; iDim < 3; iDim++) MarkerMotion_Origin[3*iMarkerMoving + iDim] = val[iDim];
  }

  /*!
   * \brief Get the translational velocity of the mesh.
   * \param[in] iDim - spatial component
   * \return Translational velocity of the mesh.
   */
  su2double GetTranslation_Rate(unsigned short iDim) const { return Translation_Rate[iDim];}

  /*!
   * \brief Get the translational velocity of the marker.
   * \param[in] iMarkerMoving -  Index of the moving marker (as specified in Marker_Moving)
   * \param[in] iDim - spatial component
   * \return Translational velocity of the marker.
   */
  su2double GetMarkerTranslationRate(unsigned short iMarkerMoving, unsigned short iDim) const { return MarkerTranslation_Rate[3*iMarkerMoving + iDim];}

  /*!
   * \brief Get the rotation rate of the mesh.
   * \param[in] iDim - spatial component
   * \return Translational velocity of the mesh.
   */
  su2double GetRotation_Rate(unsigned short iDim) const { return Rotation_Rate[iDim];}

  /*!
   * \brief Get the rotation rate of the mesh.
   * \param[in] iDim - spatial component
   * \param[in] val - new value of the rotation rate.
   * \return Translational velocity of the mesh.
   */
  void SetRotation_Rate(unsigned short iDim, su2double val) { Rotation_Rate[iDim] = val;}

  /*!
   * \brief Get the rotation rate of the marker.
   *  \param[in] iMarkerMoving -  Index of the moving marker (as specified in Marker_Moving)
   * \param[in] iDim - spatial component
   * \return Rotation velocity of the marker.
   */
  su2double GetMarkerRotationRate(unsigned short iMarkerMoving, unsigned short iDim) const { return MarkerRotation_Rate[3*iMarkerMoving + iDim];}

  /*!
   * \brief Get the pitching rate of the mesh.
   * \param[in] iDim - spatial component
   * \return Angular frequency of the mesh pitching.
   */
  su2double GetPitching_Omega(unsigned short iDim) const { return Pitching_Omega[iDim];}

  /*!
   * \brief Get pitching rate of the marker.
   * \param[in] iMarkerMoving - Index of the moving marker (as specified in Marker_Moving)
   * \param[in] iDim - spatial component
   * \return  Angular frequency of the marker pitching.
   */
  su2double GetMarkerPitching_Omega(unsigned short iMarkerMoving, unsigned short iDim) const { return MarkerPitching_Omega[3*iMarkerMoving + iDim];}

  /*!
   * \brief Get the pitching amplitude of the mesh.
   * \param[in] iDim - spatial component
   * \return pitching amplitude of the mesh.
   */
  su2double GetPitching_Ampl(unsigned short iDim) const { return Pitching_Ampl[iDim];}

  /*!
   * \brief Get pitching amplitude of the marker.
   * \param[in] iMarkerMoving -  Index of the moving marker (as specified in Marker_Moving)
   * \param[in] iDim - spatial component
   * \return  pitching amplitude of the marker.
   */
  su2double GetMarkerPitching_Ampl(unsigned short iMarkerMoving, unsigned short iDim) const { return MarkerPitching_Ampl[3*iMarkerMoving + iDim];}

  /*!
   * \brief Get the pitching phase of the mesh.
   * \param[in] val_iZone - Number for the current zone in the mesh (each zone has independent motion).
   * \return pitching phase of the mesh.
   */
  su2double GetPitching_Phase(unsigned short iDim) const { return Pitching_Phase[iDim];}

  /*!
   * \brief Get pitching phase of the marker.
   * \param[in] iMarkerMoving -  Index of the moving marker (as specified in Marker_Moving) \
   * \param[in] iDim - spatial component
   * \return pitching phase of the marker.
   */
  su2double GetMarkerPitching_Phase(unsigned short iMarkerMoving, unsigned short iDim) const { return MarkerPitching_Phase[3*iMarkerMoving + iDim];}

  /*!
   * \brief Get the plunging rate of the mesh.
   * \param[in] iDim - spatial component
   * \return Angular frequency of the mesh plunging.
   */
  su2double GetPlunging_Omega(unsigned short iDim) const { return Plunging_Omega[iDim];}

  /*!
   * \brief Get plunging rate of the marker.
   * \param[in] iMarkerMoving -  Index of the moving marker (as specified in Marker_Moving)
   * \param[in] iDim - spatial component
   * \return Angular frequency of the marker plunging.
   */
  su2double GetMarkerPlunging_Omega(unsigned short iMarkerMoving, unsigned short iDim) const { return MarkerPlunging_Omega[3*iMarkerMoving + iDim];}

  /*!
   * \brief Get the plunging amplitude of the mesh.
   * \param[in] val_iZone - Number for the current zone in the mesh (each zone has independent motion).
   * \param[in] iDim - spatial component
   * \return Plunging amplitude of the mesh.
   */
  su2double GetPlunging_Ampl(unsigned short iDim) const { return Plunging_Ampl[iDim];}

  /*!
   * \brief Get plunging amplitude of the marker.
   * \param[in] iMarkerMoving -  Index of the moving marker (as specified in Marker_Moving)
   * \param[in] iDim - spatial component
   * \return Plunging amplitude of the marker.
   */
  su2double GetMarkerPlunging_Ampl(unsigned short iMarkerMoving, unsigned short iDim) const { return MarkerPlunging_Ampl[3*iMarkerMoving + iDim];}

  /*!
   * \brief Get the angular velocity of the mesh about the z-axis.
   * \return Angular velocity of the mesh about the z-axis.
   */
  su2double GetFinalRotation_Rate_Z() const { return FinalRotation_Rate_Z;}

  /*!
   * \brief Set the angular velocity of the mesh about the z-axis.
   * \param[in] newRotation_Rate_Z - new rotation rate after computing the ramp value.
   */
  void SetRotation_Rate_Z(su2double newRotation_Rate_Z);

  /*!
   * \brief Get the Harmonic Balance frequency pointer.
   * \return Harmonic Balance Frequency pointer.
   */
  const su2double* GetOmega_HB(void) const { return  Omega_HB; }

  /*!
   * \brief Get if harmonic balance source term is to be preconditioned
   * \return yes or no to harmonic balance preconditioning
   */
  bool GetHB_Precondition(void) const { return HB_Precondition; }

  /*!
   * \brief Get if we should update the motion origin.
   * \param[in] val_marker - Value of the marker in which we are interested.
   * \return yes or no to update motion origin.
   */
  unsigned short GetMoveMotion_Origin(unsigned short val_marker) const { return MoveMotion_Origin[val_marker]; }

  /*!
   * \brief Get the minimum value of Beta for Roe-Turkel preconditioner
   * \return the minimum value of Beta for Roe-Turkel preconditioner
   */
  su2double GetminTurkelBeta() const { return  Min_Beta_RoeTurkel; }

  /*!
   * \brief Get the minimum value of Beta for Roe-Turkel preconditioner
   * \return the minimum value of Beta for Roe-Turkel preconditioner
   */
  su2double GetmaxTurkelBeta() const { return  Max_Beta_RoeTurkel; }

  /*!
   * \brief Get information about the adibatic wall condition
   * \return <code>TRUE</code> if it is a adiabatic wall condition; otherwise <code>FALSE</code>.
   */
  bool GetAdiabaticWall(void);

  /*!
   * \brief Get information about the isothermal wall condition
   * \return <code>TRUE</code> if it is a isothermal wall condition; otherwise <code>FALSE</code>.
   */
  bool GetIsothermalWall(void);

  /*!
   * \brief Get information about the Low Mach Preconditioning
   * \return <code>TRUE</code> if we are using low Mach preconditioner; otherwise <code>FALSE</code>.
   */
  bool Low_Mach_Preconditioning(void) const { return Low_Mach_Precon; }

  /*!
   * \brief Get information about the Low Mach Correction
   * \return <code>TRUE</code> if we are using low Mach correction; otherwise <code>FALSE</code>.
   */
  bool Low_Mach_Correction(void) const { return Low_Mach_Corr; }

  /*!
   * \brief Get information about the poisson solver condition
   * \return <code>TRUE</code> if it is a poisson solver condition; otherwise <code>FALSE</code>.
   */
  bool GetPoissonSolver(void) const { return PoissonSolver; }

  /*!
   * \brief Get information about the gravity force.
   * \return <code>TRUE</code> if it uses the gravity force; otherwise <code>FALSE</code>.
   */
  bool GetGravityForce(void) const { return GravityForce; }

  /*!
   * \brief Get information about the body force.
   * \return <code>TRUE</code> if it uses a body force; otherwise <code>FALSE</code>.
   */
  bool GetBody_Force(void) const { return Body_Force; }

  /*!
   * \brief Get a pointer to the body force vector.
   * \return A pointer to the body force vector.
   */
  const su2double* GetBody_Force_Vector(void) const { return body_force; }

  /*!
   * \brief Get information about the streamwise periodicity (None, Pressure_Drop, Massflow).
   * \return Driving force identification.
   */
  ENUM_STREAMWISE_PERIODIC GetKind_Streamwise_Periodic(void) const { return Kind_Streamwise_Periodic; }

  /*!
   * \brief Get information about the streamwise periodicity Energy equation handling.
   * \return Real periodic treatment of energy equation.
   */
  bool GetStreamwise_Periodic_Temperature(void) const { return Streamwise_Periodic_Temperature; }

  /*!
   * \brief Get the value of the artificial periodic outlet heat.
   * \return Heat value.
   */
  su2double GetStreamwise_Periodic_OutletHeat(void) const { return Streamwise_Periodic_OutletHeat; }

  /*!
   * \brief Get the value of the pressure delta from which body force vector is computed.
   * \return Delta Pressure for body force computation.
   */
  su2double GetStreamwise_Periodic_PressureDrop(void) const { return Streamwise_Periodic_PressureDrop; }

  /*!
   * \brief Get the value of the massflow from which body force vector is computed.
   * \return Massflow for body force computation.
   */
  su2double GetStreamwise_Periodic_TargetMassFlow(void) const { return Streamwise_Periodic_TargetMassFlow; }

  /*!
   * \brief Get information about the volumetric heat source.
   * \return <code>TRUE</code> if it uses a volumetric heat source; otherwise <code>FALSE</code>.
   */
  inline bool GetHeatSource(void) const { return HeatSource; }

  /*!
   * \brief Get information about the volumetric heat source.
   * \return Value of the volumetric heat source
   */
  inline su2double GetHeatSource_Val(void) const {return ValHeatSource;}

  /*!
   * \brief Get the rotation angle of the volumetric heat source in axis Z.
   * \return Rotation (Z) of the volumetric heat source
   */
  inline su2double GetHeatSource_Rot_Z(void) const {return Heat_Source_Rot_Z;}

  /*!
   * \brief Set the rotation angle of the volumetric heat source in axis Z.
   * \param[in] val_rot - Rotation (Z) of the volumetric heat source
   */
  inline void SetHeatSource_Rot_Z(su2double val_rot) {Heat_Source_Rot_Z = val_rot;}

  /*!
   * \brief Get the position of the center of the volumetric heat source.
   * \return Pointer to the center of the ellipsoid that introduces a volumetric heat source.
   */
  inline const su2double* GetHeatSource_Center(void) const {return hs_center;}

  /*!
   * \brief Set the position of the center of the volumetric heat source.
   * \param[in] x_cent = X position of the center of the volumetric heat source.
   * \param[in] y_cent = Y position of the center of the volumetric heat source.
   * \param[in] z_cent = Z position of the center of the volumetric heat source.
   */
  inline void SetHeatSource_Center(su2double x_cent, su2double y_cent, su2double z_cent) {
    hs_center[0] = x_cent; hs_center[1] = y_cent; hs_center[2] = z_cent;
  }

  /*!
   * \brief Get the radius of the ellipsoid that introduces a volumetric heat source.
   * \return Pointer to the radii (x, y, z) of the ellipsoid that introduces a volumetric heat source.
   */
  inline const su2double* GetHeatSource_Axes(void) const {return hs_axes;}

  /*!
   * \brief Get information about the rotational frame.
   * \return <code>TRUE</code> if there is a rotational frame; otherwise <code>FALSE</code>.
   */
  bool GetRotating_Frame(void) const { return Rotating_Frame; }

  /*!
   * \brief Get information about the axisymmetric frame.
   * \return <code>TRUE</code> if there is a rotational frame; otherwise <code>FALSE</code>.
   */
  bool GetAxisymmetric(void) const { return Axisymmetric; }

  /*!
   * \brief Get information about there is a smoothing of the grid coordinates.
   * \return <code>TRUE</code> if there is smoothing of the grid coordinates; otherwise <code>FALSE</code>.
   */
  unsigned short GetSmoothNumGrid(void) const { return SmoothNumGrid; }

  /*!
   * \brief Subtract one to the index of the finest grid (full multigrid strategy).
   * \return Change the index of the finest grid.
   */
  void SubtractFinestMesh(void) { FinestMesh = FinestMesh-1; }

  /*!
   * \brief Obtain the kind of design variable.
   * \param[in] val_dv - Number of the design variable that we want to read.
   * \return Design variable identification.
   */
  unsigned short GetDesign_Variable(unsigned short val_dv) const { return Design_Variable[val_dv]; }

  /*!
   * \brief Get the buffet sensor sharpness coefficient.
   * \return Sharpness coefficient for buffet sensor.
   */
  su2double GetBuffet_k(void) const { return Buffet_k; }

  /*!
   * \brief Get the buffet sensor offset parameter.
   * \return Offset parameter for buffet sensor.
   */
  su2double GetBuffet_lambda(void) const { return Buffet_lambda; }

  /*!
   * \brief Get the index in the config information of the marker <i>val_marker</i>.
   * \note When we read the config file, it stores the markers in a particular vector.
   * \return Index in the config information of the marker <i>val_marker</i>.
   */
  unsigned short GetMarker_CfgFile_TagBound(string val_marker) const;

  /*!
   * \brief Get the name in the config information of the marker number <i>val_marker</i>.
   * \note When we read the config file, it stores the markers in a particular vector.
   * \return Name of the marker in the config information of the marker <i>val_marker</i>.
   */
  string GetMarker_CfgFile_TagBound(unsigned short val_marker) const;

  /*!
   * \brief Get the boundary information (kind of boundary) in the config information of the marker <i>val_marker</i>.
   * \return Kind of boundary in the config information of the marker <i>val_marker</i>.
   */
  unsigned short GetMarker_CfgFile_KindBC(string val_marker) const;

  /*!
   * \brief Get the monitoring information from the config definition for the marker <i>val_marker</i>.
   * \return Monitoring information of the boundary in the config information for the marker <i>val_marker</i>.
   */
  unsigned short GetMarker_CfgFile_Monitoring(string val_marker) const;

  /*!
   * \brief Get the monitoring information from the config definition for the marker <i>val_marker</i>.
   * \return Monitoring information of the boundary in the config information for the marker <i>val_marker</i>.
   */
  unsigned short GetMarker_CfgFile_GeoEval(string val_marker) const;

  /*!
   * \brief Get the monitoring information from the config definition for the marker <i>val_marker</i>.
   * \return Monitoring information of the boundary in the config information for the marker <i>val_marker</i>.
   */
  unsigned short GetMarker_CfgFile_Designing(string val_marker) const;

  /*!
   * \brief Get the plotting information from the config definition for the marker <i>val_marker</i>.
   * \return Plotting information of the boundary in the config information for the marker <i>val_marker</i>.
   */
  unsigned short GetMarker_CfgFile_Plotting(string val_marker) const;

  /*!
   * \brief Get the plotting information from the config definition for the marker <i>val_marker</i>.
   * \return Plotting information of the boundary in the config information for the marker <i>val_marker</i>.
   */
  unsigned short GetMarker_CfgFile_Analyze(string val_marker) const;

  /*!
   * \brief Get the multi-physics interface information from the config definition for the marker <i>val_marker</i>.
   * \return Plotting information of the boundary in the config information for the marker <i>val_marker</i>.
   */
  unsigned short GetMarker_CfgFile_ZoneInterface(string val_marker) const;

  /*!
   * \brief Get the TurboPerformance information from the config definition for the marker <i>val_marker</i>.
   * \return TurboPerformance information of the boundary in the config information for the marker <i>val_marker</i>.
   */
  unsigned short GetMarker_CfgFile_Turbomachinery(string val_marker) const;

  /*!
   * \brief Get the TurboPerformance flag information from the config definition for the marker <i>val_marker</i>.
   * \return TurboPerformance flag information of the boundary in the config information for the marker <i>val_marker</i>.
   */
  unsigned short GetMarker_CfgFile_TurbomachineryFlag(string val_marker) const;

  /*!
   * \brief Get the MixingPlane interface information from the config definition for the marker <i>val_marker</i>.
   * \return Plotting information of the boundary in the config information for the marker <i>val_marker</i>.
   */
  unsigned short GetMarker_CfgFile_MixingPlaneInterface(string val_marker) const;

  /*!
   * \brief Get the DV information from the config definition for the marker <i>val_marker</i>.
   * \return DV information of the boundary in the config information for the marker <i>val_marker</i>.
   */
  unsigned short GetMarker_CfgFile_DV(string val_marker) const;

  /*!
   * \brief Get the motion information from the config definition for the marker <i>val_marker</i>.
   * \return Motion information of the boundary in the config information for the marker <i>val_marker</i>.
   */
  unsigned short GetMarker_CfgFile_Moving(string val_marker) const;

  /*!
   * \brief Get the DEFORM_MESH information from the config definition for the marker <i>val_marker</i>.
   * \return DEFORM_MESH information of the boundary in the config information for the marker <i>val_marker</i>.
   */
  unsigned short GetMarker_CfgFile_Deform_Mesh(string val_marker) const;

  /*!
   * \brief Get the DEFORM_MESH_SYM_PLANE information from the config definition for the marker <i>val_marker</i>.
   * \return DEFORM_MESH_SYM_PLANE information of the boundary in the config information for the marker <i>val_marker</i>.
   */
  unsigned short GetMarker_CfgFile_Deform_Mesh_Sym_Plane(string val_marker) const;

  /*!
   * \brief Get the Fluid_Load information from the config definition for the marker <i>val_marker</i>.
   * \return Fluid_Load information of the boundary in the config information for the marker <i>val_marker</i>.
   */
  unsigned short GetMarker_CfgFile_Fluid_Load(string val_marker) const;

  /*!
   * \brief Get the Python customization information from the config definition for the marker <i>val_marker</i>.
   * \return Python customization information of the boundary in the config information for the marker <i>val_marker</i>.
   */
  unsigned short GetMarker_CfgFile_PyCustom(string val_marker) const;

  /*!
   * \brief Get the periodic information from the config definition of the marker <i>val_marker</i>.
   * \return Periodic information of the boundary in the config information of the marker <i>val_marker</i>.
   */
  unsigned short GetMarker_CfgFile_PerBound(string val_marker) const;

  /*!
   * \brief  Get the name of the marker <i>val_marker</i>.
   * \return The interface which owns that marker <i>val_marker</i>.
   */
  unsigned short GetMarker_ZoneInterface(string val_marker) const;

  /*!
   * \brief  Get the name of the marker <i>val_iMarker</i>.
   * \return The name of the marker in the interface
   */
  string GetMarkerTag_ZoneInterface(unsigned short val_iMarker) const { return Marker_ZoneInterface[val_iMarker]; }

  /*!
   * \brief  Get the number of markers in the multizone interface.
   * \return The number markers in the multizone interface
   */
  unsigned short GetnMarker_ZoneInterface(void) const { return nMarker_ZoneInterface; }

  /*!
   * \brief Determines whether a marker with index iMarker is a solid boundary.
   * \param iMarker
   * \return <TRUE> it marker with index iMarker is a solid boundary.
   */
  bool GetSolid_Wall(unsigned short iMarker) const;

  /*!
   * \brief Determines whether a marker with index iMarker is a viscous no-slip boundary.
   * \param iMarker
   * \return <TRUE> it marker with index iMarker is a viscous no-slip boundary.
   */
  bool GetViscous_Wall(unsigned short iMarker) const;

  /*!
   * \brief Determines if problem is adjoint
   * \return true if Adjoint
   */
  bool GetContinuous_Adjoint(void) const { return ContinuousAdjoint; }

  /*!
   * \brief Determines if problem is viscous
   * \return true if Viscous
   */
  bool GetViscous(void) const { return Viscous; }

  /*!
   * \brief Provides the index of the solution in the container.
   * \param[in] val_eqsystem - Equation that is being solved.
   * \return Index on the solution container.
   */
  unsigned short GetContainerPosition(unsigned short val_eqsystem);

  /*!
   * \brief Value of the minimum residual value (log10 scale).
   * \return Value of the minimum residual value (log10 scale).
   */
  su2double GetMinLogResidual(void) const { return MinLogResidual; }

  /*!
   * \brief Value of the damping factor for the engine inlet bc.
   * \return Value of the damping factor.
   */
  su2double GetDamp_Engine_Inflow(void) const { return Damp_Engine_Inflow; }

  /*!
   * \brief Value of the damping factor for the engine exhaust inlet bc.
   * \return Value of the damping factor.
   */
  su2double GetDamp_Engine_Exhaust(void) const { return Damp_Engine_Exhaust; }

  /*!
   * \brief Value of the damping factor for the residual restriction.
   * \return Value of the damping factor.
   */
  su2double GetDamp_Res_Restric(void) const { return Damp_Res_Restric; }

  /*!
   * \brief Value of the damping factor for the correction prolongation.
   * \return Value of the damping factor.
   */
  su2double GetDamp_Correc_Prolong(void) const { return Damp_Correc_Prolong; }

  /*!
   * \brief Value of the position of the Near Field (y coordinate for 2D, and z coordinate for 3D).
   * \return Value of the Near Field position.
   */
  su2double GetPosition_Plane(void) const { return Position_Plane; }

  /*!
   * \brief Value of the weight of the drag coefficient in the Sonic Boom optimization.
   * \return Value of the weight of the drag coefficient in the Sonic Boom optimization.
   */
  su2double GetWeightCd(void) const { return WeightCd; }

  /*!
   * \brief Value of the weight of the CD, CL, CM optimization.
   * \return Value of the weight of the CD, CL, CM optimization.
   */
  void SetdNetThrust_dBCThrust(su2double val_dnetthrust_dbcthrust);

  /*!
   * \brief Value of the azimuthal line to fix due to a misalignments of the nearfield.
   * \return Azimuthal line to fix due to a misalignments of the nearfield.
   */
  su2double GetFixAzimuthalLine(void) const { return FixAzimuthalLine; }

  /*!
   * \brief Value of the weight of the CD, CL, CM optimization.
   * \return Value of the weight of the CD, CL, CM optimization.
   */
  su2double GetdCD_dCMy(void) const { return dCD_dCMy; }

  /*!
   * \brief Value of the weight of the CD, CL, CM optimization.
   * \return Value of the weight of the CD, CL, CM optimization.
   */
  su2double GetCM_Target(void) const { return CM_Target; }

  /*!
   * \brief Value of the weight of the CD, CL, CM optimization.
   * \return Value of the weight of the CD, CL, CM optimization.
   */
  su2double GetdCD_dCL(void) const { return dCD_dCL; }

  /*!
   * \brief Value of the weight of the CD, CL, CM optimization.
   * \return Value of the weight of the CD, CL, CM optimization.
   */
  void SetdCD_dCL(su2double val_dcd_dcl) { dCD_dCL = val_dcd_dcl; }

  /*!
   * \brief Value of the weight of the CD, CL, CM optimization.
   * \return Value of the weight of the CD, CL, CM optimization.
   */
  su2double GetdCMx_dCL(void) const { return dCMx_dCL; }

  /*!
   * \brief Value of the weight of the CD, CL, CM optimization.
   * \return Value of the weight of the CD, CL, CM optimization.
   */
  void SetdCMx_dCL(su2double val_dcmx_dcl) { dCMx_dCL = val_dcmx_dcl; }

  /*!
   * \brief Value of the weight of the CD, CL, CM optimization.
   * \return Value of the weight of the CD, CL, CM optimization.
   */
  su2double GetdCMy_dCL(void) const { return dCMy_dCL; }

  /*!
   * \brief Value of the weight of the CD, CL, CM optimization.
   * \return Value of the weight of the CD, CL, CM optimization.
   */
  void SetdCMy_dCL(su2double val_dcmy_dcl) { dCMy_dCL = val_dcmy_dcl; }

  /*!
   * \brief Value of the weight of the CD, CL, CM optimization.
   * \return Value of the weight of the CD, CL, CM optimization.
   */
  su2double GetdCMz_dCL(void) const { return dCMz_dCL; }

  /*!
   * \brief Value of the weight of the CD, CL, CM optimization.
   * \return Value of the weight of the CD, CL, CM optimization.
   */
  void SetdCMz_dCL(su2double val_dcmz_dcl) { dCMz_dCL = val_dcmz_dcl; }

  /*!
   * \brief Value of the weight of the CD, CL, CM optimization.
   * \return Value of the weight of the CD, CL, CM optimization.
   */
  void SetdCL_dAlpha(su2double val_dcl_dalpha) { dCL_dAlpha = val_dcl_dalpha; }

  /*!
   * \brief Value of the weight of the CD, CL, CM optimization.
   * \return Value of the weight of the CD, CL, CM optimization.
   */
  void SetdCM_diH(su2double val_dcm_dhi) { dCM_diH = val_dcm_dhi; }

  /*!
   * \brief Value of the weight of the CD, CL, CM optimization.
   * \return Value of the weight of the CD, CL, CM optimization.
   */
  void SetdCD_dCMy(su2double val_dcd_dcmy) { dCD_dCMy = val_dcd_dcmy; }

  /*!
   * \brief Value of the weight of the CD, CL, CM optimization.
   * \return Value of the weight of the CD, CL, CM optimization.
   */
  su2double GetCL_Target(void) const { return CL_Target; }

  /*!
   * \brief Set the global parameters of each simulation for each runtime system.
   * \param[in] val_solver - Solver of the simulation.
   * \param[in] val_system - Runtime system that we are solving.
   */
  void SetGlobalParam(unsigned short val_solver, unsigned short val_system);

  /*!
   * \brief Center of rotation for a rotational periodic boundary.
   */
  const su2double *GetPeriodicRotCenter(string val_marker) const;

  /*!
   * \brief Angles of rotation for a rotational periodic boundary.
   */
  const su2double *GetPeriodicRotAngles(string val_marker) const;

  /*!
   * \brief Translation vector for a translational periodic boundary.
   */
  const su2double *GetPeriodicTranslation(string val_marker) const;

  /*!
   * \brief Get the translation vector for a periodic transformation.
   * \param[in] val_index - Index corresponding to the periodic transformation.
   * \return The translation vector.
   */
  const su2double* GetPeriodic_Translation(unsigned short val_index ) const { return Periodic_Translation[val_index]; }

  /*!
   * \brief Get the rotationally periodic donor marker for boundary <i>val_marker</i>.
   * \return Periodic donor marker from the config information for the marker <i>val_marker</i>.
   */
  unsigned short GetMarker_Periodic_Donor(string val_marker) const;

  /*!
   * \brief Get the origin of the actuator disk.
   */
  su2double GetActDisk_NetThrust(string val_marker) const;

  /*!
   * \brief Get the origin of the actuator disk.
   */
  su2double GetActDisk_Power(string val_marker) const;

  /*!
   * \brief Get the origin of the actuator disk.
   */
  su2double GetActDisk_MassFlow(string val_marker) const;

  /*!
   * \brief Get the origin of the actuator disk.
   */
  su2double GetActDisk_Mach(string val_marker) const;

  /*!
   * \brief Get the origin of the actuator disk.
   */
  su2double GetActDisk_Force(string val_marker) const;

  /*!
   * \brief Get the origin of the actuator disk.
   */
  su2double GetActDisk_BCThrust(string val_marker) const;

  /*!
   * \brief Get the origin of the actuator disk.
   */
  su2double GetActDisk_BCThrust_Old(string val_marker) const;

  /*!
   * \brief Get the tip radius of th actuator disk.
   */
  su2double GetActDisk_Area(string val_marker) const;

  /*!
   * \brief Get the tip radius of th actuator disk.
   */
  su2double GetActDisk_ReverseMassFlow(string val_marker) const;

  /*!
   * \brief Get the thrust corffient of the actuator disk.
   */
  su2double GetActDisk_PressJump(string val_marker, unsigned short val_index) const;

  /*!
   * \brief Get the thrust corffient of the actuator disk.
   */
  su2double GetActDisk_TempJump(string val_marker, unsigned short val_index) const;

  /*!
   * \brief Get the rev / min of the actuator disk.
   */
  su2double GetActDisk_Omega(string val_marker, unsigned short val_index) const;

  /*!
   * \brief Get Actuator Disk Outlet for boundary <i>val_marker</i> (actuator disk inlet).
   * \return Actuator Disk Outlet from the config information for the marker <i>val_marker</i>.
   */
  unsigned short GetMarker_CfgFile_ActDiskOutlet(string val_marker) const;

  /*!
   * \brief Get Actuator Disk Outlet for boundary <i>val_marker</i> (actuator disk inlet).
   * \return Actuator Disk Outlet from the config information for the marker <i>val_marker</i>.
   */
  unsigned short GetMarker_CfgFile_EngineExhaust(string val_marker) const;

  /*!
   * \brief Get the internal index for a moving boundary <i>val_marker</i>.
   * \return Internal index for a moving boundary <i>val_marker</i>.
   */
  unsigned short GetMarker_Moving(string val_marker) const;

  /*!
   * \brief Get bool if marker is moving. <i>val_marker</i>.
   * \param[in] val_marker - String of the marker to test.
   * \return Bool if the marker is a moving boundary <i>val_marker</i>.
   */
  bool GetMarker_Moving_Bool(string val_marker) const;

  /*!
   * \brief Get the internal index for a DEFORM_MESH boundary <i>val_marker</i>.
   * \return Internal index for a DEFORM_MESH boundary <i>val_marker</i>.
   */
  unsigned short GetMarker_Deform_Mesh(string val_marker) const;

  /*!
   * \brief Get the internal index for a DEFORM_MESH_SYM_PLANE boundary <i>val_marker</i>.
   * \return Internal index for a DEFORM_MESH_SYM_PLANE boundary <i>val_marker</i>.
   */
  unsigned short GetMarker_Deform_Mesh_Sym_Plane(string val_marker) const;

  /*!
   * \brief Get the internal index for a Fluid_Load boundary <i>val_marker</i>.
   * \return Internal index for a Fluid_Load boundary <i>val_marker</i>.
   */
  unsigned short GetMarker_Fluid_Load(string val_marker) const;

  /*!
   * \brief Get the name of the surface defined in the geometry file.
   * \param[in] val_marker - Value of the marker in which we are interested.
   * \return Name that is in the geometry file for the surface that
   *         has the marker <i>val_marker</i>.
   */
  string GetMarker_Moving_TagBound(unsigned short val_marker) const { return Marker_Moving[val_marker]; }

  /*!
   * \brief Get the name of the DEFORM_MESH boundary defined in the geometry file.
   * \param[in] val_marker - Value of the marker in which we are interested.
   * \return Name that is in the geometry file for the surface that
   *         has the marker <i>val_marker</i>.
   */
  string GetMarker_Deform_Mesh_TagBound(unsigned short val_marker) const { return Marker_Deform_Mesh[val_marker]; }

  /*!
   * \brief Get the name of the DEFORM_MESH_SYM_PLANE boundary defined in the geometry file.
   * \param[in] val_marker - Value of the marker in which we are interested.
   * \return Name that is in the geometry file for the surface that
   *         has the marker <i>val_marker</i>.
   */
  string GetMarker_Deform_Mesh_Sym_Plane_TagBound(unsigned short val_marker) const { return Marker_Deform_Mesh_Sym_Plane[val_marker]; }

  /*!
   * \brief Get the name of the Fluid_Load boundary defined in the geometry file.
   * \param[in] val_marker - Value of the marker in which we are interested.
   * \return Name that is in the geometry file for the surface that
   *         has the marker <i>val_marker</i>.
   */
  string GetMarker_Fluid_Load_TagBound(unsigned short val_marker) const { return Marker_Fluid_Load[val_marker]; }

  /*!
   * \brief Get the name of the surface defined in the geometry file.
   * \param[in] val_marker - Value of the marker in which we are interested.
   * \return Name that is in the geometry file for the surface that
   *         has the marker <i>val_marker</i>.
   */
  string GetMarker_PyCustom_TagBound(unsigned short val_marker) const { return Marker_PyCustom[val_marker]; }

  /*!
   * \brief Get the name of the surface defined in the geometry file.
   * \param[in] val_marker - Value of the marker in which we are interested.
   * \return Name that is in the geometry file for the surface that
   *         has the marker <i>val_marker</i>.
   */
  string GetMarker_Analyze_TagBound(unsigned short val_marker) const { return Marker_Analyze[val_marker]; }

  /*!
   * \brief Get the total temperature at a nacelle boundary.
   * \param[in] val_index - Index corresponding to the inlet boundary.
   * \return The total temperature.
   */
  su2double GetExhaust_Temperature_Target(string val_index) const;

  /*!
   * \brief Get the total temperature at an inlet boundary.
   * \param[in] val_index - Index corresponding to the inlet boundary.
   * \return The total temperature.
   */
  su2double GetInlet_Ttotal(string val_index) const;

    /*!
   * \brief Get the scalar values at an inlet boundary
   * \param[in] val_index - Index corresponding to the inlet boundary.
   * \return The inlet scalar values. 
   */
  // nijso: TODO we do not need inlet enthalpy, it is computed from temperature!
  su2double* GetInlet_ScalarVal(string val_index) const;
  
  /*!
   * \brief Get the temperature at a supersonic inlet boundary.
   * \param[in] val_index - Index corresponding to the inlet boundary.
   * \return The inlet density.
   */
  su2double GetInlet_Temperature(string val_index) const;

  /*!
   * \brief Get the pressure at a supersonic inlet boundary.
   * \param[in] val_index - Index corresponding to the inlet boundary.
   * \return The inlet pressure.
   */
  su2double GetInlet_Pressure(string val_index) const;

  /*!
   * \brief Get the velocity vector at a supersonic inlet boundary.
   * \param[in] val_index - Index corresponding to the inlet boundary.
   * \return The inlet velocity vector.
   */
  const su2double* GetInlet_Velocity(string val_index) const;

  /*!
   * \brief Get the mass fraction vector at a supersonic inlet boundary.
   * \param[in] val_index - Index corresponding to the inlet boundary.
   * \return The inlet mass fraction vector - NEMO only.
   */
  const su2double* GetInlet_MassFrac(string val_index) const;

  /*!
   * \brief Get the total pressure at an inlet boundary.
   * \param[in] val_index - Index corresponding to the inlet boundary.
   * \return The total pressure.
   */
  su2double GetInlet_Ptotal(string val_index) const;

  /*!
   * \brief Set the total pressure at an inlet boundary.
   * \param[in] val_pressure - Pressure value at the inlet boundary.
   * \param[in] val_index - Index corresponding to the inlet boundary.
   */
  void SetInlet_Ptotal(su2double val_pressure, string val_marker);

  /*!
   * \brief Get the total pressure at an nacelle boundary.
   * \param[in] val_index - Index corresponding to the inlet boundary.
   * \return The total pressure.
   */
  su2double GetExhaust_Pressure_Target(string val_index) const;

  /*!
   * \brief Value of the CFL reduction in turbulence problems.
   * \return Value of the CFL reduction in turbulence problems.
   */
  su2double GetCFLRedCoeff_Turb(void) const { return CFLRedCoeff_Turb; }

  /*!
   * \brief Value of the CFL reduction for scalar transport equations.
   * \return Value of the CFL reduction for scalar transport equations.
   */
  su2double GetCFLRedCoeff_Scalar(void) { return CFLRedCoeff_Scalar; }
  
  /*!
   * \brief Get the flow direction unit vector at an inlet boundary.
   * \param[in] val_index - Index corresponding to the inlet boundary.
   * \return The flow direction vector.
   */
  const su2double* GetInlet_FlowDir(string val_index) const;

  /*!
   * \brief Get the back pressure (static) at an outlet boundary.
   * \param[in] val_index - Index corresponding to the outlet boundary.
   * \return The outlet pressure.
   */
  su2double GetOutlet_Pressure(string val_index) const;

  /*!
   * \brief Set the back pressure (static) at an outlet boundary.
   * \param[in] val_pressure - Pressure value at the outlet boundary.
   * \param[in] val_index - Index corresponding to the outlet boundary.
   */
  void SetOutlet_Pressure(su2double val_pressure, string val_marker);

  /*!
   * \brief Get the var 1 at Riemann boundary.
   * \param[in] val_marker - Index corresponding to the Riemann boundary.
   * \return The var1
   */
  su2double GetRiemann_Var1(string val_marker) const;

  /*!
   * \brief Get the var 2 at Riemann boundary.
   * \param[in] val_marker - Index corresponding to the Riemann boundary.
   * \return The var2
   */
  su2double GetRiemann_Var2(string val_marker) const;

  /*!
   * \brief Get the Flowdir at Riemann boundary.
   * \param[in] val_marker - Index corresponding to the Riemann boundary.
   * \return The Flowdir
   */
  const su2double* GetRiemann_FlowDir(string val_marker) const;

  /*!
   * \brief Get Kind Data of Riemann boundary.
   * \param[in] val_marker - Index corresponding to the Riemann boundary.
   * \return Kind data
   */
  unsigned short GetKind_Data_Riemann(string val_marker) const;

  /*!
   * \brief Get the var 1 for the Giels BC.
   * \param[in] val_marker - Index corresponding to the Giles BC.
   * \return The var1
   */
  su2double GetGiles_Var1(string val_marker) const;

  /*!
   * \brief Get the var 2 for the Giles boundary.
   * \param[in] val_marker - Index corresponding to the Giles BC.
   * \return The var2
   */
  su2double GetGiles_Var2(string val_marker) const;

  /*!
   * \brief Get the Flowdir for the Giles BC.
   * \param[in] val_marker - Index corresponding to the Giles BC.
   * \return The Flowdir
   */
  const su2double* GetGiles_FlowDir(string val_marker) const;

  /*!
   * \brief Get Kind Data for the Giles BC.
   * \param[in] val_marker - Index corresponding to the Giles BC.
   * \return Kind data
   */
  unsigned short GetKind_Data_Giles(string val_marker) const;

  /*!
   * \brief Set the var 1 for Giles BC.
   * \param[in] val_marker - Index corresponding to the Giles BC.
   */
  void SetGiles_Var1(su2double newVar1, string val_marker);

  /*!
   * \brief Get the relax factor for the average component for the Giles BC.
   * \param[in] val_marker - Index corresponding to the Giles BC.
   * \return The relax factor for the average component
   */
  su2double GetGiles_RelaxFactorAverage(string val_marker) const;

  /*!
   * \brief Get the relax factor for the fourier component for the Giles BC.
   * \param[in] val_marker - Index corresponding to the Giles BC.
   * \return The relax factor for the fourier component
   */
  su2double GetGiles_RelaxFactorFourier(string val_marker) const;

  /*!
   * \brief Get the outlet pressure imposed as BC for internal flow.
   * \return outlet pressure
   */
  su2double GetPressureOut_BC() const;

  /*!
   * \brief Set the outlet pressure imposed as BC for internal flow.
   * \param[in] val_temp - New value of the outlet pressure.
   */
  void SetPressureOut_BC(su2double val_press);

  /*!
   * \brief Get the inlet velocity or pressure imposed for incompressible flow.
   * \return inlet velocity or pressure
   */
  su2double GetIncInlet_BC() const;

  /*!
   * \brief Set the inlet velocity or pressure imposed as BC for incompressible flow.
   * \param[in] val_in - New value of the inlet velocity or pressure.
   */
  void SetIncInlet_BC(su2double val_in);

  /*!
   * \brief Get the inlet temperature imposed as BC for incompressible flow.
   * \return inlet temperature
   */
  su2double GetIncTemperature_BC() const;

  /*!
   * \brief Set the inlet temperature imposed as BC for incompressible flow.
   * \param[in] val_temperature - New value of the inlet temperature.
   */
  void SetIncTemperature_BC(su2double val_temperature);

  /*!
   * \brief Get the outlet pressure imposed as BC for incompressible flow.
   * \return outlet pressure
   */
  su2double GetIncPressureOut_BC() const;

  /*!
   * \brief Set the outlet pressure imposed as BC for incompressible flow.
   * \param[in] val_pressure - New value of the outlet pressure.
   */
  void SetIncPressureOut_BC(su2double val_pressure);

  /*!
   * \brief Get the inlet total pressure imposed as BC for internal flow.
   * \return inlet total pressure
   */
  su2double GetTotalPressureIn_BC() const;

  /*!
   * \brief Get the inlet total temperature imposed as BC for internal flow.
   * \return inlet total temperature
   */
  su2double GetTotalTemperatureIn_BC() const;

  /*!
   * \brief Set the inlet total temperature imposed as BC for internal flow.
   * \param[in] val_temp - New value of the total temperature.
   */
  void SetTotalTemperatureIn_BC(su2double val_temp);

  /*!
   * \brief Get the inlet flow angle imposed as BC for internal flow.
   * \return inlet flow angle
   */
  su2double GetFlowAngleIn_BC() const;

  /*!
   * \brief Get the wall temperature (static) at an isothermal boundary.
   * \param[in] val_index - Index corresponding to the isothermal boundary.
   * \return The wall temperature.
   */
  su2double GetIsothermal_Temperature(string val_index) const;

  /*!
   * \brief Get the wall heat flux on a constant heat flux boundary.
   * \param[in] val_index - Index corresponding to the constant heat flux boundary.
   * \return The heat flux.
   */
  su2double GetWall_HeatFlux(string val_index) const;

  /*!
   * \brief Get the heat transfer coefficient on a heat transfer boundary.
   * \param[in] val_index - Index corresponding to the heat transfer boundary.
   * \return The heat transfer coefficient.
   */
  su2double GetWall_HeatTransfer_Coefficient(string val_index) const;

  /*!
   * \brief Get the temperature at inifinty on a heat transfer boundary.
   * \param[in] val_index - Index corresponding to the heat transfer boundary.
   * \return The temperature at infinity.
   */
  su2double GetWall_HeatTransfer_Temperature(string val_index) const;

  /*!
   * \brief Get the wall function treatment for the given boundary marker.
   * \param[in] val_marker - String of the viscous wall marker.
   * \return The type of wall function treatment.
   */
  WALL_FUNCTIONS GetWallFunction_Treatment(string val_marker) const;

  /*!
   * \brief Get the additional integer info for the wall function treatment
            for the given boundary marker.
   * \param[in] val_marker - String of the viscous wall marker.
   * \return Pointer to the integer info for the given marker.
   */
  const unsigned short* GetWallFunction_IntInfo(string val_marker) const;

  /*!
   * \brief Get the additional double info for the wall function treatment
            for the given boundary marker.
   * \param[in] val_marker - String of the viscous wall marker.
   * \return Pointer to the double info for the given marker.
   */
  const su2double* GetWallFunction_DoubleInfo(string val_marker) const;

  /*!
   * \brief Get the type of wall and roughness height on a wall boundary (Heatflux or Isothermal).
   * \param[in] val_index - Index corresponding to the boundary.
   * \return The wall type and roughness height.
   */
  pair<WALL_TYPE,su2double> GetWallRoughnessProperties(string val_marker) const;

  /*!
   * \brief Get the target (pressure, massflow, etc) at an engine inflow boundary.
   * \param[in] val_index - Index corresponding to the engine inflow boundary.
   * \return Target (pressure, massflow, etc) .
   */
  su2double GetEngineInflow_Target(string val_marker) const;

  /*!
   * \brief Get the fan face Mach number at an engine inflow boundary.
   * \param[in] val_marker - Name of the boundary.
   * \return The fan face Mach number.
   */
  su2double GetInflow_Mach(string val_marker) const;

  /*!
   * \brief Get the back pressure (static) at an engine inflow boundary.
   * \param[in] val_marker - Name of the boundary.
   * \return The engine inflow pressure.
   */
  su2double GetInflow_Pressure(string val_marker) const;

  /*!
   * \brief Get the mass flow rate at an engine inflow boundary.
   * \param[in] val_marker - Name of the boundary.
   * \return The engine mass flow rate.
   */
  su2double GetInflow_MassFlow(string val_marker) const;

  /*!
   * \brief Get the percentage of reverse flow at an engine inflow boundary.
   * \param[in] val_marker - Name of the boundary.
   * \return The percentage of reverse flow.
   */
  su2double GetInflow_ReverseMassFlow(string val_marker) const;

  /*!
   * \brief Get the percentage of reverse flow at an engine inflow boundary.
   * \param[in] val_index - Index corresponding to the engine inflow boundary.
   * \return The percentage of reverse flow.
   */
  su2double GetInflow_ReverseMassFlow(unsigned short val_marker) const { return Inflow_ReverseMassFlow[val_marker]; }

  /*!
   * \brief Get the total pressure at an engine inflow boundary.
   * \param[in] val_marker - Name of the boundary.
   * \return The total pressure.
   */
  su2double GetInflow_TotalPressure(string val_marker) const;

  /*!
   * \brief Get the temperature (static) at an engine inflow boundary.
   * \param[in] val_marker - Name of the boundary.
   * \return The engine inflow temperature.
   */
  su2double GetInflow_Temperature(string val_marker) const;

  /*!
   * \brief Get the total temperature at an engine inflow boundary.
   * \param[in] val_marker - Name of the boundary.
   * \return The engine inflow total temperature.
   */
  su2double GetInflow_TotalTemperature(string val_marker) const;

  /*!
   * \brief Get the ram drag at an engine inflow boundary.
   * \param[in] val_marker - Name of the boundary.
   * \return The engine inflow ram drag.
   */
  su2double GetInflow_RamDrag(string val_marker) const;

  /*!
   * \brief Get the force balance at an engine inflow boundary.
   * \param[in] val_marker - Name of the boundary.
   * \return The engine inflow force balance.
   */
  su2double GetInflow_Force(string val_marker) const;

  /*!
   * \brief Get the power at an engine inflow boundary.
   * \param[in] val_marker - Name of the boundary.
   * \return The engine inflow power.
   */
  su2double GetInflow_Power(string val_marker) const;

  /*!
   * \brief Get the back pressure (static) at an engine exhaust boundary.
   * \param[in] val_marker - Name of the boundary.
   * \return The engine exhaust pressure.
   */
  su2double GetExhaust_Pressure(string val_marker) const;

  /*!
   * \brief Get the temperature (static) at an engine exhaust boundary.
   * \param[in] val_marker - Name of the boundary.
   * \return The engine exhaust temperature.
   */
  su2double GetExhaust_Temperature(string val_marker) const;

  /*!
   * \brief Get the massflow at an engine exhaust boundary.
   * \param[in] val_marker - Name of the boundary.
   * \return The engine exhaust massflow.
   */
  su2double GetExhaust_MassFlow(string val_marker) const;

  /*!
   * \brief Get the total pressure at an engine exhaust boundary.
   * \param[in] val_marker - Name of the boundary.
   * \return The engine exhaust total pressure.
   */
  su2double GetExhaust_TotalPressure(string val_marker) const;

  /*!
   * \brief Get the total temperature at an engine exhaust boundary.
   * \param[in] val_marker - Name of the boundary.
   * \return The total temperature.
   */
  su2double GetExhaust_TotalTemperature(string val_marker) const;

  /*!
   * \brief Get the gross thrust at an engine exhaust boundary.
   * \param[in] val_marker - Name of the boundary.
   * \return Gross thrust.
   */
  su2double GetExhaust_GrossThrust(string val_marker) const;

  /*!
   * \brief Get the force balance at an engine exhaust boundary.
   * \param[in] val_marker - Name of the boundary.
   * \return Force balance.
   */
  su2double GetExhaust_Force(string val_marker) const;

  /*!
   * \brief Get the power at an engine exhaust boundary.
   * \param[in] val_marker - Name of the boundary.
   * \return Power.
   */
  su2double GetExhaust_Power(string val_marker) const;

  /*!
   * \brief Get the back pressure (static) at an outlet boundary.
   * \param[in] val_index - Index corresponding to the outlet boundary.
   * \return The outlet pressure.
   */
  void SetInflow_Mach(unsigned short val_marker, su2double val_fanface_mach) { Inflow_Mach[val_marker] = val_fanface_mach; }

  /*!
   * \brief Set the fan face static pressure at an engine inflow boundary.
   * \param[in] val_index - Index corresponding to the engine inflow boundary.
   * \param[in] val_fanface_pressure - Fan face static pressure.
   */
  void SetInflow_Pressure(unsigned short val_marker, su2double val_fanface_pressure) { Inflow_Pressure[val_marker] = val_fanface_pressure; }

  /*!
   * \brief Set the massflow at an engine inflow boundary.
   * \param[in] val_index - Index corresponding to the engine inflow boundary.
   * \param[in] val_fanface_massflow - Massflow.
   */
  void SetInflow_MassFlow(unsigned short val_marker, su2double val_fanface_massflow) { Inflow_MassFlow[val_marker] = val_fanface_massflow; }

  /*!
   * \brief Set the reverse flow at an engine inflow boundary.
   * \param[in] val_index - Index corresponding to the engine inflow boundary.
   * \param[in] val_fanface_reversemassflow - reverse flow.
   */
  void SetInflow_ReverseMassFlow(unsigned short val_marker, su2double val_fanface_reversemassflow) { Inflow_ReverseMassFlow[val_marker] = val_fanface_reversemassflow; }

  /*!
   * \brief Set the fan face total pressure at an engine inflow boundary.
   * \param[in] val_index - Index corresponding to the engine inflow boundary.
   * \param[in] val_fanface_totalpressure - Fan face total pressure.
   */
  void SetInflow_TotalPressure(unsigned short val_marker, su2double val_fanface_totalpressure) { Inflow_TotalPressure[val_marker] = val_fanface_totalpressure; }

  /*!
   * \brief Set the fan face static temperature at an engine inflow boundary.
   * \param[in] val_index - Index corresponding to the engine inflow boundary.
   * \param[in] val_fanface_pressure - Fan face static temperature.
   */
  void SetInflow_Temperature(unsigned short val_marker, su2double val_fanface_temperature) { Inflow_Temperature[val_marker] = val_fanface_temperature; }

  /*!
   * \brief Set the fan face total temperature at an engine inflow boundary.
   * \param[in] val_index - Index corresponding to the engine inflow boundary.
   * \param[in] val_fanface_totaltemperature - Fan face total temperature.
   */
  void SetInflow_TotalTemperature(unsigned short val_marker, su2double val_fanface_totaltemperature) { Inflow_TotalTemperature[val_marker] = val_fanface_totaltemperature; }

  /*!
   * \brief Set the ram drag temperature at an engine inflow boundary.
   * \param[in] val_index - Index corresponding to the engine inflow boundary.
   * \param[in] val_fanface_ramdrag - Ram drag value.
   */
  void SetInflow_RamDrag(unsigned short val_marker, su2double val_fanface_ramdrag) { Inflow_RamDrag[val_marker] = val_fanface_ramdrag; }

  /*!
   * \brief Set the force balance at an engine inflow boundary.
   * \param[in] val_index - Index corresponding to the engine inflow boundary.
   * \param[in] val_fanface_force - Fan face force.
   */
  void SetInflow_Force(unsigned short val_marker, su2double val_fanface_force) { Inflow_Force[val_marker] = val_fanface_force; }

  /*!
   * \brief Set the power at an engine inflow boundary.
   * \param[in] val_index - Index corresponding to the engine inflow boundary.
   * \param[in] val_fanface_force - Power.
   */
  void SetInflow_Power(unsigned short val_marker, su2double val_fanface_power) { Inflow_Power[val_marker] = val_fanface_power; }

  /*!
   * \brief Set the back pressure (static) at an engine exhaust boundary.
   * \param[in] val_index - Index corresponding to the outlet boundary.
   * \param[in] val_exhaust_pressure - Exhaust static pressure.
   */
  void SetExhaust_Pressure(unsigned short val_marker, su2double val_exhaust_pressure) { Exhaust_Pressure[val_marker] = val_exhaust_pressure; }

  /*!
   * \brief Set the temperature (static) at an engine exhaust boundary.
   * \param[in] val_index - Index corresponding to the outlet boundary.
   * \param[in] val_exhaust_temp - Exhaust static temperature.
   */
  void SetExhaust_Temperature(unsigned short val_marker, su2double val_exhaust_temp) { Exhaust_Temperature[val_marker] = val_exhaust_temp; }

  /*!
   * \brief Set the back pressure (static) at an engine exhaust boundary.
   * \param[in] val_index - Index corresponding to the outlet boundary.
   * \param[in] val_exhaust_temp - Exhaust static temperature.
   */
  void SetExhaust_MassFlow(unsigned short val_marker, su2double val_exhaust_massflow) { Exhaust_MassFlow[val_marker] = val_exhaust_massflow; }

  /*!
   * \brief Set the back pressure (total) at an engine exhaust boundary.
   * \param[in] val_index - Index corresponding to the outlet boundary.
   * \param[in] val_exhaust_totalpressure - Exhaust total pressure.
   */
  void SetExhaust_TotalPressure(unsigned short val_marker, su2double val_exhaust_totalpressure) { Exhaust_TotalPressure[val_marker] = val_exhaust_totalpressure; }

  /*!
   * \brief Set the total temperature at an engine exhaust boundary.
   * \param[in] val_index - Index corresponding to the outlet boundary.
   * \param[in] val_exhaust_totaltemp - Exhaust total temperature.
   */
  void SetExhaust_TotalTemperature(unsigned short val_marker, su2double val_exhaust_totaltemp) { Exhaust_TotalTemperature[val_marker] = val_exhaust_totaltemp; }

  /*!
   * \brief Set the gross thrust at an engine exhaust boundary.
   * \param[in] val_index - Index corresponding to the outlet boundary.
   * \param[in] val_exhaust_grossthrust - Exhaust gross thrust temperature.
   */
  void SetExhaust_GrossThrust(unsigned short val_marker, su2double val_exhaust_grossthrust) { Exhaust_GrossThrust[val_marker] = val_exhaust_grossthrust; }

  /*!
   * \brief Set the force balance at an engine exhaust boundary.
   * \param[in] val_index - Index corresponding to the outlet boundary.
   * \param[in] val_exhaust_force - Exhaust force balance.
   */
  void SetExhaust_Force(unsigned short val_marker, su2double val_exhaust_force) { Exhaust_Force[val_marker] = val_exhaust_force; }

  /*!
   * \brief Set the power at an engine exhaust boundary.
   * \param[in] val_index - Index corresponding to the outlet boundary.
   * \param[in] val_exhaust_power - Exhaust power.
   */
  void SetExhaust_Power(unsigned short val_marker, su2double val_exhaust_power) { Exhaust_Power[val_marker] = val_exhaust_power; }

  /*!
   * \brief Set the back pressure (static) at an outlet boundary.
   * \param[in] val_marker - Index corresponding to a particular engine boundary.
   * \param[in] val_engine_mach - Exhaust power.
   */
  void SetEngine_Mach(unsigned short val_marker, su2double val_engine_mach) { Engine_Mach[val_marker] = val_engine_mach; }

  /*!
   * \brief Set the back pressure (static) at an outlet boundary.
   * \param[in] val_marker - Index corresponding to a particular engine boundary.
   * \param[in] val_engine_force - Exhaust power.
   */
  void SetEngine_Force(unsigned short val_marker, su2double val_engine_force) { Engine_Force[val_marker] = val_engine_force; }

  /*!
   * \brief Get the back pressure (static) at an outlet boundary.
   * \param[in] val_marker - Index corresponding to a particular engine boundary.
   * \param[in] val_engine_power - Exhaust power.
   */
  void SetEngine_Power(unsigned short val_marker, su2double val_engine_power) { Engine_Power[val_marker] = val_engine_power; }

  /*!
   * \brief Get the back pressure (static) at an outlet boundary.
   * \param[in] val_marker - Index corresponding to a particular engine boundary.
   * \param[in] val_engine_netthrust - Exhaust power.
   */
  void SetEngine_NetThrust(unsigned short val_marker, su2double val_engine_netthrust) { Engine_NetThrust[val_marker] = val_engine_netthrust; }

  /*!
   * \brief Get the back pressure (static) at an outlet boundary.
   * \param[in] val_marker - Index corresponding to a particular engine boundary.
   * \param[in] val_engine_grossthrust - Exhaust power.
   */
  void SetEngine_GrossThrust(unsigned short val_marker, su2double val_engine_grossthrust) { Engine_GrossThrust[val_marker] = val_engine_grossthrust; }

  /*!
   * \brief Get the back pressure (static) at an outlet boundary.
   * \param[in] val_marker - Index corresponding to a particular engine boundary.
   * \param[in] val_engine_area - Exhaust power.
   */
  void SetEngine_Area(unsigned short val_marker, su2double val_engine_area) { Engine_Area[val_marker] = val_engine_area; }

  /*!
   * \brief Get the back pressure (static) at an outlet boundary.
   * \param[in] val_marker - Index corresponding to a particular engine boundary.
   * \return The outlet pressure.
   */
  su2double GetEngine_Mach(unsigned short val_marker) const { return Engine_Mach[val_marker]; }

  /*!
   * \brief Get the back pressure (static) at an outlet boundary.
   * \param[in] val_marker - Index corresponding to a particular engine boundary.
   * \return The outlet pressure.
   */
  su2double GetEngine_Force(unsigned short val_marker) const { return Engine_Force[val_marker]; }

  /*!
   * \brief Get the back pressure (static) at an outlet boundary.
   * \param[in] val_marker - Index corresponding to a particular engine boundary.
   * \return The outlet pressure.
   */
  su2double GetEngine_Power(unsigned short val_marker) const { return Engine_Power[val_marker]; }

  /*!
   * \brief Get the back pressure (static) at an outlet boundary.
   * \param[in] val_marker - Index corresponding to a particular engine boundary.
   * \return The outlet pressure.
   */

  su2double GetEngine_NetThrust(unsigned short val_marker) const { return Engine_NetThrust[val_marker]; }
  /*!
   * \brief Get the back pressure (static) at an outlet boundary.
   * \param[in] val_marker - Index corresponding to a particular engine boundary.
   * \return The outlet pressure.
   */

  su2double GetEngine_GrossThrust(unsigned short val_marker) const { return Engine_GrossThrust[val_marker]; }

  /*!
   * \brief Get the back pressure (static) at an outlet boundary.
   * \param[in] val_marker - Index corresponding to a particular engine boundary.
   * \return The outlet pressure.
   */
  su2double GetEngine_Area(unsigned short val_marker) const { return Engine_Area[val_marker]; }

  /*!
   * \brief Get the back pressure (static) at an outlet boundary.
   * \param[in] val_index - Index corresponding to the outlet boundary.
   * \return The outlet pressure.
   */
  void SetActDiskInlet_Temperature(unsigned short val_marker, su2double val_actdisk_temp) { ActDiskInlet_Temperature[val_marker] = val_actdisk_temp; }

  /*!
   * \brief Get the back pressure (static) at an outlet boundary.
   * \param[in] val_index - Index corresponding to the outlet boundary.
   * \return The outlet pressure.
   */
  void SetActDiskInlet_TotalTemperature(unsigned short val_marker, su2double val_actdisk_totaltemp) { ActDiskInlet_TotalTemperature[val_marker] = val_actdisk_totaltemp; }

  /*!
   * \brief Get the back pressure (static) at an outlet boundary.
   * \param[in] val_index - Index corresponding to the outlet boundary.
   * \return The outlet pressure.
   */
  su2double GetActDiskInlet_Temperature(string val_marker) const;

  /*!
   * \brief Get the back pressure (static) at an outlet boundary.
   * \param[in] val_index - Index corresponding to the outlet boundary.
   * \return The outlet pressure.
   */
  su2double GetActDiskInlet_TotalTemperature(string val_marker) const;

  /*!
   * \brief Get the back pressure (static) at an outlet boundary.
   * \param[in] val_index - Index corresponding to the outlet boundary.
   * \return The outlet pressure.
   */
  void SetActDiskOutlet_Temperature(unsigned short val_marker, su2double val_actdisk_temp) { ActDiskOutlet_Temperature[val_marker] = val_actdisk_temp; }

  /*!
   * \brief Get the back pressure (static) at an outlet boundary.
   * \param[in] val_index - Index corresponding to the outlet boundary.
   * \return The outlet pressure.
   */
  void SetActDiskOutlet_TotalTemperature(unsigned short val_marker, su2double val_actdisk_totaltemp) { ActDiskOutlet_TotalTemperature[val_marker] = val_actdisk_totaltemp; }

  /*!
   * \brief Get the back pressure (static) at an outlet boundary.
   * \param[in] val_index - Index corresponding to the outlet boundary.
   * \return The outlet pressure.
   */
  su2double GetActDiskOutlet_Temperature(string val_marker) const;

  /*!
   * \brief Get the back pressure (static) at an outlet boundary.
   * \param[in] val_index - Index corresponding to the outlet boundary.
   * \return The outlet pressure.
   */
  su2double GetActDiskOutlet_TotalTemperature(string val_marker) const;

  /*!
   * \brief Get the back pressure (static) at an outlet boundary.
   * \param[in] val_index - Index corresponding to the outlet boundary.
   * \return The outlet pressure.
   */
  su2double GetActDiskInlet_MassFlow(string val_marker) const;

  /*!
   * \brief Get the back pressure (static) at an outlet boundary.
   * \param[in] val_index - Index corresponding to the outlet boundary.
   * \return The outlet pressure.
   */
  void SetActDiskInlet_MassFlow(unsigned short val_marker, su2double val_actdisk_massflow) { ActDiskInlet_MassFlow[val_marker] = val_actdisk_massflow; }

  /*!
   * \brief Get the back pressure (static) at an outlet boundary.
   * \param[in] val_index - Index corresponding to the outlet boundary.
   * \return The outlet pressure.
   */
  su2double GetActDiskOutlet_MassFlow(string val_marker) const;

  /*!
   * \brief Get the back pressure (static) at an outlet boundary.
   * \param[in] val_index - Index corresponding to the outlet boundary.
   * \return The outlet pressure.
   */
  void SetActDiskOutlet_MassFlow(unsigned short val_marker, su2double val_actdisk_massflow) { ActDiskOutlet_MassFlow[val_marker] = val_actdisk_massflow; }

  /*!
   * \brief Get the back pressure (static) at an outlet boundary.
   * \param[in] val_index - Index corresponding to the outlet boundary.
   * \return The outlet pressure.
   */
  su2double GetActDiskInlet_Pressure(string val_marker) const;

  /*!
   * \brief Get the back pressure (static) at an outlet boundary.
   * \param[in] val_index - Index corresponding to the outlet boundary.
   * \return The outlet pressure.
   */
  su2double GetActDiskInlet_TotalPressure(string val_marker) const;

  /*!
   * \brief Get the back pressure (static) at an outlet boundary.
   * \param[in] val_index - Index corresponding to the outlet boundary.
   * \return The outlet pressure.
   */
  su2double GetActDisk_DeltaPress(unsigned short val_marker) const { return ActDisk_DeltaPress[val_marker]; }

  /*!
   * \brief Get the back pressure (static) at an outlet boundary.
   * \param[in] val_index - Index corresponding to the outlet boundary.
   * \return The outlet pressure.
   */
  su2double GetActDisk_DeltaTemp(unsigned short val_marker) const { return ActDisk_DeltaTemp[val_marker]; }

  /*!
   * \brief Get the back pressure (static) at an outlet boundary.
   * \param[in] val_index - Index corresponding to the outlet boundary.
   * \return The outlet pressure.
   */
  su2double GetActDisk_TotalPressRatio(unsigned short val_marker) const { return ActDisk_TotalPressRatio[val_marker]; }

  /*!
   * \brief Get the back pressure (static) at an outlet boundary.
   * \param[in] val_index - Index corresponding to the outlet boundary.
   * \return The outlet pressure.
   */
  su2double GetActDisk_TotalTempRatio(unsigned short val_marker) const { return ActDisk_TotalTempRatio[val_marker]; }

  /*!
   * \brief Get the back pressure (static) at an outlet boundary.
   * \param[in] val_index - Index corresponding to the outlet boundary.
   * \return The outlet pressure.
   */
  su2double GetActDisk_StaticPressRatio(unsigned short val_marker) const { return ActDisk_StaticPressRatio[val_marker]; }

  /*!
   * \brief Get the back pressure (static) at an outlet boundary.
   * \param[in] val_index - Index corresponding to the outlet boundary.
   * \return The outlet pressure.
   */
  su2double GetActDisk_StaticTempRatio(unsigned short val_marker) const { return ActDisk_StaticTempRatio[val_marker]; }

  /*!
   * \brief Get the back pressure (static) at an outlet boundary.
   * \param[in] val_index - Index corresponding to the outlet boundary.
   * \return The outlet pressure.
   */
  su2double GetActDisk_NetThrust(unsigned short val_marker) const { return ActDisk_NetThrust[val_marker]; }

  /*!
   * \brief Get the back pressure (static) at an outlet boundary.
   * \param[in] val_index - Index corresponding to the outlet boundary.
   * \return The outlet pressure.
   */
  su2double GetActDisk_BCThrust(unsigned short val_marker) const { return ActDisk_BCThrust[val_marker]; }

  /*!
   * \brief Get the back pressure (static) at an outlet boundary.
   * \param[in] val_index - Index corresponding to the outlet boundary.
   * \return The outlet pressure.
   */
  su2double GetActDisk_BCThrust_Old(unsigned short val_marker) const { return ActDisk_BCThrust_Old[val_marker]; }

  /*!
   * \brief Get the back pressure (static) at an outlet boundary.
   * \param[in] val_index - Index corresponding to the outlet boundary.
   * \return The outlet pressure.
   */
  su2double GetActDisk_GrossThrust(unsigned short val_marker) const { return ActDisk_GrossThrust[val_marker]; }

  /*!
   * \brief Get the back pressure (static) at an outlet boundary.
   * \param[in] val_index - Index corresponding to the outlet boundary.
   * \return The outlet pressure.
   */
  su2double GetActDisk_Area(unsigned short val_marker) const { return ActDisk_Area[val_marker]; }

  /*!
   * \brief Get the back pressure (static) at an outlet boundary.
   * \param[in] val_index - Index corresponding to the outlet boundary.
   * \return The outlet pressure.
   */
  su2double GetActDisk_ReverseMassFlow(unsigned short val_marker) const { return ActDisk_ReverseMassFlow[val_marker]; }

  /*!
   * \brief Get the back pressure (static) at an outlet boundary.
   * \param[in] val_index - Index corresponding to the outlet boundary.
   * \return The outlet pressure.
   */
  su2double GetActDiskInlet_RamDrag(string val_marker) const;

  /*!
   * \brief Get the back pressure (static) at an outlet boundary.
   * \param[in] val_index - Index corresponding to the outlet boundary.
   * \return The outlet pressure.
   */
  su2double GetActDiskInlet_Force(string val_marker) const;

  /*!
   * \brief Get the back pressure (static) at an outlet boundary.
   * \param[in] val_index - Index corresponding to the outlet boundary.
   * \return The outlet pressure.
   */
  su2double GetActDiskInlet_Power(string val_marker) const;

  /*!
   * \brief Get the back pressure (static) at an outlet boundary.
   * \param[in] val_index - Index corresponding to the outlet boundary.
   * \return The outlet pressure.
   */
  void SetActDiskInlet_Pressure(unsigned short val_marker, su2double val_actdisk_press) { ActDiskInlet_Pressure[val_marker] = val_actdisk_press; }

  /*!
   * \brief Get the back pressure (static) at an outlet boundary.
   * \param[in] val_index - Index corresponding to the outlet boundary.
   * \return The outlet pressure.
   */
  void SetActDiskInlet_TotalPressure(unsigned short val_marker, su2double val_actdisk_totalpress) { ActDiskInlet_TotalPressure[val_marker] = val_actdisk_totalpress; }

  /*!
   * \brief Get the back pressure (static) at an outlet boundary.
   * \param[in] val_index - Index corresponding to the outlet boundary.
   * \return The outlet pressure.
   */
  void SetActDisk_DeltaPress(unsigned short val_marker, su2double val_actdisk_deltapress) { ActDisk_DeltaPress[val_marker] = val_actdisk_deltapress; }

  /*!
   * \brief Get the back pressure (static) at an outlet boundary.
   * \param[in] val_index - Index corresponding to the outlet boundary.
   * \return The outlet pressure.
   */
  void SetActDisk_Power(unsigned short val_marker, su2double val_actdisk_power) { ActDisk_Power[val_marker] = val_actdisk_power; }

  /*!
   * \brief Get the back pressure (static) at an outlet boundary.
   * \param[in] val_index - Index corresponding to the outlet boundary.
   * \return The outlet pressure.
   */
  void SetActDisk_MassFlow(unsigned short val_marker, su2double val_actdisk_massflow) { ActDisk_MassFlow[val_marker] = val_actdisk_massflow; }

  /*!
   * \brief Get the back pressure (static) at an outlet boundary.
   * \param[in] val_index - Index corresponding to the outlet boundary.
   * \return The outlet pressure.
   */
  void SetActDisk_Mach(unsigned short val_marker, su2double val_actdisk_mach) { ActDisk_Mach[val_marker] = val_actdisk_mach; }

  /*!
   * \brief Get the back pressure (static) at an outlet boundary.
   * \param[in] val_index - Index corresponding to the outlet boundary.
   * \return The outlet pressure.
   */
  void SetActDisk_Force(unsigned short val_marker, su2double val_actdisk_force) { ActDisk_Force[val_marker] = val_actdisk_force; }

  /*!
   * \brief Get the back pressure (static) at an outlet boundary.
   * \param[in] val_index - Index corresponding to the outlet boundary.
   * \return The outlet pressure.
   */
  su2double GetOutlet_MassFlow(string val_marker) const;

  /*!
   * \brief Get the back pressure (static) at an outlet boundary.
   * \param[in] val_index - Index corresponding to the outlet boundary.
   * \return The outlet pressure.
   */
  void SetOutlet_MassFlow(unsigned short val_marker, su2double val_massflow) { Outlet_MassFlow[val_marker] = val_massflow; }

  /*!
   * \brief Get the back pressure (static) at an outlet boundary.
   * \param[in] val_index - Index corresponding to the outlet boundary.
   * \return The outlet pressure.
   */
  su2double GetOutlet_Density(string val_marker) const;

  /*!
   * \brief Get the back pressure (static) at an outlet boundary.
   * \param[in] val_index - Index corresponding to the outlet boundary.
   * \return The outlet pressure.
   */
  void SetOutlet_Density(unsigned short val_marker, su2double val_density) { Outlet_Density[val_marker] = val_density; }

  /*!
   * \brief Get the back pressure (static) at an outlet boundary.
   * \param[in] val_index - Index corresponding to the outlet boundary.
   * \return The outlet pressure.
   */
  su2double GetOutlet_Area(string val_marker) const;

  /*!
   * \brief Get the back pressure (static) at an outlet boundary.
   * \param[in] val_index - Index corresponding to the outlet boundary.
   * \return The outlet pressure.
   */
  void SetOutlet_Area(unsigned short val_marker, su2double val_area) { Outlet_Area[val_marker] = val_area; }

  /*!
   * \brief Get the back pressure (static) at an outlet boundary.
   * \param[in] val_index - Index corresponding to the outlet boundary.
   * \return The outlet pressure.
   */
  void SetSurface_DC60(unsigned short val_marker, su2double val_surface_distortion) { Surface_DC60[val_marker] = val_surface_distortion; }

  /*!
   * \brief Set the massflow at the surface.
   * \param[in] val_marker - Index corresponding to the outlet boundary.
   * \param[in] val_surface_massflow - Value of the mass flow.
   */
  void SetSurface_MassFlow(unsigned short val_marker, su2double val_surface_massflow) { Surface_MassFlow[val_marker] = val_surface_massflow; }

  /*!
   * \brief Set the mach number at the surface.
   * \param[in] val_marker - Index corresponding to the outlet boundary.
   * \param[in] val_surface_massflow - Value of the mach number.
   */
  void SetSurface_Mach(unsigned short val_marker, su2double val_surface_mach) { Surface_Mach[val_marker] = val_surface_mach; }

  /*!
   * \brief Set the temperature at the surface.
   * \param[in] val_marker - Index corresponding to the outlet boundary.
   * \param[in] val_surface_massflow - Value of the temperature.
   */
  void SetSurface_Temperature(unsigned short val_marker, su2double val_surface_temperature) { Surface_Temperature[val_marker] = val_surface_temperature; }

  /*!
   * \brief Set the pressure at the surface.
   * \param[in] val_marker - Index corresponding to the outlet boundary.
   * \param[in] val_surface_massflow - Value of the pressure.
   */
  void SetSurface_Pressure(unsigned short val_marker, su2double val_surface_pressure) { Surface_Pressure[val_marker] = val_surface_pressure; }

  /*!
   * \brief Set the density at the surface.
   * \param[in] val_marker - Index corresponding to the outlet boundary.
   * \param[in] val_surface_density - Value of the density.
   */
  void SetSurface_Density(unsigned short val_marker, su2double val_surface_density) { Surface_Density[val_marker] = val_surface_density; }

  /*!
   * \brief Set the enthalpy at the surface.
   * \param[in] val_marker - Index corresponding to the outlet boundary.
   * \param[in] val_surface_density - Value of the density.
   */
  void SetSurface_Enthalpy(unsigned short val_marker, su2double val_surface_enthalpy) { Surface_Enthalpy[val_marker] = val_surface_enthalpy; }

  /*!
   * \brief Set the normal velocity at the surface.
   * \param[in] val_marker - Index corresponding to the outlet boundary.
   * \param[in] val_surface_normalvelocity - Value of the normal velocity.
   */
  void SetSurface_NormalVelocity(unsigned short val_marker, su2double val_surface_normalvelocity) { Surface_NormalVelocity[val_marker] = val_surface_normalvelocity; }

  /*!
   * \brief Set the streamwise flow uniformity at the surface.
   * \param[in] val_marker - Index corresponding to the outlet boundary.
   * \param[in] val_surface_streamwiseuniformity - Value of the streamwise flow uniformity.
   */
  void SetSurface_Uniformity(unsigned short val_marker, su2double val_surface_streamwiseuniformity) { Surface_Uniformity[val_marker] = val_surface_streamwiseuniformity; }

  /*!
   * \brief Set the secondary flow strength at the surface.
   * \param[in] val_marker - Index corresponding to the outlet boundary.
   * \param[in] val_surface_secondarystrength - Value of the secondary flow strength.
   */
  void SetSurface_SecondaryStrength(unsigned short val_marker, su2double val_surface_secondarystrength) { Surface_SecondaryStrength[val_marker] = val_surface_secondarystrength; }

  /*!
   * \brief Set the relative secondary flow strength at the surface.
   * \param[in] val_marker - Index corresponding to the outlet boundary.
   * \param[in] val_surface_secondaryoverstream - Value of the relative seondary flow strength.
   */
  void SetSurface_SecondOverUniform(unsigned short val_marker, su2double val_surface_secondaryoverstream) { Surface_SecondOverUniform[val_marker] = val_surface_secondaryoverstream; }

  /*!
   * \brief Set the momentum distortion at the surface.
   * \param[in] val_marker - Index corresponding to the outlet boundary.
   * \param[in] val_surface_momentumdistortion - Value of the momentum distortion.
   */
  void SetSurface_MomentumDistortion(unsigned short val_marker, su2double val_surface_momentumdistortion) { Surface_MomentumDistortion[val_marker] = val_surface_momentumdistortion; }

  /*!
   * \brief Set the total temperature at the surface.
   * \param[in] val_marker - Index corresponding to the outlet boundary.
   * \param[in] val_surface_totaltemperature - Value of the total temperature.
   */
  void SetSurface_TotalTemperature(unsigned short val_marker, su2double val_surface_totaltemperature) { Surface_TotalTemperature[val_marker] = val_surface_totaltemperature; }

  /*!
   * \brief Set the total pressure at the surface.
   * \param[in] val_marker - Index corresponding to the outlet boundary.
   * \param[in] val_surface_totalpressure - Value of the total pressure.
   */
  void SetSurface_TotalPressure(unsigned short val_marker, su2double val_surface_totalpressure) { Surface_TotalPressure[val_marker] = val_surface_totalpressure; }

  /*!
   * \brief Set the CO mass fraction at the surface.
   * \param[in] val_imarker - Index corresponding to the outlet boundary.
   * \param[in] val_surface_co - Value of the CO mass fraction.
   */
  void SetSurface_CO(unsigned short val_imarker, su2double val_surface_co){ Surface_CO[val_imarker] = val_surface_co; };

  /*!
   * \brief Set the NOx mass fraction at the surface.
   * \param[in] val_imarker - Index corresponding to the outlet boundary.
   * \param[in] val_surface_no - Value of the NOx mass fraction.
   */
  //void SetSurface_Scalar(unsigned short val_imarker, su2double val_surface_scalar, unsigned short val_i_scalar){ Surface_Scalar[val_imarker][val_i_scalar] = val_surface_scalar; };

  /*!
   * \brief Set the NO mass fraction at the surface.
   * \param[in] val_imarker - Index corresponding to the outlet boundary.
   * \param[in] val_surface_no - Value of the NO mass fraction.
   */
  void SetSurface_NOx(unsigned short val_imarker, su2double val_surface_nox){ Surface_NOx[val_imarker] = val_surface_nox; };

  /*!
   * \brief Set the CH4 mass fraction at the surface.
   * \param[in] val_imarker - Index corresponding to the outlet boundary.
   * \param[in] val_surface_no - Value of the CH4 mass fraction.
   */
  void SetSurface_CH4(unsigned short val_imarker, su2double val_surface_ch4){ Surface_CH4[val_imarker] = val_surface_ch4; };

  /*!
   * \brief Set the pressure drop between two surfaces.
   * \param[in] val_marker - Index corresponding to the outlet boundary.
   * \param[in] val_surface_pressuredrop - Value of the pressure drop.
   */
  void SetSurface_PressureDrop(unsigned short val_marker, su2double val_surface_pressuredrop) { Surface_PressureDrop[val_marker] = val_surface_pressuredrop; }

  /*!
   * \brief Get the back pressure (static) at an outlet boundary.
   * \param[in] val_index - Index corresponding to the outlet boundary.
   * \return The outlet pressure.
   */
  void SetSurface_IDC(unsigned short val_marker, su2double val_surface_distortion) { Surface_IDC[val_marker] = val_surface_distortion; }

  /*!
   * \brief Get the back pressure (static) at an outlet boundary.
   * \param[in] val_index - Index corresponding to the outlet boundary.
   * \return The outlet pressure.
   */
  void SetSurface_IDC_Mach(unsigned short val_marker, su2double val_surface_distortion) { Surface_IDC_Mach[val_marker] = val_surface_distortion; }

  /*!
   * \brief Get the back pressure (static) at an outlet boundary.
   * \param[in] val_index - Index corresponding to the outlet boundary.
   * \return The outlet pressure.
   */
  void SetSurface_IDR(unsigned short val_marker, su2double val_surface_distortion) { Surface_IDR[val_marker] = val_surface_distortion; }

  /*!
   * \brief Get the back pressure (static) at an outlet boundary.
   * \param[in] val_index - Index corresponding to the outlet boundary.
   * \return The outlet pressure.
   */
  void SetActDisk_DeltaTemp(unsigned short val_marker, su2double val_actdisk_deltatemp) { ActDisk_DeltaTemp[val_marker] = val_actdisk_deltatemp; }

  /*!
   * \brief Get the back pressure (static) at an outlet boundary.
   * \param[in] val_index - Index corresponding to the outlet boundary.
   * \return The outlet pressure.
   */
  void SetActDisk_TotalPressRatio(unsigned short val_marker, su2double val_actdisk_pressratio) { ActDisk_TotalPressRatio[val_marker] = val_actdisk_pressratio; }

  /*!
   * \brief Get the back pressure (static) at an outlet boundary.
   * \param[in] val_index - Index corresponding to the outlet boundary.
   * \return The outlet pressure.
   */
  void SetActDisk_TotalTempRatio(unsigned short val_marker, su2double val_actdisk_tempratio) { ActDisk_TotalTempRatio[val_marker] = val_actdisk_tempratio; }

  /*!
   * \brief Get the back pressure (static) at an outlet boundary.
   * \param[in] val_index - Index corresponding to the outlet boundary.
   * \return The outlet pressure.
   */
  void SetActDisk_StaticPressRatio(unsigned short val_marker, su2double val_actdisk_pressratio) { ActDisk_StaticPressRatio[val_marker] = val_actdisk_pressratio; }

  /*!
   * \brief Get the back pressure (static) at an outlet boundary.
   * \param[in] val_index - Index corresponding to the outlet boundary.
   * \return The outlet pressure.
   */
  void SetActDisk_StaticTempRatio(unsigned short val_marker, su2double val_actdisk_tempratio) { ActDisk_StaticTempRatio[val_marker] = val_actdisk_tempratio; }

  /*!
   * \brief Get the back pressure (static) at an outlet boundary.
   * \param[in] val_index - Index corresponding to the outlet boundary.
   * \return The outlet pressure.
   */
  void SetActDisk_NetThrust(unsigned short val_marker, su2double val_actdisk_netthrust) { ActDisk_NetThrust[val_marker] = val_actdisk_netthrust; }

  /*!
   * \brief Get the back pressure (static) at an outlet boundary.
   * \param[in] val_index - Index corresponding to the outlet boundary.
   * \return The outlet pressure.
   */
  void SetActDisk_BCThrust(string val_marker, su2double val_actdisk_bcthrust);

  /*!
   * \brief Get the back pressure (static) at an outlet boundary.
   * \param[in] val_index - Index corresponding to the outlet boundary.
   * \return The outlet pressure.
   */
  void SetActDisk_BCThrust(unsigned short val_marker, su2double val_actdisk_bcthrust) { ActDisk_BCThrust[val_marker] = val_actdisk_bcthrust; }

  /*!
   * \brief Get the back pressure (static) at an outlet boundary.
   * \param[in] val_index - Index corresponding to the outlet boundary.
   * \return The outlet pressure.
   */
  void SetActDisk_BCThrust_Old(string val_marker, su2double val_actdisk_bcthrust_old);

  /*!
   * \brief Get the back pressure (static) at an outlet boundary.
   * \param[in] val_index - Index corresponding to the outlet boundary.
   * \return The outlet pressure.
   */
  void SetActDisk_BCThrust_Old(unsigned short val_marker, su2double val_actdisk_bcthrust_old) { ActDisk_BCThrust_Old[val_marker] = val_actdisk_bcthrust_old; }

  /*!
   * \brief Get the back pressure (static) at an outlet boundary.
   * \param[in] val_index - Index corresponding to the outlet boundary.
   * \return The outlet pressure.
   */
  void SetActDisk_GrossThrust(unsigned short val_marker, su2double val_actdisk_grossthrust) { ActDisk_GrossThrust[val_marker] = val_actdisk_grossthrust; }

  /*!
   * \brief Get the back pressure (static) at an outlet boundary.
   * \param[in] val_index - Index corresponding to the outlet boundary.
   * \return The outlet pressure.
   */
  void SetActDisk_Area(unsigned short val_marker, su2double val_actdisk_area) { ActDisk_Area[val_marker] = val_actdisk_area; }

  /*!
   * \brief Get the back pressure (static) at an outlet boundary.
   * \param[in] val_index - Index corresponding to the outlet boundary.
   * \return The outlet pressure.
   */
  void SetActDiskInlet_ReverseMassFlow(unsigned short val_marker, su2double val_actdisk_area) { ActDisk_ReverseMassFlow[val_marker] = val_actdisk_area; }

  /*!
   * \brief Get the back pressure (static) at an outlet boundary.
   * \param[in] val_index - Index corresponding to the outlet boundary.
   * \return The outlet pressure.
   */
  void SetActDiskInlet_RamDrag(unsigned short val_marker, su2double val_actdisk_ramdrag) { ActDiskInlet_RamDrag[val_marker] = val_actdisk_ramdrag; }

  /*!
   * \brief Get the back pressure (static) at an outlet boundary.
   * \param[in] val_index - Index corresponding to the outlet boundary.
   * \return The outlet pressure.
   */
  void SetActDiskInlet_Force(unsigned short val_marker, su2double val_actdisk_force) { ActDiskInlet_Force[val_marker] = val_actdisk_force; }

  /*!
   * \brief Get the back pressure (static) at an outlet boundary.
   * \param[in] val_index - Index corresponding to the outlet boundary.
   * \return The outlet pressure.
   */
  void SetActDiskInlet_Power(unsigned short val_marker, su2double val_actdisk_power) { ActDiskInlet_Power[val_marker] = val_actdisk_power; }

  /*!
   * \brief Get the back pressure (static) at an outlet boundary.
   * \param[in] val_index - Index corresponding to the outlet boundary.
   * \return The outlet pressure.
   */
  su2double GetActDisk_Power(unsigned short val_marker) const { return ActDisk_Power[val_marker]; }

  /*!
   * \brief Get the back pressure (static) at an outlet boundary.
   * \param[in] val_index - Index corresponding to the outlet boundary.
   * \return The outlet pressure.
   */
  su2double GetActDisk_MassFlow(unsigned short val_marker) const { return ActDisk_MassFlow[val_marker]; }

  /*!
   * \brief Get the back pressure (static) at an outlet boundary.
   * \param[in] val_index - Index corresponding to the outlet boundary.
   * \return The outlet pressure.
   */
  su2double GetActDisk_Mach(unsigned short val_marker) const { return ActDisk_Mach[val_marker]; }

  /*!
   * \brief Get the back pressure (static) at an outlet boundary.
   * \param[in] val_index - Index corresponding to the outlet boundary.
   * \return The outlet pressure.
   */
  su2double GetActDisk_Force(unsigned short val_marker) const { return ActDisk_Force[val_marker]; }

  /*!
   * \brief Get the back pressure (static) at an outlet boundary.
   * \param[in] val_index - Index corresponding to the outlet boundary.
   * \return The outlet pressure.
   */
  su2double GetSurface_DC60(unsigned short val_marker) const { return Surface_DC60[val_marker]; }

  /*!
   * \brief Get the massflow at an outlet boundary.
   * \param[in] val_index - Index corresponding to the outlet boundary.
   * \return The massflow.
   */
  su2double GetSurface_MassFlow(unsigned short val_marker) const { return Surface_MassFlow[val_marker]; }

  /*!
   * \brief Get the mach number at an outlet boundary.
   * \param[in] val_index - Index corresponding to the outlet boundary.
   * \return The mach number.
   */
  su2double GetSurface_Mach(unsigned short val_marker) const { return Surface_Mach[val_marker]; }

  /*!
   * \brief Get the temperature at an outlet boundary.
   * \param[in] val_index - Index corresponding to the outlet boundary.
   * \return The temperature.
   */
  su2double GetSurface_Temperature(unsigned short val_marker) const { return Surface_Temperature[val_marker]; }

  /*!
   * \brief Get the pressure at an outlet boundary.
   * \param[in] val_index - Index corresponding to the outlet boundary.
   * \return The pressure.
   */
  su2double GetSurface_Pressure(unsigned short val_marker) const { return Surface_Pressure[val_marker]; }

  /*!
   * \brief Get the density at an outlet boundary.
   * \param[in] val_index - Index corresponding to the outlet boundary.
   * \return The density.
   */
  su2double GetSurface_Density(unsigned short val_marker) const { return Surface_Density[val_marker]; }

  /*!
   * \brief Get the enthalpy at an outlet boundary.
   * \param[in] val_index - Index corresponding to the outlet boundary.
   * \return The density.
   */
  su2double GetSurface_Enthalpy(unsigned short val_marker) const { return Surface_Enthalpy[val_marker]; }

  /*!
   * \brief Get the normal velocity at an outlet boundary.
   * \param[in] val_index - Index corresponding to the outlet boundary.
   * \return The normal velocity.
   */
  su2double GetSurface_NormalVelocity(unsigned short val_marker) const { return Surface_NormalVelocity[val_marker]; }

  /*!
   * \brief Get the streamwise flow uniformity at the surface.
   * \param[in] val_marker - Index corresponding to the outlet boundary.
   * \return The streamwise flow uniformity.
   */
  su2double GetSurface_Uniformity(unsigned short val_marker) const { return Surface_Uniformity[val_marker]; }

  /*!
   * \brief Get the secondary flow strength at the surface.
   * \param[in] val_marker - Index corresponding to the outlet boundary.
   * \return The secondary flow strength.
   */
  su2double GetSurface_SecondaryStrength(unsigned short val_marker) const { return Surface_SecondaryStrength[val_marker]; }

  /*!
   * \brief Get the relative secondary flow strength at the surface.
   * \param[in] val_marker - Index corresponding to the outlet boundary.
   * \return The relative seondary flow strength.
   */
  su2double GetSurface_SecondOverUniform(unsigned short val_marker) const { return Surface_SecondOverUniform[val_marker]; }

  /*!
   * \brief Get the momentum distortion at the surface.
   * \param[in] val_marker - Index corresponding to the outlet boundary.
   * \return The momentum distortion.
   */
  su2double GetSurface_MomentumDistortion(unsigned short val_marker) const { return Surface_MomentumDistortion[val_marker]; }

  /*!
   * \brief Get the total temperature at an outlet boundary.
   * \param[in] val_index - Index corresponding to the outlet boundary.
   * \return The total temperature.
   */
  su2double GetSurface_TotalTemperature(unsigned short val_marker) const { return Surface_TotalTemperature[val_marker]; }

  /*!
   * \brief Get the total pressure at an outlet boundary.
   * \param[in] val_index - Index corresponding to the outlet boundary.
   * \return The total pressure.
   */
  su2double GetSurface_TotalPressure(unsigned short val_marker) const { return Surface_TotalPressure[val_marker]; }

  /*!
   * \brief Get the CO mass fraction at an outlet boundary.
   * \param[in] val_index - Index corresponding to the outlet boundary.
   * \return The CO mass fraction.
   */
  su2double GetSurface_CO(unsigned short val_imarker) const { return Surface_CO[val_imarker]; }
 
  /*!
   * \brief Get the scalar mass fraction at an outlet boundary.
   * \param[in] val_index - Index corresponding to the outlet boundary.
   * \return The scalar mass fraction.
   */
  //su2double GetSurface_Scalar(unsigned short val_imarker, unsigned short val_i_scalar) const { return Surface_Scalar[val_imarker][val_i_scalar]; }
 
  /*!
   * \brief Get the NOx mass fraction at an outlet boundary.
   * \param[in] val_index - Index corresponding to the outlet boundary.
   * \return The NOx mass fraction.
   */
  su2double GetSurface_NOx(unsigned short val_imarker) const { return Surface_NOx[val_imarker]; };

    /*!
   * \brief Get the CH4 mass fraction at an outlet boundary.
   * \param[in] val_index - Index corresponding to the outlet boundary.
   * \return The CH4 mass fraction.
   */
  su2double GetSurface_CH4(unsigned short val_imarker) const { return Surface_CH4[val_imarker]; };

  /*!
   * \brief Get the pressure drop between two surfaces.
   * \param[in] val_index - Index corresponding to the outlet boundary.
   * \return The pressure drop.
   */
  su2double GetSurface_PressureDrop(unsigned short val_marker) const { return Surface_PressureDrop[val_marker]; }

  /*!
   * \brief Get the back pressure (static) at an outlet boundary.
   * \param[in] val_index - Index corresponding to the outlet boundary.
   * \return The outlet pressure.
   */
  su2double GetSurface_IDC(unsigned short val_marker) const { return Surface_IDC[val_marker]; }

  /*!
   * \brief Get the back pressure (static) at an outlet boundary.
   * \param[in] val_index - Index corresponding to the outlet boundary.
   * \return The outlet pressure.
   */
  su2double GetSurface_IDC_Mach(unsigned short val_marker) const { return Surface_IDC_Mach[val_marker]; }

  /*!
   * \brief Get the back pressure (static) at an outlet boundary.
   * \param[in] val_index - Index corresponding to the outlet boundary.
   * \return The outlet pressure.
   */
  su2double GetSurface_IDR(unsigned short val_marker) const { return Surface_IDR[val_marker]; }

  /*!
   * \brief Get the back pressure (static) at an outlet boundary.
   * \param[in] val_index - Index corresponding to the outlet boundary.
   * \return The outlet pressure.
   */
  su2double GetActDiskOutlet_Pressure(string val_marker) const;

  /*!
   * \brief Get the back pressure (static) at an outlet boundary.
   * \param[in] val_index - Index corresponding to the outlet boundary.
   * \return The outlet pressure.
   */
  su2double GetActDiskOutlet_TotalPressure(string val_marker) const;

  /*!
   * \brief Get the back pressure (static) at an outlet boundary.
   * \param[in] val_index - Index corresponding to the outlet boundary.
   * \return The outlet pressure.
   */
  su2double GetActDiskOutlet_GrossThrust(string val_marker) const;

  /*!
   * \brief Get the back pressure (static) at an outlet boundary.
   * \param[in] val_index - Index corresponding to the outlet boundary.
   * \return The outlet pressure.
   */
  su2double GetActDiskOutlet_Force(string val_marker) const;

  /*!
   * \brief Get the back pressure (static) at an outlet boundary.
   * \param[in] val_index - Index corresponding to the outlet boundary.
   * \return The outlet pressure.
   */
  su2double GetActDiskOutlet_Power(string val_marker) const;

  /*!
   * \brief Get the back pressure (static) at an outlet boundary.
   * \param[in] val_index - Index corresponding to the outlet boundary.
   * \return The outlet pressure.
   */
  void SetActDiskOutlet_Pressure(unsigned short val_marker, su2double val_actdisk_press) { ActDiskOutlet_Pressure[val_marker] = val_actdisk_press; }

  /*!
   * \brief Get the back pressure (static) at an outlet boundary.
   * \param[in] val_index - Index corresponding to the outlet boundary.
   * \return The outlet pressure.
   */
  void SetActDiskOutlet_TotalPressure(unsigned short val_marker, su2double val_actdisk_totalpress) { ActDiskOutlet_TotalPressure[val_marker] = val_actdisk_totalpress; }

  /*!
   * \brief Get the back pressure (static) at an outlet boundary.
   * \param[in] val_index - Index corresponding to the outlet boundary.
   * \return The outlet pressure.
   */
  void SetActDiskOutlet_GrossThrust(unsigned short val_marker, su2double val_actdisk_grossthrust) { ActDiskOutlet_GrossThrust[val_marker] = val_actdisk_grossthrust; }

  /*!
   * \brief Get the back pressure (static) at an outlet boundary.
   * \param[in] val_index - Index corresponding to the outlet boundary.
   * \return The outlet pressure.
   */
  void SetActDiskOutlet_Force(unsigned short val_marker, su2double val_actdisk_force) { ActDiskOutlet_Force[val_marker] = val_actdisk_force; }

  /*!
   * \brief Get the back pressure (static) at an outlet boundary.
   * \param[in] val_index - Index corresponding to the outlet boundary.
   * \return The outlet pressure.
   */
  void SetActDiskOutlet_Power(unsigned short val_marker, su2double val_actdisk_power) { ActDiskOutlet_Power[val_marker] = val_actdisk_power; }

  /*!
   * \brief Get the displacement value at an displacement boundary.
   * \param[in] val_index - Index corresponding to the displacement boundary.
   * \return The displacement value.
   */
  su2double GetDispl_Value(string val_index) const;

  /*!
   * \brief Get the force value at an load boundary.
   * \param[in] val_index - Index corresponding to the load boundary.
   * \return The load value.
   */
  su2double GetLoad_Value(string val_index) const;

  /*!
   * \brief Get the constant value at a damper boundary.
   * \param[in] val_index - Index corresponding to the load boundary.
   * \return The damper constant.
   */
  su2double GetDamper_Constant(string val_index) const;

  /*!
   * \brief Get the force value at a load boundary defined in cartesian coordinates.
   * \param[in] val_index - Index corresponding to the load boundary.
   * \return The load value.
   */
  su2double GetLoad_Dir_Value(string val_index) const;

  /*!
   * \brief Get the force multiplier at a load boundary in cartesian coordinates.
   * \param[in] val_index - Index corresponding to the load boundary.
   * \return The load multiplier.
   */
  su2double GetLoad_Dir_Multiplier(string val_index) const;

  /*!
   * \brief Get the force value at a load boundary defined in cartesian coordinates.
   * \param[in] val_index - Index corresponding to the load boundary.
   * \return The load value.
   */
  su2double GetDisp_Dir_Value(string val_index) const;

  /*!
   * \brief Get the force multiplier at a load boundary in cartesian coordinates.
   * \param[in] val_index - Index corresponding to the load boundary.
   * \return The load multiplier.
   */
  su2double GetDisp_Dir_Multiplier(string val_index) const;

  /*!
   * \brief Get the force direction at a loaded boundary in cartesian coordinates.
   * \param[in] val_index - Index corresponding to the load boundary.
   * \return The load direction.
   */
  const su2double* GetLoad_Dir(string val_index) const;

  /*!
   * \brief Get the force direction at a loaded boundary in cartesian coordinates.
   * \param[in] val_index - Index corresponding to the load boundary.
   * \return The load direction.
   */
  const su2double* GetDisp_Dir(string val_index) const;

  /*!
   * \brief Get the amplitude of the sine-wave at a load boundary defined in cartesian coordinates.
   * \param[in] val_index - Index corresponding to the load boundary.
   * \return The load value.
   */
  su2double GetLoad_Sine_Amplitude(string val_index) const;

  /*!
   * \brief Get the frequency of the sine-wave at a load boundary in cartesian coordinates.
   * \param[in] val_index - Index corresponding to the load boundary.
   * \return The load frequency.
   */
  su2double GetLoad_Sine_Frequency(string val_index) const;

  /*!
   * \brief Get the force direction at a sine-wave loaded boundary in cartesian coordinates.
   * \param[in] val_index - Index corresponding to the load boundary.
   * \return The load direction.
   */
  const su2double* GetLoad_Sine_Dir(string val_index) const;

  /*!
   * \brief Get the force value at an load boundary.
   * \param[in] val_index - Index corresponding to the load boundary.
   * \return The load value.
   */
  su2double GetFlowLoad_Value(string val_index) const;

  /*!
   * \brief Cyclic pitch amplitude for rotor blades.
   * \return The specified cyclic pitch amplitude.
   */
  su2double GetCyclic_Pitch(void) const { return Cyclic_Pitch; }

  /*!
   * \brief Collective pitch setting for rotor blades.
   * \return The specified collective pitch setting.
   */
  su2double GetCollective_Pitch(void) const { return Collective_Pitch; }

  /*!
   * \brief Get name of the arbitrary mesh motion input file.
   * \return File name of the arbitrary mesh motion input file.
   */
  string GetDV_Filename(void) const { return DV_Filename; }

  /*!
   * \brief Get name of the unordered ASCII volume sensitivity file.
   * \return File name of the unordered ASCII volume sensitivity file.
   */
  string GetDV_Unordered_Sens_Filename(void) const { return DV_Unordered_Sens_Filename; }

  /*!
   * \brief Get name of the unordered ASCII surface sensitivity file.
   * \return File name of the unordered ASCII surface sensitivity file.
   */
  string GetDV_Sens_Filename(void) const { return DV_Sens_Filename; }

  /*!
   * \brief Set the config options.
   */
  void SetConfig_Options();

  /*!
   * \brief Set the config options.
   */
  void SetRunTime_Options(void);

  /*!
   * \brief Set the config file parsing.
   */
  void SetConfig_Parsing(char case_filename[MAX_STRING_SIZE]);

  /*!
   * \brief Set the config file parsing.
   */
  void SetConfig_Parsing(istream &config_buffer);

  /*!
   * \brief Set the config file parsing.
   */
  bool SetRunTime_Parsing(char case_filename[MAX_STRING_SIZE]);

  /*!
   * \brief Config file postprocessing.
   */
  void SetPostprocessing(SU2_COMPONENT val_software, unsigned short val_izone, unsigned short val_nDim);

  /*!
   * \brief Config file markers processing.
   */
  void SetMarkers(SU2_COMPONENT val_software);

  /*!
   * \brief Config file output.
   */
  void SetOutput(SU2_COMPONENT val_software, unsigned short val_izone);

  /*!
   * \brief Value of Aeroelastic solution coordinate at time n+1.
   */
  vector<vector<su2double> > GetAeroelastic_np1(unsigned short iMarker) const { return Aeroelastic_np1[iMarker]; }

  /*!
   * \brief Value of Aeroelastic solution coordinate at time n.
   */
  vector<vector<su2double> > GetAeroelastic_n(unsigned short iMarker) const { return Aeroelastic_n[iMarker]; }

  /*!
   * \brief Value of Aeroelastic solution coordinate at time n-1.
   */
  vector<vector<su2double> > GetAeroelastic_n1(unsigned short iMarker) const { return Aeroelastic_n1[iMarker]; }

  /*!
   * \brief Value of Aeroelastic solution coordinate at time n+1.
   */
  void SetAeroelastic_np1(unsigned short iMarker, vector<vector<su2double> > solution) { Aeroelastic_np1[iMarker] = solution;}

  /*!
   * \brief Value of Aeroelastic solution coordinate at time n from time n+1.
   */
  void SetAeroelastic_n(void) { Aeroelastic_n = Aeroelastic_np1; }

  /*!
   * \brief Value of Aeroelastic solution coordinate at time n-1 from time n.
   */
  void SetAeroelastic_n1(void) { Aeroelastic_n1 = Aeroelastic_n; }

  /*!
   * \brief Aeroelastic Flutter Speed Index.
   */
  su2double GetAeroelastic_Flutter_Speed_Index(void) const { return FlutterSpeedIndex; }

  /*!
   * \brief Uncoupled Aeroelastic Frequency Plunge.
   */
  su2double GetAeroelastic_Frequency_Plunge(void) const { return PlungeNaturalFrequency; }

  /*!
   * \brief Uncoupled Aeroelastic Frequency Pitch.
   */
  su2double GetAeroelastic_Frequency_Pitch(void) const { return PitchNaturalFrequency; }

  /*!
   * \brief Aeroelastic Airfoil Mass Ratio.
   */
  su2double GetAeroelastic_Airfoil_Mass_Ratio(void) const { return AirfoilMassRatio; }

  /*!
   * \brief Aeroelastic center of gravity location.
   */
  su2double GetAeroelastic_CG_Location(void) const { return CG_Location; }

  /*!
   * \brief Aeroelastic radius of gyration squared.
   */
  su2double GetAeroelastic_Radius_Gyration_Squared(void) const { return RadiusGyrationSquared; }

  /*!
   * \brief Aeroelastic solve every x inner iteration.
   */
  unsigned short GetAeroelasticIter(void) const { return AeroelasticIter; }

  /*!
   * \brief Value of plunging coordinate.
   * \param[in] val_marker - the marker we are monitoring.
   * \return Value of plunging coordinate.
   */
  su2double GetAeroelastic_plunge(unsigned short val_marker) const { return Aeroelastic_plunge[val_marker]; }

  /*!
   * \brief Value of pitching coordinate.
   * \param[in] val_marker - the marker we are monitoring.
   * \return Value of pitching coordinate.
   */
  su2double GetAeroelastic_pitch(unsigned short val_marker) const { return Aeroelastic_pitch[val_marker]; }

  /*!
   * \brief Value of plunging coordinate.
   * \param[in] val_marker - the marker we are monitoring.
   * \param[in] val - value of plunging coordinate.
   */
  void SetAeroelastic_plunge(unsigned short val_marker, su2double val) { Aeroelastic_plunge[val_marker] = val; }

  /*!
   * \brief Value of pitching coordinate.
   * \param[in] val_marker - the marker we are monitoring.
   * \param[in] val - value of pitching coordinate.
   */
  void SetAeroelastic_pitch(unsigned short val_marker, su2double val) { Aeroelastic_pitch[val_marker] = val; }

  /*!
   * \brief Get information about the aeroelastic simulation.
   * \return <code>TRUE</code> if it is an aeroelastic case; otherwise <code>FALSE</code>.
   */
  bool GetAeroelastic_Simulation(void) const { return Aeroelastic_Simulation; }

  /*!
   * \brief Get information about the wind gust.
   * \return <code>TRUE</code> if there is a wind gust; otherwise <code>FALSE</code>.
   */
  bool GetWind_Gust(void) const { return Wind_Gust; }

  /*!
   * \brief Get the type of gust to simulate.
   * \return type of gust to use for the simulation.
   */
  unsigned short GetGust_Type(void) const { return Gust_Type; }

  /*!
   * \brief Get the gust direction.
   * \return the gust direction.
   */
  unsigned short GetGust_Dir(void) const { return Gust_Dir; }

  /*!
   * \brief Value of the gust wavelength.
   */
  su2double GetGust_WaveLength(void) const { return Gust_WaveLength; }

  /*!
   * \brief Value of the number of gust periods.
   */
  su2double GetGust_Periods(void) const { return Gust_Periods; }

  /*!
   * \brief Value of the gust amplitude.
   */
  su2double GetGust_Ampl(void) const { return Gust_Ampl; }

  /*!
   * \brief Value of the time at which to begin the gust.
   */
  su2double GetGust_Begin_Time(void) const { return Gust_Begin_Time; }

  /*!
   * \brief Value of the location ath which the gust begins.
   */
  su2double GetGust_Begin_Loc(void) const { return Gust_Begin_Loc; }

  /*!
   * \brief Get whether fixed values for turbulence quantities are applied.
   * \return <code>TRUE</code> if fixed values are applied; otherwise <code>FALSE</code>.
   */
  bool GetTurb_Fixed_Values(void) const { return Turb_Fixed_Values; }

  /*!
   * \brief Get shift of the upstream half-plane where fixed values for turbulence quantities are applied.
   * \details This half-plane is given by the condition that the dot product between the
   * coordinate vector and the normalized far-field velocity vector is less than what this
   * function returns.
   */
  su2double GetTurb_Fixed_Values_MaxScalarProd(void) const { return Turb_Fixed_Values_MaxScalarProd; }

  /*!
   * \brief Get the number of iterations to evaluate the parametric coordinates.
   * \return Number of iterations to evaluate the parametric coordinates.
   */
  unsigned short GetnFFD_Iter(void) const { return nFFD_Iter; }

  /*!
   * \brief Get the tolerance of the point inversion algorithm.
   * \return Tolerance of the point inversion algorithm.
   */
  su2double GetFFD_Tol(void) const { return FFD_Tol; }

  /*!
   * \brief Get information about whether to do a check on self-intersections within
      the FFD box based on value on the Jacobian determinant.
   * \param[out] FFD_IntPrev: <code>TRUE</code> if FFD intersection prevention is active; otherwise <code>FALSE</code>.
   * \param[out] FFD_IntPrev_MaxIter: Maximum number of iterations in the intersection prevention procedure.
   * \param[out] FFD_IntPrev_MaxDepth: Maximum recursion depth in the intersection prevention procedure.
   */
  tuple<bool, unsigned short, unsigned short> GetFFD_IntPrev(void) const {
    return make_tuple(FFD_IntPrev, FFD_IntPrev_MaxIter, FFD_IntPrev_MaxDepth);
  }

  /*!
   * \brief Get information about whether to do a check on convexity of the mesh elements.
   * \param[out] ConvexityCheck: <code>TRUE</code> if convexity check is active; otherwise <code>FALSE</code>.
   * \param[out] ConvexityCheck_MaxIter: Maximum number of iterations in the convexity check.
   * \param[out] ConvexityCheck_MaxDepth: Maximum recursion depth in the convexity check.
   */
  tuple<bool, unsigned short, unsigned short> GetConvexityCheck(void) const {
    return make_tuple(ConvexityCheck, ConvexityCheck_MaxIter, ConvexityCheck_MaxDepth);
  }

  /*!
   * \brief Get the scale factor for the line search.
   * \return Scale factor for the line search.
   */
  su2double GetOpt_RelaxFactor(void) const { return Opt_RelaxFactor; }

  /*!
   * \brief Get the bound for the line search.
   * \return Bound for the line search.
   */
  su2double GetOpt_LineSearch_Bound(void) const { return Opt_LineSearch_Bound; }

  /*!
   * \brief Set the scale factor for the line search.
   * \param[in] val_scale - scale of the deformation.
   */
  void SetOpt_RelaxFactor(su2double val_scale) { Opt_RelaxFactor = val_scale; }

  /*!
   * \brief Get the node number of the CV to visualize.
   * \return Node number of the CV to visualize.
   */
  long GetVisualize_CV(void) const { return Visualize_CV; }

  /*!
   * \brief Get information about whether to use fixed CL mode.
   * \return <code>TRUE</code> if fixed CL mode is active; otherwise <code>FALSE</code>.
   */
  bool GetFixed_CL_Mode(void) const { return Fixed_CL_Mode; }

  /*!
   * \brief Get information about whether to use fixed CL mode.
   * \return <code>TRUE</code> if fixed CL mode is active; otherwise <code>FALSE</code>.
   */
  bool GetFixed_CM_Mode(void) const { return Fixed_CM_Mode; }

  /*!
   * \brief Get information about whether to use fixed CL mode.
   * \return <code>TRUE</code> if fixed CL mode is active; otherwise <code>FALSE</code>.
   */
  bool GetEval_dOF_dCX(void) const { return Eval_dOF_dCX; }

  /*!
   * \brief Get information about whether to use fixed CL mode.
   * \return <code>TRUE</code> if fixed CL mode is active; otherwise <code>FALSE</code>.
   */
  bool GetDiscard_InFiles(void) const { return Discard_InFiles; }

  /*!
   * \brief Get the value specified for the target CL.
   * \return Value of the target CL.
   */
  su2double GetTarget_CL(void) const { return Target_CL; }

  /*!
   * \brief Get the value for the lift curve slope for fixed CL mode.
   * \return Lift curve slope for fixed CL mode.
   */
  su2double GetdCL_dAlpha(void) const { return dCL_dAlpha; }

  /*!
   * \brief Number of iterations to evaluate dCL_dAlpha.
   * \return Number of iterations.
   */
  unsigned long GetIter_dCL_dAlpha(void) const { return Iter_dCL_dAlpha; }

  /*!
   * \brief Get the value of the damping coefficient for fixed CL mode.
   * \return Damping coefficient for fixed CL mode.
   */
  su2double GetdCM_diH(void) const { return dCM_diH; }

  /*!
   * \brief Get the value of iterations to re-evaluate the angle of attack.
   * \return Number of iterations.
   */
  unsigned long GetIter_Fixed_NetThrust(void) const { return Iter_Fixed_NetThrust; }

  /*!
   * \brief Get the value of the damping coefficient for fixed CL mode.
   * \return Damping coefficient for fixed CL mode.
   */
  su2double GetdNetThrust_dBCThrust(void) const { return dNetThrust_dBCThrust; }

  /*!
   * \brief Get the value of iterations to re-evaluate the angle of attack.
   * \return Number of iterations.
   */
  unsigned long GetUpdate_BCThrust(void) const { return Update_BCThrust; }

  /*!
   * \brief Set the value of the boolean for updating AoA in fixed lift mode.
   * \param[in] val_update - the bool for whether to update the AoA.
   */
  void SetUpdate_BCThrust_Bool(bool val_update) { Update_BCThrust_Bool = val_update; }

  /*!
   * \brief Set the value of the boolean for updating AoA in fixed lift mode.
   * \param[in] val_update - the bool for whether to update the AoA.
   */
  void SetUpdate_AoA(bool val_update) { Update_AoA = val_update; }

  /*!
   * \brief Get information about whether to update the AoA for fixed lift mode.
   * \return <code>TRUE</code> if we should update the AoA for fixed lift mode; otherwise <code>FALSE</code>.
   */
  bool GetUpdate_BCThrust_Bool(void) const { return Update_BCThrust_Bool; }

  /*!
   * \brief Get information about whether to update the AoA for fixed lift mode.
   * \return <code>TRUE</code> if we should update the AoA for fixed lift mode; otherwise <code>FALSE</code>.
   */
  bool GetUpdate_AoA(void) const { return Update_AoA; }

  /*!
   * \brief Get the maximum number of iterations between AoA updates for fixed C_L mode
   * \return Number of maximum iterations between AoA updates
   */
  unsigned long GetUpdate_AoA_Iter_Limit(void) const { return Update_AoA_Iter_Limit; }

  /*!
   * \brief Get whether at the end of finite differencing (Fixed CL mode)
   * \return boolean indicating end of finite differencing mode (Fixed CL mode)
   */
  bool GetFinite_Difference_Mode(void) const { return Finite_Difference_Mode; }

  /*!
   * \brief Set whether at the end of finite differencing (Fixed CL mode)
   */
  void SetFinite_Difference_Mode(bool val_fd_mode) { Finite_Difference_Mode = val_fd_mode; }

  /*!
   * \brief Set the current number of non-physical nodes in the solution.
   * \param[in] val_nonphys_points - current number of non-physical points.
   */
  void SetNonphysical_Points(unsigned long val_nonphys_points) { Nonphys_Points = val_nonphys_points; }

  /*!
   * \brief Get the current number of non-physical nodes in the solution.
   * \return Current number of non-physical points.
   */
  unsigned long GetNonphysical_Points(void) const { return Nonphys_Points; }

  /*!
   * \brief Set the current number of non-physical reconstructions for 2nd-order upwinding.
   * \param[in] val_nonphys_reconstr - current number of non-physical reconstructions for 2nd-order upwinding.
   */
  void SetNonphysical_Reconstr(unsigned long val_nonphys_reconstr) { Nonphys_Reconstr = val_nonphys_reconstr; }

  /*!
   * \brief Get the current number of non-physical reconstructions for 2nd-order upwinding.
   * \return Current number of non-physical reconstructions for 2nd-order upwinding.
   */
  unsigned long GetNonphysical_Reconstr(void) const { return Nonphys_Reconstr; }

  /*!
   * \brief Start the timer for profiling subroutines.
   * \param[in] val_start_time - the value of the start time.
   */
  void Tick(double *val_start_time);

  /*!
   * \brief Stop the timer for profiling subroutines and store results.
   * \param[in] val_start_time - the value of the start time.
   * \param[in] val_function_name - string for the name of the profiled subroutine.
   * \param[in] val_group_id - string for the name of the profiled subroutine.
   */
  void Tock(double val_start_time, string val_function_name, int val_group_id);

  /*!
   * \brief Write a CSV file containing the results of the profiling.
   */
  void SetProfilingCSV(void);

  /*!
   * \brief Start the timer for profiling subroutines.
   * \param[in] val_start_time - the value of the start time.
   */
  void GEMM_Tick(double *val_start_time) const;

  /*!
   * \brief Stop the timer for the GEMM profiling and store results.
   * \param[in] val_start_time - The value of the start time.
   * \param[in] M, N, K        - Matrix size of the GEMM call.
   */
  void GEMM_Tock(double val_start_time, int M, int N, int K) const;

  /*!
   * \brief Write a CSV file containing the results of the profiling.
   */
  void GEMMProfilingCSV(void);

  /*!
   * \brief Set freestream turbonormal for initializing solution.
   */
  void SetFreeStreamTurboNormal(const su2double* turboNormal);

  /*!
   * \brief Set freestream turbonormal for initializing solution.
   */
  const su2double* GetFreeStreamTurboNormal(void) const { return FreeStreamTurboNormal; }

  /*!
   * \brief Set multizone properties.
   */
  void SetMultizone(const CConfig *driver_config, const CConfig* const* config_container);

  /*!
   * \brief Get the verbosity level of the console output.
   * \return Verbosity level for the console output.
   */
  unsigned short GetConsole_Output_Verb(void) const { return Console_Output_Verb; }

  /*!
   * \brief Get the kind of marker analyze marker (area-averaged, mass flux averaged, etc).
   * \return Kind of average.
   */
  unsigned short GetKind_Average(void) const { return Kind_Average; }

  /*!
   *
   * \brief Get the direct differentation method.
   * \return direct differentiation method.
   */
  unsigned short GetDirectDiff() const { return DirectDiff;}

  /*!
   * \brief Get the indicator whether we are solving an discrete adjoint problem.
   * \return the discrete adjoint indicator.
   */
  bool GetDiscrete_Adjoint(void) const { return DiscreteAdjoint; }

  /*!
   * \brief Get the number of subiterations while a ramp is applied.
   * \return Number of FSI subiters.
   */
  unsigned short GetnIterFSI_Ramp(void) const { return nIterFSI_Ramp; }

  /*!
   * \brief Get Aitken's relaxation parameter for static relaxation cases.
   * \return Aitken's relaxation parameters.
   */
  su2double GetAitkenStatRelax(void) const { return AitkenStatRelax; }

  /*!
   * \brief Get Aitken's maximum relaxation parameter for dynamic relaxation cases and first iteration.
   * \return Aitken's relaxation parameters.
   */
  su2double GetAitkenDynMaxInit(void) const { return AitkenDynMaxInit; }

  /*!
   * \brief Get Aitken's maximum relaxation parameter for dynamic relaxation cases and first iteration.
   * \return Aitken's relaxation parameters.
   */
  su2double GetAitkenDynMinInit(void) const { return AitkenDynMinInit; }

  /*!
   * \brief Decide whether to apply dead loads to the model.
   * \return <code>TRUE</code> if the dead loads are to be applied, <code>FALSE</code> otherwise.
   */
  bool GetDeadLoad(void) const { return DeadLoad; }

  /*!
   * \brief Identifies if the mesh is matching or not (temporary, while implementing interpolation procedures).
   * \return <code>TRUE</code> if the mesh is matching, <code>FALSE</code> otherwise.
   */
  bool GetPseudoStatic(void) const { return PseudoStatic; }

  /*!
   * \brief Identifies if we want to restart from a steady or an unsteady solution.
   * \return <code>TRUE</code> if we restart from steady state solution, <code>FALSE</code> otherwise.
   */
  bool GetSteadyRestart(void) const { return SteadyRestart; }

  /*!
   * \brief Provides information about the time integration of the structural analysis, and change the write in the output
   *        files information about the iteration.
   * \return The kind of time integration: Static or dynamic analysis
   */
  unsigned short GetDynamic_Analysis(void) const { return Dynamic_Analysis; }

  /*!
   * \brief If we are prforming an unsteady simulation, there is only
   *        one value of the time step for the complete simulation.
   * \return Value of the time step in an unsteady simulation (non dimensional).
   */
  su2double GetDelta_DynTime(void) const { return Delta_DynTime; }

  /*!
   * \brief If we are prforming an unsteady simulation, there is only
   *        one value of the time step for the complete simulation.
   * \return Value of the time step in an unsteady simulation (non dimensional).
   */
  su2double GetTotal_DynTime(void) const { return Total_DynTime; }

  /*!
   * \brief If we are prforming an unsteady simulation, there is only
   *        one value of the time step for the complete simulation.
   * \return Value of the time step in an unsteady simulation (non dimensional).
   */
  su2double GetCurrent_DynTime(void) const { return Current_DynTime; }

  /*!
   * \brief Get the current instance.
   * \return Current instance identifier.
   */
  unsigned short GetiInst(void) const { return iInst; }

  /*!
   * \brief Set the current instance.
   * \param[in] iInst - current instance identifier.
   */
  void SetiInst(unsigned short val_iInst) { iInst = val_iInst; }

  /*!
   * \brief Get Newmark alpha parameter.
   * \return Value of the Newmark alpha parameter.
   */
  su2double GetNewmark_beta(void) const { return Newmark_beta; }

  /*!
   * \brief Get Newmark delta parameter.
   * \return Value of the Newmark delta parameter.
   */
  su2double GetNewmark_gamma(void) const { return Newmark_gamma; }

  /*!
   * \brief Get the number of integration coefficients provided by the user.
   * \return Number of integration coefficients.
   */
  unsigned short GetnIntCoeffs(void) const { return nIntCoeffs; }

  /*!
   * \brief Get the number of different values for the elasticity modulus.
   * \return Number of different values for the elasticity modulus.
   */
  unsigned short GetnElasticityMod(void) const { return nElasticityMod; }

  /*!
   * \brief Get the number of different values for the Poisson ratio.
   * \return Number of different values for the Poisson ratio.
   */
  unsigned short GetnPoissonRatio(void) const { return nPoissonRatio; }

  /*!
   * \brief Get the number of different values for the Material density.
   * \return Number of different values for the Material density.
   */
  unsigned short GetnMaterialDensity(void) const { return nMaterialDensity; }

  /*!
   * \brief Get the integration coefficients for the Generalized Alpha - Newmark integration integration scheme.
   * \param[in] val_coeff - Index of the coefficient.
   * \return Alpha coefficient for the Runge-Kutta integration scheme.
   */
  su2double Get_Int_Coeffs(unsigned short val_coeff) const { return Int_Coeffs[val_coeff]; }

  /*!
   * \brief Get the number of different values for the modulus of the electric field.
   * \return Number of different values for the modulus of the electric field.
   */
  unsigned short GetnElectric_Field(void) const { return nElectric_Field; }

  /*!
   * \brief Get the dimensionality of the electric field.
   * \return Number of integration coefficients.
   */
  unsigned short GetnDim_Electric_Field(void) const { return nDim_Electric_Field; }

  /*!
   * \brief Get the values for the electric field modulus.
   * \param[in] val_coeff - Index of the coefficient.
   * \return Alpha coefficient for the Runge-Kutta integration scheme.
   */
  su2double Get_Electric_Field_Mod(unsigned short val_coeff) const { return Electric_Field_Mod[val_coeff]; }

  /*!
   * \brief Set the values for the electric field modulus.
   * \param[in] val_coeff - Index of the electric field.
   * \param[in] val_el_field - Value of the electric field.
   */
  void Set_Electric_Field_Mod(unsigned short val_coeff, su2double val_el_field) { Electric_Field_Mod[val_coeff] = val_el_field; }

  /*!
   * \brief Get the direction of the electric field in reference configuration.
   * \param[in] val_coeff - Index of the coefficient.
   * \return Alpha coefficient for the Runge-Kutta integration scheme.
   */
  const su2double* Get_Electric_Field_Dir(void) const { return Electric_Field_Dir; }

  /*!
   * \brief Check if the user wants to apply the load as a ramp.
   * \return    <code>TRUE</code> means that the load is to be applied as a ramp.
   */
  bool GetRamp_Load(void) const { return Ramp_Load; }

  /*!
   * \brief Get the maximum time of the ramp.
   * \return    Value of the max time while the load is linearly increased
   */
  su2double GetRamp_Time(void) const { return Ramp_Time; }

  /*!
   * \brief Check if the user wants to apply the load as a ramp.
   * \return  <code>TRUE</code> means that the load is to be applied as a ramp.
   */
  bool GetRampAndRelease_Load(void) const { return RampAndRelease; }

  /*!
   * \brief Check if the user wants to apply the load as a ramp.
   * \return  <code>TRUE</code> means that the load is to be applied as a ramp.
   */
  bool GetSine_Load(void) const { return Sine_Load; }

  /*!
   * \brief Get the sine load properties.
   * \param[in] val_index - Index corresponding to the load boundary.
   * \return The pointer to the sine load values.
   */
  const su2double* GetLoad_Sine(void) const { return sineload_coeff; }

  /*!
   * \brief Get the kind of load transfer method we want to use for dynamic problems
   * \note This value is obtained from the config file, and it is constant
   *       during the computation.
   * \return Kind of transfer method for multiphysics problems
   */
  unsigned short GetDynamic_LoadTransfer(void) const { return Dynamic_LoadTransfer; }

  /*!
   * \brief Get the penalty weight value for the objective function.
   * \return  Penalty weight value for the reference geometry objective function.
   */
  su2double GetRefGeom_Penalty(void) const { return RefGeom_Penalty; }

  /*!
   * \brief Get the penalty weight value for the objective function.
   * \return  Penalty weight value for the reference geometry objective function.
   */
  su2double GetTotalDV_Penalty(void) const { return DV_Penalty; }

  /*!
   * \brief Get the maximum allowed VM stress and KS exponent for the stress penalty objective function.
   */
  array<su2double,2> GetStressPenaltyParam(void) const { return StressPenaltyParam; }

  /*!
   * \brief Get whether a predictor is used for FSI applications.
   * \return Bool: determines if predictor is used or not
   */
  bool GetPredictor(void) const { return Predictor; }

  /*!
   * \brief Get the order of the predictor for FSI applications.
   * \return Order of predictor
   */
  unsigned short GetPredictorOrder(void) const { return Pred_Order; }

  /*!
   * \brief Get boolean for using Persson's shock capturing method in Euler flow DG-FEM
   * \return Boolean for using Persson's shock capturing method in Euler flow DG-FEM
   */
  bool GetEulerPersson(void) const { return EulerPersson; }

  /*!
   * \brief Set boolean for using Persson's shock capturing method in Euler flow DG-FEM
   * \param[in] val_EulerPersson - Boolean for using Persson's shock capturing method in Euler flow DG-FEM
   */
  void SetEulerPersson(bool val_EulerPersson) { EulerPersson = val_EulerPersson; }

  /*!
   * \brief Get whether a relaxation parameter is used for FSI applications.
   * \return Bool: determines if relaxation parameter  is used or not
   */
  bool GetRelaxation(void) const { return Relaxation; }

  /*!
   * \brief Check if the simulation we are running is a FSI simulation
   * \return Value of the physical time in an unsteady simulation.
   */
  bool GetFSI_Simulation(void) const { return FSI_Problem || (nMarker_Fluid_Load > 0); }

  /*!
   * \brief Set that the simulation we are running is a multizone simulation
   * \param[in] MZ_problem - boolean that determines is Multizone_Problem is true/false.
   */
  void SetMultizone_Problem(bool MZ_problem) { Multizone_Problem = MZ_problem; }

  /*!
   * \brief Get whether the simulation we are running is a multizone simulation
   * \return Multizone_Problem - boolean that determines is Multizone_Problem is true/false.
   */
  bool GetMultizone_Problem(void) const { return Multizone_Problem; }

  /*!
   * \brief Get the ID for the FEA region that we want to compute the gradient for using direct differentiation
   * \return ID
   */
  unsigned short GetnID_DV(void) const { return nID_DV; }

  /*!
   * \brief Check if we want to apply an incremental load to the nonlinear structural simulation
   * \return <code>TRUE</code> means that the load is to be applied in increments.
   */
  bool GetIncrementalLoad(void) const { return IncrementalLoad; }

  /*!
   * \brief Get the number of increments for an incremental load.
   * \return Number of increments.
   */
  unsigned long GetNumberIncrements(void) const { return IncLoad_Nincrements; }

  /*!
   * \brief Get the value of the criteria for applying incremental loading.
   * \return Value of the log10 of the residual.
   */
  su2double GetIncLoad_Criteria(unsigned short val_var) const { return inc_crit[val_var]; }

  /*!
   * \brief Get the relaxation method chosen for the simulation
   * \return Value of the relaxation method
   */
  BGS_RELAXATION GetRelaxation_Method_BGS(void) const { return Kind_BGS_RelaxMethod; }

  /*!
   * \brief Get the kind of Riemann solver for the DG method (FEM flow solver).
   * \note This value is obtained from the config file, and it is constant during the computation.
   * \return Kind of Riemann solver for the DG method (FEM flow solver).
   */
  unsigned short GetRiemann_Solver_FEM(void) const { return Riemann_Solver_FEM; }

  /*!
   * \brief Get the factor applied during quadrature of straight elements.
   * \return The specified straight element quadrature factor.
   */
  su2double GetQuadrature_Factor_Straight(void) const { return Quadrature_Factor_Straight; }

  /*!
   * \brief Get the factor applied during quadrature of curved elements.
   * \return The specified curved element quadrature factor.
   */
  su2double GetQuadrature_Factor_Curved(void) const { return Quadrature_Factor_Curved; }

  /*!
   * \brief Get the factor applied during time quadrature for ADER-DG.
   * \return The specified ADER-DG time quadrature factor.
   */
  su2double GetQuadrature_Factor_Time_ADER_DG(void) const { return Quadrature_Factor_Time_ADER_DG; }

  /*!
   * \brief Function to make available the multiplication factor theta of the
   *        symmetrizing terms in the DG discretization of the viscous terms.
   * \return The specified factor for the DG discretization.
   */
  su2double GetTheta_Interior_Penalty_DGFEM(void) const { return Theta_Interior_Penalty_DGFEM; }

  /*!
   * \brief Function to make available the matrix size in vectorization in
            order to optimize the gemm performance.
   * \return The matrix size in this direction.
   */
  unsigned short GetSizeMatMulPadding(void) const { return sizeMatMulPadding; }

  /*!
   * \brief Function to make available whether or not the entropy must be computed.
   * \return The boolean whether or not the entropy must be computed.
   */
  bool GetCompute_Entropy(void) const { return Compute_Entropy; }

  /*!
   * \brief Function to make available whether or not the lumped mass matrix
            must be used for steady computations.
   * \return The boolean whether or not to use the lumped mass matrix.
   */
  bool GetUse_Lumped_MassMatrix_DGFEM(void) const { return Use_Lumped_MassMatrix_DGFEM; }

  /*!
   * \brief Function to make available whether or not only the exact Jacobian
   *        of the spatial discretization must be computed.
   * \return The boolean whether or not the Jacobian must be computed.
   */
  bool GetJacobian_Spatial_Discretization_Only(void) const { return Jacobian_Spatial_Discretization_Only; }

  /*!
   * \brief Get the interpolation method used for matching between zones.
   */
  INTERFACE_INTERPOLATOR GetKindInterpolation(void) const { return Kind_Interpolation; }

  /*!
   * \brief Get option of whether to use conservative interpolation between zones.
   */
  bool GetConservativeInterpolation(void) const { return ConservativeInterpolation && GetStructuralProblem(); }

  /*!
   * \brief Get the basis function to use for radial basis function interpolation for FSI.
   */
  RADIAL_BASIS GetKindRadialBasisFunction(void) const { return Kind_RadialBasisFunction; }

  /*!
   * \brief Get option of whether to use polynomial terms in Radial Basis Function interpolation.
   */
  bool GetRadialBasisFunctionPolynomialOption(void) const { return RadialBasisFunction_PolynomialOption; }

  /*!
   * \brief Get the basis function radius to use for radial basis function interpolation for FSI.
   */
  su2double GetRadialBasisFunctionParameter(void) const { return RadialBasisFunction_Parameter; }

  /*!
   * \brief Get the tolerance used to prune the interpolation matrix (making it sparser).
   */
  su2double GetRadialBasisFunctionPruneTol(void) const { return RadialBasisFunction_PruneTol; }

  /*!
   * \brief Get the number of donor points to use in Nearest Neighbor interpolation.
   */
  unsigned short GetNumNearestNeighbors(void) const { return NumNearestNeighbors; }

  /*!
   * \brief Get the kind of inlet face interpolation function to use.
   */
  inline INLET_SPANWISE_INTERP GetKindInletInterpolationFunction(void) const { return Kind_InletInterpolationFunction; }

  /*!
   * \brief Get the kind of inlet face interpolation data type.
   */
  inline INLET_INTERP_TYPE GetKindInletInterpolationType (void) const  { return Kind_Inlet_InterpolationType; }

  /*!
   * \brief Get whether to print inlet interpolated data or not.
   */
  bool GetPrintInlet_InterpolatedData(void) const { return PrintInlet_InterpolatedData; }

  /*!
   * \brief Get information about using UQ methodology
   * \return <code>TRUE</code> means that UQ methodology of eigenspace perturbation will be used
   */
  bool GetUsing_UQ(void) const { return using_uq; }

  /*!
   * \brief Get the amount of eigenvalue perturbation to be done
   * \return Value of the uq_delta_b parameter
   */
  su2double GetUQ_Delta_B(void) const { return uq_delta_b; }

  /*!
   * \brief Get the kind of eigenspace perturbation to be done
   * \return Value of the eig_val_comp
   */
  unsigned short GetEig_Val_Comp(void) const { return eig_val_comp; }

  /*!
   * \brief Get the underelaxation factor
   * \return Value of the uq_urlx parameter
   */
  su2double GetUQ_URLX(void) const { return uq_urlx; }

  /*!
   * \brief Get information about eigenspace perturbation
   * \return <code>TRUE</code> means eigenspace perterturbation will be used
   */
  bool GetUQ_Permute(void) const { return uq_permute; }

  /*!
   * \brief Get information about whether to use wall functions.
   * \return <code>TRUE</code> if wall functions are on; otherwise <code>FALSE</code>.
   */
  bool GetWall_Functions(void) const { return Wall_Functions; }

  /*!
   * \brief Get the AD support.
   */
  bool GetAD_Mode(void) const { return AD_Mode;}

  /*!
   * \brief Set the maximum velocity^2 in the domain for the incompressible preconditioner.
   * \param[in] Value of the maximum velocity^2 in the domain for the incompressible preconditioner.
   */
  void SetMax_Vel2(su2double val_max_vel2) { Max_Vel2 = val_max_vel2; }

  /*!
   * \brief Get the maximum velocity^2 in the domain for the incompressible preconditioner.
   * \return Value of the maximum velocity^2 in the domain for the incompressible preconditioner.
   */
  su2double GetMax_Vel2(void) const { return Max_Vel2; }

  /*!
   * \brief Set the sum of the bandwidth for writing binary restarts (to be averaged later).
   * \param[in] Sum of the bandwidth for writing binary restarts.
   */
  void SetRestart_Bandwidth_Agg(su2double val_restart_bandwidth_sum) { Restart_Bandwidth_Agg = val_restart_bandwidth_sum; }

  /*!
   * \brief Set the sum of the bandwidth for writing binary restarts (to be averaged later).
   * \return Sum of the bandwidth for writing binary restarts.
   */
  su2double GetRestart_Bandwidth_Agg(void) const { return Restart_Bandwidth_Agg; }

  /*!
   * \brief Get the Kind of Hybrid RANS/LES.
   * \return Value of Hybrid RANS/LES method.
   */
  unsigned short GetKind_HybridRANSLES(void) const { return Kind_HybridRANSLES; }

  /*!
   * \brief Get the Kind of Roe Low Dissipation Scheme for Unsteady flows.
   * \return Value of Low dissipation approach.
   */
  unsigned short GetKind_RoeLowDiss(void) const { return Kind_RoeLowDiss; }

  /*!
   * \brief Get the DES Constant.
   * \return Value of DES constant.
   */
  su2double GetConst_DES(void) const { return Const_DES; }

  /*!
   * \brief Get QCR (SA-QCR2000).
   */
  bool GetQCR(void) const { return QCR;}

  /*!
   * \brief Get if AD preaccumulation should be performed.
   */
  bool GetAD_Preaccumulation(void) const { return AD_Preaccumulation;}

  /*!
   * \brief Get the heat equation.
   * \return YES if weakly coupled heat equation for inc. flow is enabled.
   */
  bool GetWeakly_Coupled_Heat(void) const { return Weakly_Coupled_Heat; }

  /*!
   * \brief Get the CHT couling method.
   * \return Kind of the method.
   */
  CHT_COUPLING GetKind_CHT_Coupling() const { return Kind_CHT_Coupling; }

  /*!
   * \brief Check if values passed to the BC_HeatFlux-Routine are already integrated.
   * \return YES if the passed values is the integrated heat flux over the marker's surface.
   */
  bool GetIntegrated_HeatFlux(void) const { return Integrated_HeatFlux; }

  /*!
   * \brief Get Compute Average.
   * \return YES if start computing averages
   */
  bool GetCompute_Average(void) const { return Compute_Average;}

  /*!
   * \brief Get the verification solution.
   * \return The verification solution to be used.
   */
  unsigned short GetVerification_Solution(void) const { return Kind_Verification_Solution;}

  /*!
   * \brief Get topology optimization.
   */
  bool GetTopology_Optimization(void) const { return topology_optimization; }

  /*!
   * \brief Get name of output file for topology optimization derivatives.
   */
  string GetTopology_Optim_FileName(void) const { return top_optim_output_file; }

  /*!
   * \brief Get exponent for density-based stiffness penalization.
   */
  su2double GetSIMP_Exponent(void) const { return simp_exponent; }

  /*!
   * \brief Get lower bound for density-based stiffness penalization.
   */
  su2double GetSIMP_MinStiffness(void) const { return simp_minimum_stiffness; }

  /*!
   * \brief Number of kernels to use in filtering the design density field.
   */
  unsigned short GetTopology_Optim_Num_Kernels(void) const { return top_optim_nKernel; }

  /*!
   * \brief Get the i'th kernel to use, its parameter, and the radius.
   */
  void GetTopology_Optim_Kernel(const unsigned short iKernel, ENUM_FILTER_KERNEL &type,
                                su2double &param, su2double &radius) const {
    type = top_optim_kernels[iKernel];
    param = top_optim_kernel_params[iKernel];
    radius = top_optim_filter_radius[iKernel];
  }

  /*!
   * \brief Get the maximum "logical radius" (degree of neighborhood) to consider in the neighbor search.
   */
  unsigned short GetTopology_Search_Limit(void) const { return top_optim_search_lim; }

  /*!
   * \brief Get the type and parameter for the projection function used in topology optimization
   */
  void GetTopology_Optim_Projection(ENUM_PROJECTION_FUNCTION &type, su2double &param) const {
    type = top_optim_proj_type;  param = top_optim_proj_param;
  }

  /*!
   * \brief Get the filenames of the individual config files
   * \return File name of the config file for zone "index"
   */
  string GetConfigFilename(unsigned short index) const { return Config_Filenames[index]; }

  /*!
   * \brief Get the number of config files
   * \return Number of config filenames in CONFIG_LIST
   */
  unsigned short GetnConfigFiles(void) const { return nConfig_Files; }

  /*!
   * \brief Check if the multizone problem is solved for time domain.
   * \return YES if time-domain is considered.
   */
  bool GetTime_Domain(void) const { return Time_Domain; }

  /*!
   * \brief Get the number of inner iterations
   * \return Number of inner iterations on each multizone block
   */
  unsigned long GetnInner_Iter(void) const { return nInnerIter; }

  /*!
   * \brief Get the number of outer iterations
   * \return Number of outer iterations for the multizone problem
   */
  unsigned long GetnOuter_Iter(void) const { return nOuterIter; }

  /*!
   * \brief Get the number of time iterations
   * \return Number of time steps run
   */
  unsigned long GetnTime_Iter(void) const { return nTimeIter; }

  /*!
   * \brief Set the number of time iterations
   * \param[in] val_iter - Number of time steps run
   */
  void SetnTime_Iter(unsigned long val_iter) { nTimeIter = val_iter; }

  /*!
   * \brief Get the number of pseudo-time iterations
   * \return Number of pseudo-time steps run for the single-zone problem
   */
  unsigned long GetnIter(void) const { return nIter; }

  /*!
   * \brief Get the restart iteration
   * \return Iteration for the restart of multizone problems
   */
  unsigned long GetRestart_Iter(void) const { return Restart_Iter; }

  /*!
   * \brief Get the time step for multizone problems
   * \return Time step for multizone problems, it is set on all the zones
   */
  su2double GetTime_Step(void) const { return Time_Step; }

  /*!
   * \brief Get the maximum simulation time for time-domain problems
   * \return Simulation time for multizone problems, it is set on all the zones
   */
  su2double GetMax_Time(void) const { return Max_Time; }

  /*!
   * \brief Get the level of MPI communications to be performed.
   * \return Level of MPI communications.
   */
  unsigned short GetComm_Level(void) const { return Comm_Level; }

  /*!
   * \brief Check if the mesh read supports multiple zones.
   * \return YES if multiple zones can be contained in the mesh file.
   */
  bool GetMultizone_Mesh(void) const { return Multizone_Mesh; }

  /*!
   * \brief Check if the mesh read supports multiple zones.
   * \return YES if multiple zones can be contained in the mesh file.
   */
  bool GetMultizone_Residual(void) const { return Multizone_Residual; }

  /*!
   * \brief Check if the (new) single-zone driver is to be used (temporary)
   * \return YES if the (new) single-zone driver is to be used.
   */
  bool GetSinglezone_Driver(void) const { return SinglezoneDriver; }

  /*!
   * \brief Get the Kind of Radiation model applied.
   * \return Kind of radiation model used.
   */
  RADIATION_MODEL GetKind_RadiationModel(void) const { return Kind_Radiation; }

  /*!
   * \brief Get the Kind of P1 initialization method applied.
   * \return Kind of P1 initialization method used.
   */
  P1_INIT GetKind_P1_Init(void) const { return Kind_P1_Init; }

  /*!
   * \brief Get the value of the absorption coefficient of the medium.
   * \return Value of the absorption coefficient of the medium.
   */
  su2double GetAbsorption_Coeff(void) const { return Absorption_Coeff; }

  /*!
   * \brief Get the value of the scattering coefficient of the medium.
   * \return Value of the scattering coefficient of the medium.
   */
  su2double GetScattering_Coeff(void) const { return Scattering_Coeff; }

  /*!
   * \brief Get the wall emissivity at a boundary.
   * \param[in] val_index - Index corresponding to the boundary.
   * \return The wall emissivity.
   */
  su2double GetWall_Emissivity(string val_index) const;

  /*!
   * \brief Get the value of the CFL condition for radiation solvers.
   * \return Value of the CFL condition for radiation solvers.
   */
  su2double GetCFL_Rad(void) const { return CFL_Rad; }

  /*!
   * \brief Determines if radiation needs to be incorporated to the analysis.
   * \return Radiation boolean
   */
  bool AddRadiation(void) const { return Radiation; }

  /*!
   * \brief Check if the convergence history of each individual zone is written to screen
   * \return YES if the zone convergence history of each individual zone must be written to screen
   */
  bool GetWrt_ZoneConv(void) const { return Wrt_ZoneConv; }

  /*!
   * \brief Check if the convergence history of each individual zone is written to file
   * \return YES if the zone convergence history of each individual zone must be written to file
   */
  bool GetWrt_ZoneHist(void) const { return Wrt_ZoneHist; }

  /*!
   * \brief Check if the special output is written
   * \return YES if the special output is written.
   */
  bool GetSpecial_Output(void) const { return SpecialOutput; }

  /*!
   * \brief Check if the forces breakdown file is written
   * \return YES if the forces breakdown file is written.
   */
  bool GetWrt_ForcesBreakdown(void) const { return Wrt_ForcesBreakdown; }

  /*!
   * \brief Get the number of grid points in the analytic RECTANGLE or BOX grid in the specified coordinate direction.
   * \return Number of grid points in the analytic RECTANGLE or BOX grid in the specified coordinate direction.
   */
  short GetMeshBoxSize(unsigned short val_iDim) const { return Mesh_Box_Size[val_iDim]; }

  /*!
   * \brief Get the length of the analytic RECTANGLE or BOX grid in the specified coordinate direction.
   * \return Length the analytic RECTANGLE or BOX grid in the specified coordinate direction.
   */
  su2double GetMeshBoxLength(unsigned short val_iDim) const { return mesh_box_length[val_iDim]; }

  /*!
   * \brief Get the offset from 0.0 of the analytic RECTANGLE or BOX grid in the specified coordinate direction.
   * \return Offset from 0.0 the analytic RECTANGLE or BOX grid in the specified coordinate direction.
   */
  su2double GetMeshBoxOffset(unsigned short val_iDim) const { return mesh_box_offset[val_iDim]; }

  /*!
   * \brief Get the number of screen output variables requested (maximum 6)
   */
  unsigned short GetnScreenOutput(void) const { return nScreenOutput; }

  /*!
   * \brief Get the screen output field iField
   */
  string GetScreenOutput_Field(unsigned short iField) const { return ScreenOutput[iField]; }

  /*!
   * \brief Get the number of history output variables requested
   */
  unsigned short GetnHistoryOutput(void) const { return nHistoryOutput; }

  /*!
   * \brief Get the history output field iField
   */
  string GetHistoryOutput_Field(unsigned short iField) const { return HistoryOutput[iField]; }

  /*!
   * \brief Get the number of history output variables requested
   */
  unsigned short GetnVolumeOutput(void) const { return nVolumeOutput; }

  void SetNScalars(unsigned short n_scalars) { this->n_scalars = n_scalars; }

  /*!
   * \brief Get the number of transported scalars for combustion   
   */
  unsigned short GetNScalars(void) const { return n_scalars; }

  /*!
   * \brief Get the number of transported scalars required for initialisation   
   */
  unsigned short GetNScalarsInit(void) const { return nScalar_Init; }

  void SetNScalarsInit(unsigned short nScalar_Init) { this->nScalar_Init = nScalar_Init; }

  /*!
   * \brief Get the number of transported scalars for combustion   
   */
  unsigned short GetNLookups(void) const { return n_lookups; }

  void SetNTableSources(unsigned short n_table_sources) { this->n_table_sources = n_table_sources; }

  /*!
   * \brief Get the number of transported scalars source terms for combustion   
   */
  unsigned short GetNTableSources(void) const { return n_table_sources; }

  /*!
   * \brief Get the history output field iField
   */
  string GetVolumeOutput_Field(unsigned short iField) const { return VolumeOutput[iField]; }

  /*!
   * \brief Store the names of scalar variables that are being solved
   * \param[out] stores the names in vector table_scalar_names
   */
  inline void SetScalarNames(vector<string> &table_scalar_names) {this->table_scalar_names = table_scalar_names;}

  /*!
   * \brief Get the scalar name i_scalar
   */
  string GetScalarName(unsigned short i_scalar) const { return table_scalar_names.at(i_scalar); }

  /*!
   * \brief Get the look up variable name i_lookup
   */
  string GetLookupName(unsigned short i_lookup) const { return table_lookup_names[i_lookup]; }

  /*!
   * \brief Store the names of scalar source term variables
   * \param[out] stores the names in vector table_source_names
   */
  inline void SetTableSourceNames(vector<string> &table_source_names) {this->table_source_names = table_source_names;}

  /*!
   * \brief Get the scalar source term name i_source
   */
  string GetTableSourceName(unsigned short i_source) const { return table_source_names.at(i_source); }
  
  /*!
   * \brief Get the maximum bound for scalar transport clipping
   * \return Maximum value for scalar clipping
   */
  su2double *GetScalar_Clipping_Max(void) { return Scalar_Clipping_Max; }
  
  /*!
   * \brief Get the minimum bound for scalar transport clipping
   * \return Minimum value for scalar clipping
   */
  su2double *GetScalar_Clipping_Min(void) { return Scalar_Clipping_Min; }
  /*!
   * \brief Get the maximum bound for scalar transport clipping
   * \return Maximum value for scalar clipping
   */
  su2double GetScalar_Clipping_Max(unsigned short iVal) { return Scalar_Clipping_Max[iVal]; }
  
  /*!
   * \brief Get the minimum bound for scalar transport clipping
   * \return Minimum value for scalar clipping
   */
  su2double GetScalar_Clipping_Min(unsigned short iVal) { return Scalar_Clipping_Min[iVal]; }

  /*!
   * \brief Get the minimum bound for scalar transport clipping
   * \return Minimum value for scalar clipping
   */
  su2double GetScalar_Init(unsigned short ival) { return Scalar_Init[ival]; }
  
  /*!
  * \brief Get the convergence fields for monitoring
  * \param[in] iField - Index of the field
  * return Field name for monitoring convergence
  */
  string GetConv_Field(unsigned short iField) const { return ConvField[iField]; }

  /*!
   * \brief Get functional that is going to be used to evaluate the convergence of the windowed time average of the unsteady problem.
   * \param[in] iField - Index of the field
   * \return Field name for monitoring convergence
   */
  string GetWndConv_Field(unsigned short iField) const { return WndConvField[iField]; }

  /*!
   * \brief Get the number of iterations that are considered in the Cauchy convergence criteria for the windowed time average of the unsteady problem.
   * \return Number of elements in the Cauchy criteria windowed time average of the unsteady problem.
   */
  unsigned short GetWnd_Cauchy_Elems(void) const { return Wnd_Cauchy_Elems; }

  /*!
   * \brief Get the value of convergence criteria for the Cauchy method for the time averaged
   *        windowed objective functions for unsteady flows
   * \return Value of the convergence criteria.
   */
  su2double GetWnd_Cauchy_Eps(void) const { return Wnd_Cauchy_Eps; }

  /*!
   * \brief Get the number of iterations that are not considered in the convergence criteria for the windowed average output function
   * \return Number of iterations before starting with the convergence criteria for the windowed average output function.
   */
  unsigned long  GetWnd_StartConv_Iter(void) const { return Wnd_StartConv_Iter; }

  /*!
   * \brief Get the boolean value, whether the the Cauchy method for the time averaged
   *        windowed objective functions for unsteady flows is used or not.
   * \return Boolean value, if the criterion is used.
   */
  bool GetWnd_Cauchy_Crit(void) const { return Wnd_Cauchy_Crit; }

  /*!
  * \brief Get the number of convergence monitoring fields for time convergence monitoring.
  * return Number of convergence monitoring fields.
  */
  unsigned short GetnWndConv_Field() const { return nWndConvField; }

  /*!
  * \brief Get the number of convergence monitoring fields for inner convergence monitoring.
  * return Number of convergence monitoring fields.
  */
  unsigned short GetnConv_Field() const { return nConvField; }

  /*!
   * \brief Set the start time to track a phase of the code (preprocessing, compute, output).
   * \param[in] Value of the start time to track a phase of the code.
   */
  void Set_StartTime(su2double starttime) { StartTime = starttime; }

  /*!
   * \brief Get the start time to track a phase of the code (preprocessing, compute, output).
   * \return Value of the start time to track a phase of the code.
   */
  su2double Get_StartTime() const { return StartTime; }

  /*!
   * \brief GetHistory_Wrt_Freq_Inner
   * \return
   */
  unsigned long GetHistory_Wrt_Freq(unsigned short iter) const { return HistoryWrtFreq[iter];}

  /*!
   * \brief SetHistory_Wrt_Freq_Inner
   * \param[in] iter: index for Time (0), Outer (1), or Inner (2) iterations
   * \param[in] nIter: Number of iterations
   */
  void SetHistory_Wrt_Freq(unsigned short iter, unsigned long nIter) { HistoryWrtFreq[iter] = nIter;}

  /*!
   * \brief GetScreen_Wrt_Freq_Inner
   * \param[in] iter: index for Time (0), Outer (1), or Inner (2) iterations
   * \return
   */
  unsigned long GetScreen_Wrt_Freq(unsigned short iter) const { return ScreenWrtFreq[iter]; }

  /*!
   * \brief SetScreen_Wrt_Freq_Inner
   * \param[in] iter: index for Time (0), Outer (1), or Inner (2) iterations
   * \param[in] nIter: Number of iterations
   */
  void SetScreen_Wrt_Freq(unsigned short iter, unsigned long nIter) { ScreenWrtFreq[iter] = nIter; }

  /*!
   * \brief GetScreen_Wrt_Freq_Inner
   */
  unsigned long GetVolume_Wrt_Freq() const { return VolumeWrtFreq; }

  /*!
   * \brief GetVolumeOutputFiles
   */
  const unsigned short* GetVolumeOutputFiles() const { return VolumeOutputFiles; }

  /*!
   * \brief GetnVolumeOutputFiles
   */
  unsigned short GetnVolumeOutputFiles() const { return nVolumeOutputFiles; }

  /*!
   * \brief Get the desired factorization frequency for PaStiX
   * \return Number of calls to 'Build' that trigger re-factorization.
   */
  unsigned long GetPastixFactFreq(void) const { return pastix_fact_freq; }

  /*!
   * \brief Get the desired level of verbosity for PaStiX
   * \return 0 - Quiet, 1 - During factorization and cleanup, 2 - Even more detail.
   */
  unsigned short GetPastixVerbLvl(void) const { return pastix_verb_lvl; }

  /*!
   * \brief Get the desired level of fill for the PaStiX ILU
   * \return Level of fill.
   */
  unsigned short GetPastixFillLvl(void) const { return pastix_fill_lvl; }

  /*!
   * \brief Check if an option is present in the config file
   * \param[in] - Name of the option
   * \return <TRUE> if option was set in the config file
   */
  bool OptionIsSet(string option) const { return all_options.find(option) == all_options.end(); }

  /*!
   * \brief Get the name of the current case
   * \return the case name
   */
  const string& GetCaseName() const { return caseName; }

  /*!
   * \brief Get the number of threads per rank to use for ILU and LU_SGS preconditioners.
   * \return Number of threads per rank.
   */
  unsigned long GetLinear_Solver_Prec_Threads(void) const { return Linear_Solver_Prec_Threads; }

  /*!
   * \brief Get the size of the edge groups colored for OpenMP parallelization of edge loops.
   */
  unsigned long GetEdgeColoringGroupSize(void) const { return edgeColorGroupSize; }

  /*!
   * \brief Get the ParMETIS load balancing tolerance.
   */
  passivedouble GetParMETIS_Tolerance() const { return SU2_TYPE::GetValue(ParMETIS_tolerance); }

  /*!
   * \brief Get the ParMETIS load balancing weight for points.
   */
  long GetParMETIS_PointWeight() const { return ParMETIS_pointWgt; }

  /*!
   * \brief Get the ParMETIS load balancing weight for edges
   */
  long GetParMETIS_EdgeWeight() const { return ParMETIS_edgeWgt; }

  /*!
   * \brief Find the marker index (if any) that is part of a given interface pair.
   * \param[in] iInterface - Number of the interface pair being tested, starting at 0.
   * \return -1 if (on this mpi rank) the zone defined by config is not part of the interface.
   */
  short FindInterfaceMarker(unsigned short iInterface) const;

  /*!
   * \brief Get whether or not to save solution data to libROM.
   * \return True if specified in config file.
   */
  bool GetSave_libROM(void) const {return libROM; }
  
  /*!
   * \brief Get the name of the file for libROM to save.
   * \return Filename prefix for libROM to save to (default: "su2").
   */
  string GetlibROMbase_FileName(void) const { return libROMbase_FileName; }
  
  /*!
   * \brief Static or incremental toggle for POD basis generation type.
   * \return Type of POD generation type
   */
  POD_KIND GetKind_PODBasis(void) const { return POD_Basis_Gen; }
  
  /*!
   * \brief Get maximum number of POD basis dimensions (default: 100).
   * \return Maximum number of POD basis vectors.
   */
  unsigned short GetMax_BasisDim(void) const { return maxBasisDim; }
  
  /*!
   * \brief Get frequency of unsteady time steps to save (default: 1).
   * \return Save frequency for unsteady time steps.
   */
  unsigned short GetRom_SaveFreq(void) const { return rom_save_freq; }
};<|MERGE_RESOLUTION|>--- conflicted
+++ resolved
@@ -814,13 +814,8 @@
   Acentric_Factor,       /*!< \brief Acentric Factor for real fluid model.  */
   *Mu_Constant,           /*!< \brief Constant viscosity for ConstantViscosity model.  */
   Mu_ConstantND,         /*!< \brief Non-dimensional constant viscosity for ConstantViscosity model.  */
-<<<<<<< HEAD
-  *Kt_Constant,           /*!< \brief Constant thermal conductivity for ConstantConductivity model.  */
-  Kt_ConstantND,         /*!< \brief Non-dimensional constant thermal conductivity for ConstantConductivity model.  */
-=======
-  Thermal_Conductivity_Constant,   /*!< \brief Constant thermal conductivity for ConstantConductivity model.  */
+  *Thermal_Conductivity_Constant,   /*!< \brief Constant thermal conductivity for ConstantConductivity model.  */
   Thermal_Conductivity_ConstantND, /*!< \brief Non-dimensional constant thermal conductivity for ConstantConductivity model.  */
->>>>>>> 3a744b52
   *Scalar_Init,          /*!< \brief Initial uniform value for scalar transport. */
   *Mu_Ref,                /*!< \brief Reference viscosity for Sutherland model.  */
   Mu_RefND,              /*!< \brief Non-dimensional reference viscosity for Sutherland model.  */
@@ -851,31 +846,14 @@
   Turb2LamViscRatio_FreeStream,    /*!< \brief Ratio of turbulent to laminar viscosity. */
   NuFactor_FreeStream,             /*!< \brief Ratio of turbulent to laminar viscosity. */
   NuFactor_Engine,                 /*!< \brief Ratio of turbulent to laminar viscosity at the engine. */
-<<<<<<< HEAD
-  SecondaryFlow_ActDisk,      /*!< \brief Ratio of turbulent to laminar viscosity at the actuator disk. */
-  Initial_BCThrust,           /*!< \brief Ratio of turbulent to laminar viscosity at the actuator disk. */
-  Pressure_FreeStream,        /*!< \brief Total pressure of the fluid. */
-  Pressure_Thermodynamic,     /*!< \brief Thermodynamic pressure of the fluid. */
-  Temperature_FreeStream,     /*!< \brief Total temperature of the fluid.  */
-  Temperature_ve_FreeStream;  /*!< \brief Total vibrational-electronic temperature of the fluid.  */
-  su2double *Prandtl_Lam,      /*!< \brief Laminar Prandtl number for the gas.  */
-  *Prandtl_Turb,     /*!< \brief Turbulent Prandtl number for the gas.  */
-  Length_Ref,       /*!< \brief Reference length for non-dimensionalization. */
-  Pressure_Ref,     /*!< \brief Reference pressure for non-dimensionalization.  */
-  Temperature_Ref,  /*!< \brief Reference temperature for non-dimensionalization.*/
-  Temperature_ve_Ref,  /*!< \brief Reference vibrational-electronic temperature for non-dimensionalization.*/
-  Density_Ref,      /*!< \brief Reference density for non-dimensionalization.*/
-  Velocity_Ref,     /*!< \brief Reference velocity for non-dimensionalization.*/
-  Time_Ref,                  /*!< \brief Reference time for non-dimensionalization. */
-=======
   SecondaryFlow_ActDisk,           /*!< \brief Ratio of turbulent to laminar viscosity at the actuator disk. */
   Initial_BCThrust,                /*!< \brief Ratio of turbulent to laminar viscosity at the actuator disk. */
   Pressure_FreeStream,             /*!< \brief Total pressure of the fluid. */
   Pressure_Thermodynamic,          /*!< \brief Thermodynamic pressure of the fluid. */
   Temperature_FreeStream,          /*!< \brief Total temperature of the fluid.  */
   Temperature_ve_FreeStream;       /*!< \brief Total vibrational-electronic temperature of the fluid.  */
-  su2double Prandtl_Lam,           /*!< \brief Laminar Prandtl number for the gas.  */
-  Prandtl_Turb,                    /*!< \brief Turbulent Prandtl number for the gas.  */
+  su2double *Prandtl_Lam,           /*!< \brief Laminar Prandtl number for the gas.  */
+  *Prandtl_Turb,                    /*!< \brief Turbulent Prandtl number for the gas.  */
   wallModelKappa,                  /*!< \brief von Karman constant kappa for turbulence wall modeling */
   wallModelB,                  /*!< \brief constant B for turbulence wall modeling */
   Length_Ref,                 /*!< \brief Reference length for non-dimensionalization. */
@@ -885,7 +863,6 @@
   Density_Ref,                /*!< \brief Reference density for non-dimensionalization.*/
   Velocity_Ref,               /*!< \brief Reference velocity for non-dimensionalization.*/
   Time_Ref,                   /*!< \brief Reference time for non-dimensionalization. */
->>>>>>> 3a744b52
   Viscosity_Ref,              /*!< \brief Reference viscosity for non-dimensionalization. */
   Conductivity_Ref,           /*!< \brief Reference conductivity for non-dimensionalization. */
   Energy_Ref,                 /*!< \brief Reference viscosity for non-dimensionalization. */
@@ -3853,12 +3830,8 @@
    * \brief Get the value of the thermal conductivity.
    * \return Thermal conductivity.
    */
-<<<<<<< HEAD
-   su2double GetKt_Constant(void) const { return Kt_Constant[0]; }
-   su2double GetKt_Constant(unsigned short val_index) const { return Kt_Constant [val_index]; }
-=======
-  su2double GetThermal_Conductivity_Constant(void) const { return Thermal_Conductivity_Constant; }
->>>>>>> 3a744b52
+  su2double GetThermal_Conductivity_Constant(void) const { return Thermal_Conductivity_Constant[0]; }
+  su2double GetThermal_Conductivity_Constant(unsigned short val_index) const { return Thermal_Conductivity_Constant [val_index]; }
 
   /*!
    * \brief Get the value of the non-dimensional thermal conductivity.
