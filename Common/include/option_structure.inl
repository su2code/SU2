--- conflicted
+++ resolved
@@ -510,16 +510,6 @@
       cont_adjoint= false;
       restart = true;
       rom = false;
-<<<<<<< HEAD
-      return "";
-    }
-    else if (option_value[0] == "ROM") {
-      disc_adjoint = false;
-      cont_adjoint= false;
-      restart = false;
-      rom = true;
-=======
->>>>>>> f04af918
       return "";
     }
     else if (option_value[0] == "ROM") {
