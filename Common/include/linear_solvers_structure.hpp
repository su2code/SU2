/*!
 * \file linear_solvers_structure.hpp
 * \brief Headers for the classes related to linear solvers (CG, FGMRES, etc)
 *        The subroutines and functions are in the <i>linear_solvers_structure.cpp</i> file.
 * \author J. Hicken, F. Palacios, T. Economon
 * \version 6.2.0 "Falcon"
 *
 * The current SU2 release has been coordinated by the
 * SU2 International Developers Society <www.su2devsociety.org>
 * with selected contributions from the open-source community.
 *
 * The main research teams contributing to the current release are:
 *  - Prof. Juan J. Alonso's group at Stanford University.
 *  - Prof. Piero Colonna's group at Delft University of Technology.
 *  - Prof. Nicolas R. Gauger's group at Kaiserslautern University of Technology.
 *  - Prof. Alberto Guardone's group at Polytechnic University of Milan.
 *  - Prof. Rafael Palacios' group at Imperial College London.
 *  - Prof. Vincent Terrapon's group at the University of Liege.
 *  - Prof. Edwin van der Weide's group at the University of Twente.
 *  - Lab. of New Concepts in Aeronautics at Tech. Institute of Aeronautics.
 *
 * Copyright 2012-2019, Francisco D. Palacios, Thomas D. Economon,
 *                      Tim Albring, and the SU2 contributors.
 *
 * SU2 is free software; you can redistribute it and/or
 * modify it under the terms of the GNU Lesser General Public
 * License as published by the Free Software Foundation; either
 * version 2.1 of the License, or (at your option) any later version.
 *
 * SU2 is distributed in the hope that it will be useful,
 * but WITHOUT ANY WARRANTY; without even the implied warranty of
 * MERCHANTABILITY or FITNESS FOR A PARTICULAR PURPOSE. See the GNU
 * Lesser General Public License for more details.
 *
 * You should have received a copy of the GNU Lesser General Public
 * License along with SU2. If not, see <http://www.gnu.org/licenses/>.
 */

#pragma once

#include "./mpi_structure.hpp"

#include <climits>
#include <limits>
#include <cmath>
#include <vector>
#include <iostream>
#include <cstdlib>
#include <iomanip>
#include <string>

#include "option_structure.hpp"
#include "vector_structure.hpp"
#include "matrix_structure.hpp"
#include "config_structure.hpp"
#include "geometry_structure.hpp"

using namespace std;

/*!
 * \class CSysSolve
 * \brief Class for solving linear systems using classical and Krylov-subspace iterative methods
 * \author J. Hicken.
 *
 * The individual solvers could be stand-alone subroutines, but by
 * creating CSysSolve objects we can more easily assign different
 * matrix-vector products and preconditioners to different problems
 * that may arise in a hierarchical solver (i.e. multigrid).
 */
template<class ScalarType>
class CSysSolve {

public:
  /*--- Some typedefs for simplicity ---*/
  typedef CSysVector<ScalarType> VectorType;
  typedef CSysMatrix<ScalarType> MatrixType;
  typedef CMatrixVectorProduct<ScalarType> ProductType;
  typedef CPreconditioner<ScalarType> PrecondType;

private:

  bool mesh_deform;    /*!< \brief Operate in mesh deformation mode, changes the source of solver options. */
  ScalarType Residual; /*!< \brief Residual at the end of a call to Solve. */

  bool cg_ready;     /*!< \brief Indicate if memory used by CG is allocated. */
  bool bcg_ready;    /*!< \brief Indicate if memory used by BCGSTAB is allocated. */
  bool gmres_ready;  /*!< \brief Indicate if memory used by FGMRES is allocated. */

  VectorType r;      /*!< \brief Residual in CG and BCGSTAB. */
  VectorType A_x;    /*!< \brief Result of matrix-vector product in CG and BCGSTAB. */
  VectorType p;      /*!< \brief Direction in CG and BCGSTAB. */
  VectorType z;      /*!< \brief Preconditioned residual/direction in CG/BCGSTAB. */

  VectorType r_0;    /*!< \brief The "arbitrary" vector in BCGSTAB. */
  VectorType v;      /*!< \brief BCGSTAB "v" vector (v = A * M^-1 * p). */

  vector<VectorType> W;  /*!< \brief Large matrix used by FGMRES, w^i+1 = A * z^i. */
  vector<VectorType> Z;  /*!< \brief Large matrix used by FGMRES, preconditioned W. */

  VectorType  LinSysRes_tmp;  /*!< \brief Temporary used when it is necessary to interface between active and passive types. */
  VectorType  LinSysSol_tmp;  /*!< \brief Temporary used when it is necessary to interface between active and passive types. */
  VectorType* LinSysRes_ptr;  /*!< \brief Pointer to appropriate LinSysRes (set to original or temporary in call to Solve). */
  VectorType* LinSysSol_ptr;  /*!< \brief Pointer to appropriate LinSysSol (set to original or temporary in call to Solve). */

  /*!
   * \brief sign transfer function
   * \param[in] x - value having sign prescribed
   * \param[in] y - value that defined the sign
   *
   * this may already be defined as a global function somewhere, if
   * so, feel free to delete this and replace it as needed with the
   * appropriate global function
   */
  ScalarType Sign(const ScalarType & x, const ScalarType & y) const;
  
  /*!
   * \brief applys a Givens rotation to a 2-vector
   * \param[in] s - sine of the Givens rotation angle
   * \param[in] c - cosine of the Givens rotation angle
   * \param[in,out] h1 - first element of 2x1 vector being transformed
   * \param[in,out] h2 - second element of 2x1 vector being transformed
   */
  void ApplyGivens(const ScalarType & s, const ScalarType & c, ScalarType & h1, ScalarType & h2);
  
  /*!
   * \brief generates the Givens rotation matrix for a given 2-vector
   * \param[in,out] dx - element of 2x1 vector being transformed
   * \param[in,out] dy - element of 2x1 vector being set to zero
   * \param[in,out] s - sine of the Givens rotation angle
   * \param[in,out] c - cosine of the Givens rotation angle
   *
   * Based on givens() of SPARSKIT, which is based on p.202 of
   * "Matrix Computations" by Golub and van Loan.
   */
  void GenerateGivens(ScalarType & dx, ScalarType & dy, ScalarType & s, ScalarType & c);
  
  /*!
   * \brief finds the solution of the upper triangular system Hsbg*x = rhs
   *
   * \param[in] n - size of the reduced system
   * \param[in] Hsbg - upper triangular matrix
   * \param[in] rhs - right-hand side of the reduced system
   * \param[out] x - solution of the reduced system
   *
   * \pre the upper Hessenberg matrix has been transformed into a
   * triangular matrix.
   */
  void SolveReduced(const int & n, const vector<vector<ScalarType> > & Hsbg,
                    const vector<ScalarType> & rhs, vector<ScalarType> & x);
  
  /*!
   * \brief Modified Gram-Schmidt orthogonalization
   * \author Based on Kesheng John Wu's mgsro subroutine in Saad's SPARSKIT
   *
   * \tparam Vec - a generic vector class
   * \param[in] i - index indicating which vector in w is being orthogonalized
   * \param[in, out] Hsbg - the upper Hessenberg begin updated
   * \param[in, out] w - the (i+1)th vector of w is orthogonalized against the
   *                    previous vectors in w
   *
   * \pre the vectors w[0:i] are orthonormal
   * \post the vectors w[0:i+1] are orthonormal
   *
   * Reothogonalization is performed if the cosine of the angle between
   * w[i+1] and w[k], k < i+1, is greater than 0.98.  The norm of the "new"
   * vector is kept in nrm0 and updated after operating with each vector
   *
   */
  void ModGramSchmidt(int i, vector<vector<ScalarType> > & Hsbg, vector<VectorType> & w);
  
  /*!
   * \brief writes header information for a CSysSolve residual history
   * \param[in] solver - string describing the solver
   * \param[in] restol - the target tolerance to solve to
   * \param[in] resinit - the initial residual norm (absolute)
   *
   * \pre the ostream object os should be open
   */
  void WriteHeader(const string & solver, const ScalarType & restol, const ScalarType & resinit);
  
  /*!
   * \brief writes residual convergence data for one iteration to a stream
   * \param[in] iter - current iteration
   * \param[in] res - the (absolute) residual norm value
   * \param[in] resinit - the initial residual norm
   *
   * \pre the ostream object os should be open
   */
  void WriteHistory(const int & iter, const ScalarType & res, const ScalarType & resinit);
  
  /*!
   * \brief Used by Solve for compatibility between passive and active CSysVector, see specializations.
   * \param[in] LinSysRes - Linear system residual
   * \param[in,out] LinSysSol - Linear system solution
   */
  void HandleTemporariesIn(CSysVector<su2double> & LinSysRes, CSysVector<su2double> & LinSysSol);
  
  /*!
   * \brief Used by Solve for compatibility between passive and active CSysVector, see specializations.
   * \param[out] LinSysSol - Linear system solution
   */
  void HandleTemporariesOut(CSysVector<su2double> & LinSysSol);

public:
  
  /*!
   * \brief default constructor of the class.
   * \param[in] mesh_deform_mode - true, to let CSysSolve know it is in a mesh deformation context
   */
  CSysSolve(const bool mesh_deform_mode = false);
  
  /*! \brief Conjugate Gradient method
   * \param[in] b - the right hand size vector
   * \param[in, out] x - on entry the intial guess, on exit the solution
   * \param[in] mat_vec - object that defines matrix-vector product
   * \param[in] precond - object that defines preconditioner
   * \param[in] tol - tolerance with which to solve the system
   * \param[in] m - maximum size of the search subspace
   * \param[in] monitoring - turn on priting residuals from solver to screen.
   * \param[in] config - Definition of the particular problem.
   */
<<<<<<< HEAD
  unsigned long CG_LinSolver(const CSysVector & b, CSysVector & x, CMatrixVectorProduct & mat_vec,
                                  CPreconditioner & precond, su2double tol,
                                  unsigned long m, su2double *residual, bool monitoring, CConfig *config, bool TapeActive);
=======
  unsigned long CG_LinSolver(const VectorType & b, VectorType & x, ProductType & mat_vec,
                             PrecondType & precond, ScalarType tol, unsigned long m,
                             ScalarType *residual, bool monitoring, CConfig *config);
>>>>>>> 0e807228
	
  /*!
   * \brief Flexible Generalized Minimal Residual method
   * \param[in] b - the right hand size vector
   * \param[in, out] x - on entry the intial guess, on exit the solution
   * \param[in] mat_vec - object that defines matrix-vector product
   * \param[in] precond - object that defines preconditioner
   * \param[in] tol - tolerance with which to solve the system
   * \param[in] m - maximum size of the search subspace
   * \param[in] residual
   * \param[in] monitoring - turn on priting residuals from solver to screen.
   * \param[in] config - Definition of the particular problem.
   */
<<<<<<< HEAD
  unsigned long FGMRES_LinSolver(const CSysVector & b, CSysVector & x, CMatrixVectorProduct & mat_vec,
                      CPreconditioner & precond, su2double tol,
                      unsigned long m, su2double *residual, bool monitoring, CConfig *config, bool TapeActive);
=======
  unsigned long FGMRES_LinSolver(const VectorType & b, VectorType & x, ProductType & mat_vec,
                                 PrecondType & precond, ScalarType tol, unsigned long m,
                                 ScalarType *residual, bool monitoring, CConfig *config);
>>>>>>> 0e807228
	
	/*!
   * \brief Biconjugate Gradient Stabilized Method (BCGSTAB)
   * \param[in] b - the right hand size vector
   * \param[in, out] x - on entry the intial guess, on exit the solution
   * \param[in] mat_vec - object that defines matrix-vector product
   * \param[in] precond - object that defines preconditioner
   * \param[in] tol - tolerance with which to solve the system
   * \param[in] m - maximum size of the search subspace
   * \param[in] residual
   * \param[in] monitoring - turn on priting residuals from solver to screen.
   * \param[in] config - Definition of the particular problem.
   */
<<<<<<< HEAD
  unsigned long BCGSTAB_LinSolver(const CSysVector & b, CSysVector & x, CMatrixVectorProduct & mat_vec,
                        CPreconditioner & precond, su2double tol,
                        unsigned long m, su2double *residual, bool monitoring, CConfig *config, bool TapeActive);
=======
  unsigned long BCGSTAB_LinSolver(const VectorType & b, VectorType & x, ProductType & mat_vec,
                                  PrecondType & precond, ScalarType tol, unsigned long m,
                                  ScalarType *residual, bool monitoring, CConfig *config);
>>>>>>> 0e807228
  
  /*!
   * \brief Solve the linear system using a Krylov subspace method
   * \param[in] Jacobian - Jacobian Matrix for the linear system
   * \param[in] LinSysRes - Linear system residual
   * \param[in] LinSysSol - Linear system solution
   * \param[in] geometry -  Geometrical definition of the problem.
   * \param[in] config - Definition of the particular problem.
   */
  unsigned long Solve(MatrixType & Jacobian, CSysVector<su2double> & LinSysRes, CSysVector<su2double> & LinSysSol,
                      CGeometry *geometry, CConfig *config);
  
  /*!
   * \brief Solve the adjoint linear system using a Krylov subspace method
   * \param[in] Jacobian - Jacobian Matrix for the linear system
   * \param[in] LinSysRes - Linear system residual
   * \param[in] LinSysSol - Linear system solution
   * \param[in] geometry -  Geometrical definition of the problem.
   * \param[in] config - Definition of the particular problem.
   */
  unsigned long Solve_b(MatrixType & Jacobian, CSysVector<su2double> & LinSysRes, CSysVector<su2double> & LinSysSol,
                        CGeometry *geometry, CConfig *config);
  
  /*!
   * \brief Get the final residual.
   * \return The residual at the end of Solve
   */
  ScalarType GetResidual(void) const;

};

#include "linear_solvers_structure.inl"<|MERGE_RESOLUTION|>--- conflicted
+++ resolved
@@ -219,15 +219,9 @@
    * \param[in] monitoring - turn on priting residuals from solver to screen.
    * \param[in] config - Definition of the particular problem.
    */
-<<<<<<< HEAD
-  unsigned long CG_LinSolver(const CSysVector & b, CSysVector & x, CMatrixVectorProduct & mat_vec,
-                                  CPreconditioner & precond, su2double tol,
-                                  unsigned long m, su2double *residual, bool monitoring, CConfig *config, bool TapeActive);
-=======
   unsigned long CG_LinSolver(const VectorType & b, VectorType & x, ProductType & mat_vec,
                              PrecondType & precond, ScalarType tol, unsigned long m,
-                             ScalarType *residual, bool monitoring, CConfig *config);
->>>>>>> 0e807228
+                             ScalarType *residual, bool monitoring, CConfig *config, bool TapeActive);
 	
   /*!
    * \brief Flexible Generalized Minimal Residual method
@@ -241,15 +235,9 @@
    * \param[in] monitoring - turn on priting residuals from solver to screen.
    * \param[in] config - Definition of the particular problem.
    */
-<<<<<<< HEAD
-  unsigned long FGMRES_LinSolver(const CSysVector & b, CSysVector & x, CMatrixVectorProduct & mat_vec,
-                      CPreconditioner & precond, su2double tol,
-                      unsigned long m, su2double *residual, bool monitoring, CConfig *config, bool TapeActive);
-=======
   unsigned long FGMRES_LinSolver(const VectorType & b, VectorType & x, ProductType & mat_vec,
                                  PrecondType & precond, ScalarType tol, unsigned long m,
-                                 ScalarType *residual, bool monitoring, CConfig *config);
->>>>>>> 0e807228
+                                 ScalarType *residual, bool monitoring, CConfig *config, bool TapeActive);
 	
 	/*!
    * \brief Biconjugate Gradient Stabilized Method (BCGSTAB)
@@ -263,15 +251,9 @@
    * \param[in] monitoring - turn on priting residuals from solver to screen.
    * \param[in] config - Definition of the particular problem.
    */
-<<<<<<< HEAD
-  unsigned long BCGSTAB_LinSolver(const CSysVector & b, CSysVector & x, CMatrixVectorProduct & mat_vec,
-                        CPreconditioner & precond, su2double tol,
-                        unsigned long m, su2double *residual, bool monitoring, CConfig *config, bool TapeActive);
-=======
   unsigned long BCGSTAB_LinSolver(const VectorType & b, VectorType & x, ProductType & mat_vec,
                                   PrecondType & precond, ScalarType tol, unsigned long m,
-                                  ScalarType *residual, bool monitoring, CConfig *config);
->>>>>>> 0e807228
+                                  ScalarType *residual, bool monitoring, CConfig *config, bool TapeActive);
   
   /*!
    * \brief Solve the linear system using a Krylov subspace method
