/*!
 * \file option_structure.hpp
 * \brief Defines classes for referencing options for easy input in CConfig
 * \author J. Hicken, B. Tracey
 * \version 7.5.1 "Blackbird"
 *
 * SU2 Project Website: https://su2code.github.io
 *
 * The SU2 Project is maintained by the SU2 Foundation
 * (http://su2foundation.org)
 *
 * Copyright 2012-2023, SU2 Contributors (cf. AUTHORS.md)
 *
 * SU2 is free software; you can redistribute it and/or
 * modify it under the terms of the GNU Lesser General Public
 * License as published by the Free Software Foundation; either
 * version 2.1 of the License, or (at your option) any later version.
 *
 * SU2 is distributed in the hope that it will be useful,
 * but WITHOUT ANY WARRANTY; without even the implied warranty of
 * MERCHANTABILITY or FITNESS FOR A PARTICULAR PURPOSE. See the GNU
 * Lesser General Public License for more details.
 *
 * You should have received a copy of the GNU Lesser General Public
 * License along with SU2. If not, see <http://www.gnu.org/licenses/>.
 */

#pragma once

#include "./parallelization/mpi_structure.hpp"

#include <iostream>
#include <sstream>
#include <string>
#include <vector>
#include <map>
#include <cstdlib>
#include <algorithm>
#include <cassert>

/*!
 * \class CEmptyMap
 * \brief We use this dummy class instead of std::map when
 * we only need the enum definition and not the string to
 * enum maps, this makes compilation much faster.
 */
template <typename T, typename U>
struct CEmptyMap {
  CEmptyMap(std::initializer_list<std::pair<const T, U> >) {}
};

#ifdef ENABLE_MAPS
template<class T, class U>
using MapType = std::map<T,U>;
#define MakePair(a,b) {a,b},
#else
template<class T, class U>
using MapType = CEmptyMap<T,U>;
#define MakePair(a,b)
#endif

/*!
 * \brief Different software components of SU2
 */
enum class SU2_COMPONENT {
  SU2_CFD, /*!< \brief Running the SU2_CFD software. */
  SU2_DEF, /*!< \brief Running the SU2_DEF software. */
  SU2_DOT, /*!< \brief Running the SU2_DOT software. */
  SU2_GEO, /*!< \brief Running the SU2_GEO software. */
  SU2_SOL  /*!< \brief Running the SU2_SOL software. */
};

const unsigned int EXIT_DIVERGENCE = 2;   /*!< \brief Exit code (divergence). */

const unsigned int MAX_PARAMETERS = 10;       /*!< \brief Maximum number of parameters for a design variable definition. */
const unsigned int MAX_NUMBER_PERIODIC = 10;  /*!< \brief Maximum number of periodic boundary conditions. */
const unsigned int MAX_STRING_SIZE = 400;     /*!< \brief Maximum size of a generic string. */
const unsigned int MAX_NUMBER_FFD = 15;       /*!< \brief Maximum number of FFDBoxes for the FFD. */
enum: unsigned int{MAX_SOLS = 13};            /*!< \brief Maximum number of solutions at the same time (dimension of solution container array). */
const unsigned int MAX_TERMS = 7;             /*!< \brief Maximum number of terms in the numerical equations (dimension of solver container array). */
const unsigned int MAX_ZONES = 3;             /*!< \brief Maximum number of zones. */
const unsigned int MAX_FE_KINDS = 7;          /*!< \brief Maximum number of Finite Elements. */
const unsigned int NO_RK_ITER = 0;            /*!< \brief No Runge-Kutta iteration. */

const unsigned int OVERHEAD = 4;    /*!< \brief Overhead space above nMarker when allocating space for boundary elems (MPI + periodic). */

const unsigned int MESH_0 = 0;  /*!< \brief Definition of the finest grid level. */
const unsigned int MESH_1 = 1;  /*!< \brief Definition of the finest grid level. */
const unsigned int ZONE_0 = 0;  /*!< \brief Definition of the first grid domain. */
const unsigned int ZONE_1 = 1;  /*!< \brief Definition of the second grid domain. */
const unsigned int INST_0 = 0;  /*!< \brief Definition of the first instance per grid level. */

const su2double STANDARD_GRAVITY = 9.80665;           /*!< \brief Acceleration due to gravity at surface of earth. */
const su2double UNIVERSAL_GAS_CONSTANT = 8.3144598;   /*!< \brief Universal gas constant in J/(mol*K) */
const su2double BOLTZMANN_CONSTANT = 1.3806503E-23;   /*!< \brief Boltzmann's constant [J K^-1] */
const su2double AVOGAD_CONSTANT = 6.0221415E26; /*!< \brief Avogadro's constant, number of particles in one kmole. */
const su2double FUND_ELEC_CHARGE_CGS = 4.8032047E-10; /*!< \brief Fundamental electric charge in CGS units, cm^(3/2) g^(1/2) s^(-1). */

const su2double EPS = 1.0E-16;        /*!< \brief Error scale. */
const su2double TURB_EPS = 1.0E-16;   /*!< \brief Turbulent Error scale. */

const su2double ONE2 = 0.5;         /*!< \brief One divided by two. */
const su2double ONE3 = 1.0 / 3.0;   /*!< \brief One divided by three. */
const su2double TWO3 = 2.0 / 3.0;   /*!< \brief Two divided by three. */
const su2double FOUR3 = 4.0 / 3.0;  /*!< \brief Four divided by three. */

const su2double PI_NUMBER = 4.0 * atan(1.0);  /*!< \brief Pi number. */

const su2double STEFAN_BOLTZMANN = 5.670367E-08;  /*!< \brief Stefan-Boltzmann constant in W/(m^2*K^4). */

const int MASTER_NODE = 0;      /*!< \brief Master node for MPI parallelization. */
const int SINGLE_NODE = 1;      /*!< \brief There is only a node in the MPI parallelization. */
const int SINGLE_ZONE = 1;      /*!< \brief There is only a zone. */

const unsigned short COMM_TYPE_UNSIGNED_LONG  = 1;  /*!< \brief Communication type for unsigned long. */
const unsigned short COMM_TYPE_LONG           = 2;  /*!< \brief Communication type for long. */
const unsigned short COMM_TYPE_UNSIGNED_SHORT = 3;  /*!< \brief Communication type for unsigned short. */
const unsigned short COMM_TYPE_DOUBLE         = 4;  /*!< \brief Communication type for double. */
const unsigned short COMM_TYPE_CHAR           = 5;  /*!< \brief Communication type for char. */
const unsigned short COMM_TYPE_SHORT          = 6;  /*!< \brief Communication type for short. */
const unsigned short COMM_TYPE_INT            = 7;  /*!< \brief Communication type for int. */

/*!
 * \brief Types of geometric entities based on VTK nomenclature
 */
enum GEO_TYPE {
  VERTEX = 1,         /*!< \brief VTK nomenclature for defining a vertex element. */
  LINE = 3,           /*!< \brief VTK nomenclature for defining a line element. */
  TRIANGLE = 5,       /*!< \brief VTK nomenclature for defining a triangle element. */
  QUADRILATERAL = 9,  /*!< \brief VTK nomenclature for defining a quadrilateral element. */
  TETRAHEDRON = 10,   /*!< \brief VTK nomenclature for defining a tetrahedron element. */
  HEXAHEDRON = 12,    /*!< \brief VTK nomenclature for defining a hexahedron element. */
  PRISM = 13,         /*!< \brief VTK nomenclature for defining a prism element. */
  PYRAMID = 14        /*!< \brief VTK nomenclature for defining a pyramid element. */
};
constexpr unsigned short N_ELEM_TYPES = 7;           /*!< \brief General output & CGNS defines. */

constexpr unsigned short N_POINTS_LINE = 2;          /*!< \brief General output & CGNS defines. */
constexpr unsigned short N_POINTS_TRIANGLE = 3;      /*!< \brief General output & CGNS defines. */
constexpr unsigned short N_POINTS_QUADRILATERAL = 4; /*!< \brief General output & CGNS defines. */
constexpr unsigned short N_POINTS_TETRAHEDRON = 4;   /*!< \brief General output & CGNS defines. */
constexpr unsigned short N_POINTS_HEXAHEDRON = 8;    /*!< \brief General output & CGNS defines. */
constexpr unsigned short N_POINTS_PYRAMID = 5;       /*!< \brief General output & CGNS defines. */
constexpr unsigned short N_POINTS_PRISM = 6;         /*!< \brief General output & CGNS defines. */
constexpr unsigned short N_POINTS_MAXIMUM = 8;       /*!< \brief Max. out of the above, used for static arrays, keep it up to date. */

constexpr unsigned short N_FACES_LINE = 1;           /*!< \brief General output & CGNS defines. */
constexpr unsigned short N_FACES_TRIANGLE = 3;       /*!< \brief General output & CGNS defines. */
constexpr unsigned short N_FACES_QUADRILATERAL = 4;  /*!< \brief General output & CGNS defines. */
constexpr unsigned short N_FACES_TETRAHEDRON = 4;    /*!< \brief General output & CGNS defines. */
constexpr unsigned short N_FACES_PYRAMID = 5;        /*!< \brief General output & CGNS defines. */
constexpr unsigned short N_FACES_PRISM = 5;          /*!< \brief General output & CGNS defines. */
constexpr unsigned short N_FACES_HEXAHEDRON = 6;     /*!< \brief General output & CGNS defines. */
constexpr unsigned short N_FACES_MAXIMUM = 6;        /*!< \brief Max. out of the above, used for static arrays, keep it up to date. */

/*!
 * \brief Get the number of faces of the element.
 * \param[in] elementType - element type
 * \return number of faces
 */
inline unsigned short nFacesOfElementType(unsigned short elementType) {
  switch (elementType) {
    case LINE: return N_FACES_LINE;
    case TRIANGLE: return N_FACES_TRIANGLE;
    case QUADRILATERAL: return N_FACES_QUADRILATERAL;
    case TETRAHEDRON: return N_FACES_TETRAHEDRON;
    case HEXAHEDRON: return N_FACES_HEXAHEDRON;
    case PYRAMID: return N_FACES_PYRAMID;
    case PRISM: return N_FACES_PRISM;
    default: assert(false && "Invalid element type."); return 0;
  }
}

/*!
 * \brief Get the number of points of the element.
 * \param[in] elementType - element type
 * \return number of points
 */
inline unsigned short nPointsOfElementType(unsigned short elementType) {
  switch (elementType) {
    case LINE: return N_POINTS_LINE;
    case TRIANGLE: return N_POINTS_TRIANGLE;
    case QUADRILATERAL: return N_POINTS_QUADRILATERAL;
    case TETRAHEDRON: return N_POINTS_TETRAHEDRON;
    case HEXAHEDRON: return N_POINTS_HEXAHEDRON;
    case PYRAMID: return N_POINTS_PYRAMID;
    case PRISM: return N_POINTS_PRISM;
    default: assert(false && "Invalid element type."); return 0;
  }
}

const int CGNS_STRING_SIZE = 33; /*!< \brief Length of strings used in the CGNS format. */
const int SU2_CONN_SIZE   = 10;  /*!< \brief Size of the connectivity array that is allocated for each element
                                             that we read from a mesh file in the format [[globalID vtkType n0 n1 n2 n3 n4 n5 n6 n7 n8]. */
const int SU2_CONN_SKIP   = 2;   /*!< \brief Offset to skip the globalID and VTK type at the start of the element connectivity list for each CGNS element. */

const su2double COLORING_EFF_THRESH = 0.875;  /*!< \brief Below this value fallback strategies are used instead. */

/*--- All temperature polynomial fits for the fluid models currently
   assume a quartic form (5 coefficients). For example,
   Cp(T) = b0 + b1*T + b2*T^2 + b3*T^3 + b4*T^4. By default, all coeffs
   are set to zero and will be properly non-dim. in the solver. ---*/
constexpr int N_POLY_COEFFS = 5; /*!< \brief Number of coefficients in temperature polynomial fits for fluid models. */

/*!
 * \brief Boolean answers
 */
enum ANSWER {
  NONE = 0,
  NO = 0,   /*!< \brief Boolean definition of no. */
  YES = 1   /*!< \brief Boolean definition of yes. */
};

/*!
 * \brief Average method for marker analyze
 */
enum AVERAGE_TYPE {
  AVERAGE_AREA = 1,     /*!< \brief Area-weighted average. */
  AVERAGE_MASSFLUX = 2  /*!< \brief Mass-flux weighted average. */
};
static const MapType<std::string, AVERAGE_TYPE> Average_Map = {
  MakePair("AREA", AVERAGE_AREA)
  MakePair("MASSFLUX", AVERAGE_MASSFLUX)
};

/*!
 * \brief different solver types for the CFD component
 */
enum class MAIN_SOLVER {
  NONE,                        /*!< \brief Definition of no solver. */
  EULER,                       /*!< \brief Definition of the Euler's solver. */
  NAVIER_STOKES,               /*!< \brief Definition of the Navier-Stokes' solver. */
  RANS,                        /*!< \brief Definition of the Reynolds-averaged Navier-Stokes' (RANS) solver. */
  INC_EULER,                   /*!< \brief Definition of the incompressible Euler's solver. */
  INC_NAVIER_STOKES,           /*!< \brief Definition of the incompressible Navier-Stokes' solver. */
  INC_RANS,                    /*!< \brief Definition of the incompressible Reynolds-averaged Navier-Stokes' (RANS) solver. */
  HEAT_EQUATION,               /*!< \brief Definition of the finite volume heat solver. */
  FEM_ELASTICITY,              /*!< \brief Definition of a FEM solver. */
  ADJ_EULER,                   /*!< \brief Definition of the continuous adjoint Euler's solver. */
  ADJ_NAVIER_STOKES,           /*!< \brief Definition of the continuous adjoint Navier-Stokes' solver. */
  ADJ_RANS,                    /*!< \brief Definition of the continuous adjoint Reynolds-averaged Navier-Stokes' (RANS) solver. */
  TEMPLATE_SOLVER,             /*!< \brief Definition of template solver. */
  DISC_ADJ_EULER,              /*!< \brief Definition of the discrete adjoint Euler solver. */
  DISC_ADJ_RANS,               /*!< \brief Definition of the discrete adjoint Reynolds-averaged Navier-Stokes' (RANS) solver. */
  DISC_ADJ_NAVIER_STOKES,      /*!< \brief Definition of the discrete adjoint Navier-Stokes' solver. */
  DISC_ADJ_INC_EULER,          /*!< \brief Definition of the discrete adjoint incompressible Euler solver. */
  DISC_ADJ_INC_RANS,           /*!< \brief Definition of the discrete adjoint incompressible Reynolds-averaged Navier-Stokes' (RANS) solver. */
  DISC_ADJ_INC_NAVIER_STOKES,  /*!< \brief Definition of the discrete adjoint incompressible Navier-Stokes'. */
  DISC_ADJ_HEAT,               /*!< \brief Definition of the discrete adjoint heat solver. */
  DISC_ADJ_FEM_EULER,          /*!< \brief Definition of the discrete adjoint FEM Euler solver. */
  DISC_ADJ_FEM_RANS,           /*!< \brief Definition of the discrete adjoint FEM Reynolds-averaged Navier-Stokes' (RANS) solver. */
  DISC_ADJ_FEM_NS,             /*!< \brief Definition of the discrete adjoint FEM Navier-Stokes' solver. */
  DISC_ADJ_FEM,                /*!< \brief Definition of the discrete adjoint FEM solver. */
  FEM_EULER,                   /*!< \brief Definition of the finite element Euler's solver. */
  FEM_NAVIER_STOKES,           /*!< \brief Definition of the finite element Navier-Stokes' solver. */
  FEM_RANS,                    /*!< \brief Definition of the finite element Reynolds-averaged Navier-Stokes' (RANS) solver. */
  FEM_LES,                     /*!< \brief Definition of the finite element Large Eddy Simulation Navier-Stokes' (LES) solver. */
  MULTIPHYSICS,
  NEMO_EULER,                  /*!< \brief Definition of the NEMO Euler solver. */
  NEMO_NAVIER_STOKES,          /*!< \brief Definition of the NEMO NS solver. */
};
static const MapType<std::string, MAIN_SOLVER> Solver_Map = {
  MakePair("NONE", MAIN_SOLVER::NONE)
  MakePair("EULER", MAIN_SOLVER::EULER)
  MakePair("NAVIER_STOKES", MAIN_SOLVER::NAVIER_STOKES)
  MakePair("RANS", MAIN_SOLVER::RANS)
  MakePair("INC_EULER", MAIN_SOLVER::INC_EULER)
  MakePair("INC_NAVIER_STOKES", MAIN_SOLVER::INC_NAVIER_STOKES)
  MakePair("INC_RANS", MAIN_SOLVER::INC_RANS)
  MakePair("FEM_EULER", MAIN_SOLVER::FEM_EULER)
  MakePair("FEM_NAVIER_STOKES", MAIN_SOLVER::FEM_NAVIER_STOKES)
  MakePair("FEM_RANS", MAIN_SOLVER::FEM_RANS)
  MakePair("FEM_LES", MAIN_SOLVER::FEM_LES)
  MakePair("NEMO_EULER",MAIN_SOLVER::NEMO_EULER)
  MakePair("NEMO_NAVIER_STOKES",MAIN_SOLVER::NEMO_NAVIER_STOKES)
  MakePair("HEAT_EQUATION", MAIN_SOLVER::HEAT_EQUATION)
  MakePair("ELASTICITY", MAIN_SOLVER::FEM_ELASTICITY)
  MakePair("TEMPLATE_SOLVER", MAIN_SOLVER::TEMPLATE_SOLVER)
  MakePair("MULTIPHYSICS", MAIN_SOLVER::MULTIPHYSICS)
};

/*!
 * \brief Different solver types for multizone problems
 */
enum class ENUM_MULTIZONE {
  MZ_BLOCK_GAUSS_SEIDEL, /*!< \brief Definition of a Block-Gauss-Seidel multizone solver. */
  MZ_BLOCK_JACOBI,       /*!< \brief Definition of a Block-Jacobi solver. */
};
static const MapType<std::string, ENUM_MULTIZONE> Multizone_Map = {
  MakePair("BLOCK_GAUSS_SEIDEL", ENUM_MULTIZONE::MZ_BLOCK_GAUSS_SEIDEL)
  MakePair("BLOCK_JACOBI", ENUM_MULTIZONE::MZ_BLOCK_JACOBI)
};

/*!
 * \brief Material geometric conditions
 */
enum class STRUCT_DEFORMATION {
  SMALL,       /*!< \brief Definition of linear elastic material. */
  LARGE,       /*!< \brief Definition of Neo-Hookean material. */
};
static const MapType<std::string, STRUCT_DEFORMATION> Struct_Map = {
  MakePair("SMALL_DEFORMATIONS", STRUCT_DEFORMATION::SMALL)
  MakePair("LARGE_DEFORMATIONS", STRUCT_DEFORMATION::LARGE)
};

/*!
 * \brief Material model
 */
enum class STRUCT_MODEL {
  LINEAR_ELASTIC,   /*!< \brief Definition of linear elastic material. */
  NEO_HOOKEAN,      /*!< \brief Definition of Neo-Hookean material. */
  KNOWLES,          /*!< \brief Definition of Knowles stored-energy potential */
  IDEAL_DE,         /*!< \brief Definition of ideal Dielectric Elastomer */
};
static const MapType<std::string, STRUCT_MODEL> Material_Map = {
  MakePair("LINEAR_ELASTIC", STRUCT_MODEL::LINEAR_ELASTIC)
  MakePair("NEO_HOOKEAN", STRUCT_MODEL::NEO_HOOKEAN)
  MakePair("KNOWLES", STRUCT_MODEL::KNOWLES)
  MakePair("IDEAL_DE", STRUCT_MODEL::IDEAL_DE)
};

/*!
 * \brief Material compressibility
 */
enum class STRUCT_COMPRESS {
  COMPRESSIBLE,     /*!< \brief Definition of compressible material. */
  NEARLY_INCOMP,    /*!< \brief Definition of nearly incompressible material. */
};
static const MapType<std::string, STRUCT_COMPRESS> MatComp_Map = {
  MakePair("COMPRESSIBLE", STRUCT_COMPRESS::COMPRESSIBLE)
  MakePair("NEARLY_INCOMPRESSIBLE", STRUCT_COMPRESS::NEARLY_INCOMP)
};

/*!
 * \brief Types of interpolators
 */
enum class INTERFACE_INTERPOLATOR {
  NEAREST_NEIGHBOR,      /*!< \brief Nearest Neigbhor interpolation */
  ISOPARAMETRIC,         /*!< \brief Isoparametric interpolation, use CONSERVATIVE_INTERPOLATION=YES for conservative interpolation (S.A. Brown 1997).*/
  WEIGHTED_AVERAGE,      /*!< \brief Sliding Mesh Approach E. Rinaldi 2015 */
  RADIAL_BASIS_FUNCTION, /*!< \brief Radial basis function interpolation. */
};
static const MapType<std::string, INTERFACE_INTERPOLATOR> Interpolator_Map = {
  MakePair("NEAREST_NEIGHBOR", INTERFACE_INTERPOLATOR::NEAREST_NEIGHBOR)
  MakePair("ISOPARAMETRIC",    INTERFACE_INTERPOLATOR::ISOPARAMETRIC)
  MakePair("WEIGHTED_AVERAGE", INTERFACE_INTERPOLATOR::WEIGHTED_AVERAGE)
  MakePair("RADIAL_BASIS_FUNCTION", INTERFACE_INTERPOLATOR::RADIAL_BASIS_FUNCTION)
};

/*!
 * \brief Types of radial basis functions
 */
enum class RADIAL_BASIS {
  WENDLAND_C2,        /*!< \brief Wendland C2 radial basis function. */
  INV_MULTI_QUADRIC,  /*!< \brief Inversed multi quartic biharmonic spline. */
  GAUSSIAN,           /*!< \brief Gaussian basis function. */
  THIN_PLATE_SPLINE,  /*!< \brief Thin plate spline. */
  MULTI_QUADRIC,      /*!< \brief Multi quartic biharmonic spline. */
};
static const MapType<std::string, RADIAL_BASIS> RadialBasisFunction_Map = {
  MakePair("WENDLAND_C2", RADIAL_BASIS::WENDLAND_C2)
  MakePair("INV_MULTI_QUADRIC", RADIAL_BASIS::INV_MULTI_QUADRIC)
  MakePair("GAUSSIAN", RADIAL_BASIS::GAUSSIAN)
  MakePair("THIN_PLATE_SPLINE", RADIAL_BASIS::THIN_PLATE_SPLINE)
  MakePair("MULTI_QUADRIC", RADIAL_BASIS::MULTI_QUADRIC)
};

/*!
 * \brief type of radial spanwise interpolation function for the inlet face
 */
enum class INLET_SPANWISE_INTERP {
  NONE,
  LINEAR_1D,
  AKIMA_1D,
  CUBIC_1D,
};
static const MapType<std::string, INLET_SPANWISE_INTERP> Inlet_SpanwiseInterpolation_Map = {
  MakePair("NONE", INLET_SPANWISE_INTERP::NONE)
  MakePair("LINEAR_1D", INLET_SPANWISE_INTERP::LINEAR_1D)
  MakePair("AKIMA_1D", INLET_SPANWISE_INTERP::AKIMA_1D)
  MakePair("CUBIC_1D", INLET_SPANWISE_INTERP::CUBIC_1D)
};

/*!
 * \brief type of radial spanwise interpolation data type for the inlet face
 */
enum class INLET_INTERP_TYPE {
  VR_VTHETA,
  ALPHA_PHI,
};
static const MapType<std::string, INLET_INTERP_TYPE> Inlet_SpanwiseInterpolationType_Map = {
  MakePair("VR_VTHETA", INLET_INTERP_TYPE::VR_VTHETA)
  MakePair("ALPHA_PHI", INLET_INTERP_TYPE::ALPHA_PHI)
};

/*!
 * \brief types of (coupling) transfers between distinct physical zones
 */
enum ENUM_TRANSFER {
  ZONES_ARE_EQUAL                   = 0,    /*!< \brief Zones are equal - no transfer. */
  NO_COMMON_INTERFACE               = 1,    /*!< \brief No common interface between the zones (geometrical). */
  NO_TRANSFER                       = 2,    /*!< \brief Zones may share a boundary, but still no coupling desired. */
  FLOW_TRACTION                     = 10,   /*!< \brief Flow traction coupling (between fluids and solids). */
  BOUNDARY_DISPLACEMENTS            = 21,   /*!< \brief Boundary displacements (between fluids and solids) */
  SLIDING_INTERFACE                 = 13,   /*!< \brief Sliding interface (between fluids). */
  CONSERVATIVE_VARIABLES            = 14,   /*!< \brief General coupling that simply transfers the conservative variables (between same solvers). */
  MIXING_PLANE                      = 15,   /*!< \brief Mixing plane between fluids. */
  CONJUGATE_HEAT_FS                 = 16,   /*!< \brief Conjugate heat transfer (between compressible fluids and solids). */
  CONJUGATE_HEAT_WEAKLY_FS          = 17,   /*!< \brief Conjugate heat transfer (between incompressible fluids and solids). */
  CONJUGATE_HEAT_SF                 = 18,   /*!< \brief Conjugate heat transfer (between solids and compressible fluids). */
  CONJUGATE_HEAT_WEAKLY_SF          = 19,   /*!< \brief Conjugate heat transfer (between solids and incompressible fluids). */
};

/*!
 * \brief different regime modes
 */
enum class ENUM_REGIME {
  COMPRESSIBLE = 0,   /*!< \brief Definition of compressible solver. */
  INCOMPRESSIBLE = 1, /*!< \brief Definition of incompressible solver. */
  NO_FLOW = 2
};

/*!
 * \brief different non-dimensional modes
 */
enum ENUM_KIND_NONDIM {
  DIMENSIONAL = 0,              /*!< \brief Dimensional simulation (compressible or incompressible). */
  FREESTREAM_PRESS_EQ_ONE = 1,  /*!< \brief Non-dimensional compressible simulation with freestream pressure equal to 1.0. */
  FREESTREAM_VEL_EQ_MACH = 2,   /*!< \brief Non-dimensional compressible simulation with freestream velocity equal to Mach number. */
  FREESTREAM_VEL_EQ_ONE = 3,    /*!< \brief Non-dimensional compressible simulation with freestream pressure equal to 1.0. */
  INITIAL_VALUES   = 4,         /*!< \brief Non-dimensional incompressible simulation based on intial values for external flow. */
  REFERENCE_VALUES = 5          /*!< \brief Non-dimensional incompressible simulation based on custom reference values. */
};
static const MapType<std::string, ENUM_KIND_NONDIM> NonDim_Map = {
  MakePair("DIMENSIONAL", DIMENSIONAL)
  MakePair("FREESTREAM_PRESS_EQ_ONE", FREESTREAM_PRESS_EQ_ONE)
  MakePair("FREESTREAM_VEL_EQ_MACH",  FREESTREAM_VEL_EQ_MACH)
  MakePair("FREESTREAM_VEL_EQ_ONE",   FREESTREAM_VEL_EQ_ONE)
  MakePair("INITIAL_VALUES",   INITIAL_VALUES)
  MakePair("REFERENCE_VALUES", REFERENCE_VALUES)
};

/*!
 * \brief different system of measurements
 */
enum ENUM_MEASUREMENTS {
  SI = 0,     /*!< \brief Definition of compressible solver. */
  US = 1      /*!< \brief Definition of incompressible solver. */
};
static const MapType<std::string, ENUM_MEASUREMENTS> Measurements_Map = {
  MakePair("SI", SI)
  MakePair("US", US)
};

/*!
 * \brief different types of systems
 */
enum RUNTIME_TYPE {
  RUNTIME_FLOW_SYS = 2,       /*!< \brief One-physics case, the code is solving the flow equations(Euler and Navier-Stokes). */
  RUNTIME_TURB_SYS = 3,       /*!< \brief One-physics case, the code is solving the turbulence model. */
  RUNTIME_ADJFLOW_SYS = 6,    /*!< \brief One-physics case, the code is solving the adjoint equations is being solved (Euler and Navier-Stokes). */
  RUNTIME_ADJTURB_SYS = 7,    /*!< \brief One-physics case, the code is solving the adjoint turbulence model. */
  RUNTIME_MULTIGRID_SYS = 14, /*!< \brief Full Approximation Storage Multigrid system of equations. */
  RUNTIME_FEA_SYS = 20,       /*!< \brief One-physics case, the code is solving the FEA equation. */
  RUNTIME_ADJFEA_SYS = 30,    /*!< \brief One-physics case, the code is solving the adjoint FEA equation. */
  RUNTIME_HEAT_SYS = 21,      /*!< \brief One-physics case, the code is solving the heat equation. */
  RUNTIME_ADJHEAT_SYS = 31,   /*!< \brief One-physics case, the code is solving the adjoint heat equation. */
  RUNTIME_TRANS_SYS = 22,     /*!< \brief One-physics case, the code is solving the transition model. */
  RUNTIME_RADIATION_SYS = 23, /*!< \brief One-physics case, the code is solving the radiation model. */
  RUNTIME_ADJRAD_SYS = 24,    /*!< \brief One-physics case, the code is solving the adjoint radiation model. */
  RUNTIME_SPECIES_SYS = 25,   /*!< \brief One-physics case, the code is solving the species model. */
  RUNTIME_ADJSPECIES_SYS = 26,/*!< \brief One-physics case, the code is solving the adjoint species model. */
};

 enum SOLVER_TYPE : const int {
   FLOW_SOL=0,       /*!< \brief Position of the mean flow solution in the solver container array. */
   ADJFLOW_SOL=1,    /*!< \brief Position of the continuous adjoint flow solution in the solver container array. */
   TURB_SOL=2,       /*!< \brief Position of the turbulence model solution in the solver container array. */
   ADJTURB_SOL=3,    /*!< \brief Position of the continuous adjoint turbulence solution in the solver container array. */
   TRANS_SOL=4,      /*!< \brief Position of the transition model solution in the solver container array. */
   HEAT_SOL=5,       /*!< \brief Position of the heat equation in the solution solver array. */
   ADJHEAT_SOL=6,    /*!< \brief Position of the adjoint heat equation in the solution solver array. */
   RAD_SOL=7,        /*!< \brief Position of the radiation equation in the solution solver array. */
   ADJRAD_SOL=8,     /*!< \brief Position of the continuous adjoint turbulence solution in the solver container array. */
   MESH_SOL=9,       /*!< \brief Position of the mesh solver. */
   ADJMESH_SOL=10,    /*!< \brief Position of the adjoint of the mesh solver. */
   SPECIES_SOL=11,    /*!< \brief Position of the species solver. */
   ADJSPECIES_SOL=12, /*!< \brief Position of the adjoint of the species solver. */
   FEA_SOL=0,        /*!< \brief Position of the Finite Element flow solution in the solver container array. */
   ADJFEA_SOL=1,     /*!< \brief Position of the continuous adjoint Finite Element flow solution in the solver container array. */
   TEMPLATE_SOL=0,   /*!< \brief Position of the template solution. */
 };

const int CONV_TERM = 0;           /*!< \brief Position of the convective terms in the numerics container array. */
const int VISC_TERM = 1;           /*!< \brief Position of the viscous terms in the numerics container array. */
const int SOURCE_FIRST_TERM = 2;   /*!< \brief Position of the first source term in the numerics container array. */
const int SOURCE_SECOND_TERM = 3;  /*!< \brief Position of the second source term in the numerics container array. */
const int CONV_BOUND_TERM = 4;     /*!< \brief Position of the convective boundary terms in the numerics container array. */
const int VISC_BOUND_TERM = 5;     /*!< \brief Position of the viscous boundary terms in the numerics container array. */
const int GRAD_TERM = 6;           /*!< \brief Position of the gradient smoothing terms in the numerics container array. */

const int FEA_TERM = 0;      /*!< \brief Position of the finite element analysis terms in the numerics container array. */
const int DE_TERM = 1;       /*!< \brief Position of the dielectric terms in the numerics container array. */

const int MAT_NHCOMP  = 2;   /*!< \brief Position of the Neo-Hookean compressible material model. */
const int MAT_IDEALDE = 3;   /*!< \brief Position of the Ideal-DE material model. */
const int MAT_KNOWLES = 4;   /*!< \brief Position of the Knowles material model. */

/*!
 * \brief Types of finite elements (in 1D or 2D or 3D)
 */
const int EL_LINE = 6;    /*!< \brief Elements of two nodes, with second order gauss quadrature (1D). */

const int EL_TRIA = 0;    /*!< \brief Elements of three nodes (2D). */
const int EL_QUAD = 1;    /*!< \brief Elements of four nodes (2D). */
const int EL_TRIA2 = 2;   /*!< \brief Elements of three nodes (2D), with second order gauss quadrature. */

const int EL_TETRA = 0;   /*!< \brief Elements of four nodes (3D). */
const int EL_HEXA  = 1;   /*!< \brief Elements of eight nodes (3D). */
const int EL_PYRAM = 2;   /*!< \brief Elements of five nodes (3D). */
const int EL_PRISM = 3;   /*!< \brief Elements of six nodes (3D). */
const int EL_TETRA2 = 4;  /*!< \brief Elements of four nodes, with second order gauss quadrature (3D). */
const int EL_PYRAM2 = 5;  /*!< \brief Elements of five nodes, with third order gauss quadrature (3D). */

/*!
 * \brief Types of spatial discretizations
 */
enum ENUM_SPACE {
  NO_CONVECTIVE = 0,   /*!< \brief No convective scheme is used. */
  SPACE_CENTERED = 1,  /*!< \brief Space centered convective numerical method. */
  SPACE_UPWIND = 2,    /*!< \brief Upwind convective numerical method. */
  FINITE_ELEMENT = 3   /*!< \brief Finite element convective numerical method. */
};

/*!
 * \brief Types of fluid model
 */
enum ENUM_FLUIDMODEL {
  STANDARD_AIR = 0,       /*!< \brief Standard air gas model. */
  IDEAL_GAS = 1,          /*!< \brief Ideal gas model. */
  VW_GAS = 2,             /*!< \brief Van Der Waals gas model. */
  PR_GAS = 3,             /*!< \brief Perfect Real gas model. */
  CONSTANT_DENSITY = 4,   /*!< \brief Constant density gas model. */
  INC_IDEAL_GAS = 5,      /*!< \brief Incompressible ideal gas model. */
  INC_IDEAL_GAS_POLY = 6, /*!< \brief Inc. ideal gas, polynomial gas model. */
  MUTATIONPP = 7,         /*!< \brief Mutation++ gas model for nonequilibrium flow. */
  SU2_NONEQ = 8,          /*!< \brief User defined gas model for nonequilibrium flow. */
  FLUID_MIXTURE = 9,      /*!< \brief Species mixture model. */
  COOLPROP = 10,          /*!< \brief Thermodynamics library. */
<<<<<<< HEAD
  FLUID_FLAMELET = 11,    /*!< \brief lookup table (LUT) method for premixed flamelets. */
  DATADRIVEN_FLUID = 12,           /*!< \brief multi-layer perceptron driven fluid model. */
=======
  DATADRIVEN_FLUID = 11,           /*!< \brief multi-layer perceptron driven fluid model. */
>>>>>>> bec052f6
};
static const MapType<std::string, ENUM_FLUIDMODEL> FluidModel_Map = {
  MakePair("STANDARD_AIR", STANDARD_AIR)
  MakePair("IDEAL_GAS", IDEAL_GAS)
  MakePair("VW_GAS", VW_GAS)
  MakePair("PR_GAS", PR_GAS)
  MakePair("CONSTANT_DENSITY", CONSTANT_DENSITY)
  MakePair("INC_IDEAL_GAS", INC_IDEAL_GAS)
  MakePair("INC_IDEAL_GAS_POLY", INC_IDEAL_GAS_POLY)
  MakePair("MUTATIONPP", MUTATIONPP)
  MakePair("SU2_NONEQ", SU2_NONEQ)
  MakePair("FLUID_MIXTURE", FLUID_MIXTURE)
  MakePair("COOLPROP", COOLPROP)
<<<<<<< HEAD
  MakePair("FLUID_FLAMELET", FLUID_FLAMELET)
  MakePair("DATADRIVEN_FLUID", DATADRIVEN_FLUID)
};

enum class FLAME_INIT_TYPE {
  FLAME_FRONT,
  SPARK
};

static const MapType<std::string, FLAME_INIT_TYPE> FlameInit_Map = {
  MakePair("FLAME_FRONT", FLAME_INIT_TYPE::FLAME_FRONT)
  MakePair("SPARK", FLAME_INIT_TYPE::SPARK)
=======
  MakePair("DATADRIVEN_FLUID", DATADRIVEN_FLUID)
>>>>>>> bec052f6
};

/*!
 * \brief types of gas models
 */
enum ENUM_GASMODEL {
   NO_MODEL   = 0,
   ARGON      = 1,
   AIR7       = 2,
   AIR21      = 3,
   O2         = 4,
   N2         = 5,
   AIR5       = 6,
   ARGON_SID  = 7,
   ONESPECIES = 8
};
static const MapType<std::string, ENUM_GASMODEL> GasModel_Map = {
MakePair("NONE", NO_MODEL)
MakePair("ARGON", ARGON)
MakePair("AIR-7", AIR7)
MakePair("AIR-21", AIR21)
MakePair("O2", O2)
MakePair("N2", N2)
MakePair("AIR-5", AIR5)
MakePair("ARGON-SID",ARGON_SID)
MakePair("ONESPECIES", ONESPECIES)
};

/*!
<<<<<<< HEAD
* \brief types of interpolation methods for data-driven fluid models.
*/
enum ENUM_DATADRIVEN_METHOD {
=======
* \brief Types of interpolation methods for data-driven fluid models.
*/
enum class ENUM_DATADRIVEN_METHOD {
>>>>>>> bec052f6
  LUT = 0,
  MLP = 1
};

static const MapType<std::string, ENUM_DATADRIVEN_METHOD> DataDrivenMethod_Map = {
<<<<<<< HEAD
  MakePair("LUT", LUT)
  MakePair("MLP", MLP)
=======
  MakePair("LUT", ENUM_DATADRIVEN_METHOD::LUT)
  MakePair("MLP", ENUM_DATADRIVEN_METHOD::MLP)
>>>>>>> bec052f6
};

/*!
 * \brief types of coefficient transport model
 */
enum class TRANSCOEFFMODEL {
  SUTHERLAND,
  WILKE,
  GUPTAYOS,
  CHAPMANN_ENSKOG
};
static const MapType<std::string, TRANSCOEFFMODEL> TransCoeffModel_Map = {
MakePair("SUTHERLAND", TRANSCOEFFMODEL::SUTHERLAND)
MakePair("WILKE", TRANSCOEFFMODEL::WILKE)
MakePair("GUPTA-YOS", TRANSCOEFFMODEL::GUPTAYOS)
MakePair("CHAPMANN-ENSKOG", TRANSCOEFFMODEL::CHAPMANN_ENSKOG)
};

/*!
 * \brief Types of density models
 */
enum class INC_DENSITYMODEL {
  CONSTANT,   /*!< \brief Constant density. */
  BOUSSINESQ, /*!< \brief Boussinesq density model. */
  VARIABLE,   /*!< \brief Variable density model. */
};
static const MapType<std::string, INC_DENSITYMODEL> DensityModel_Map = {
  MakePair("CONSTANT", INC_DENSITYMODEL::CONSTANT)
  MakePair("BOUSSINESQ", INC_DENSITYMODEL::BOUSSINESQ)
  MakePair("VARIABLE", INC_DENSITYMODEL::VARIABLE)
};

/*!
 * \brief Types of initialization option
 */
enum ENUM_INIT_OPTION {
  REYNOLDS = 0,      /*!< \brief Reynold's number initalization. */
  TD_CONDITIONS = 1  /*!< \brief Total conditions initalization. */
};
static const MapType<std::string, ENUM_INIT_OPTION> InitOption_Map = {
  MakePair("REYNOLDS", REYNOLDS)
  MakePair("TD_CONDITIONS", TD_CONDITIONS)
};

/*!
 * \brief Types of initialization option
 */
enum class FREESTREAM_OPTION {
  TEMPERATURE_FS, /*!< \brief Temperature initialization. */
  DENSITY_FS, /*!< \brief Density initalization. */
};
static const MapType<std::string, FREESTREAM_OPTION> FreeStreamOption_Map = {
  MakePair("TEMPERATURE_FS", FREESTREAM_OPTION::TEMPERATURE_FS)
  MakePair("DENSITY_FS", FREESTREAM_OPTION::DENSITY_FS)
};

/*!
 * \brief Types of viscosity model
 */
enum class VISCOSITYMODEL {
  CONSTANT, /*!< \brief Constant viscosity. */
  SUTHERLAND, /*!< \brief Sutherlands Law viscosity. */
  POLYNOMIAL, /*!< \brief Polynomial viscosity. */
  FLAMELET, /*!< \brief LUT method for flamelets */
  COOLPROP, /*!< \brief CoolProp viscosity. */
};
static const MapType<std::string, VISCOSITYMODEL> ViscosityModel_Map = {
  MakePair("CONSTANT_VISCOSITY", VISCOSITYMODEL::CONSTANT)
  MakePair("SUTHERLAND", VISCOSITYMODEL::SUTHERLAND)
  MakePair("POLYNOMIAL_VISCOSITY", VISCOSITYMODEL::POLYNOMIAL)
  MakePair("FLAMELET", VISCOSITYMODEL::FLAMELET)
  MakePair("COOLPROP", VISCOSITYMODEL::COOLPROP)
};

/*!
 * \brief Types of Mixing viscosity model
 */
enum class MIXINGVISCOSITYMODEL {
  WILKE,    /*!< \brief Wilke mixing viscosity model. */
  DAVIDSON, /*!< \brief Davidson mixing viscosity model. */
};
static const MapType<std::string, MIXINGVISCOSITYMODEL> MixingViscosityModel_Map = {
  MakePair("WILKE", MIXINGVISCOSITYMODEL::WILKE)
  MakePair("DAVIDSON", MIXINGVISCOSITYMODEL::DAVIDSON)
};

/*!
 * \brief Types of thermal conductivity model
 */
enum class CONDUCTIVITYMODEL {
  CONSTANT, /*!< \brief Constant thermal conductivity. */
  CONSTANT_PRANDTL, /*!< \brief Constant Prandtl number. */
  POLYNOMIAL, /*!< \brief Polynomial thermal conductivity. */
  FLAMELET, /*!< \brief LUT method for flamelets */
  COOLPROP, /*!< \brief COOLPROP thermal conductivity. */
};
static const MapType<std::string, CONDUCTIVITYMODEL> ConductivityModel_Map = {
  MakePair("CONSTANT_CONDUCTIVITY", CONDUCTIVITYMODEL::CONSTANT)
  MakePair("CONSTANT_PRANDTL", CONDUCTIVITYMODEL::CONSTANT_PRANDTL)
  MakePair("POLYNOMIAL_CONDUCTIVITY", CONDUCTIVITYMODEL::POLYNOMIAL)
  MakePair("FLAMELET", CONDUCTIVITYMODEL::FLAMELET)
  MakePair("COOLPROP", CONDUCTIVITYMODEL::COOLPROP)
};

/*!
 * \brief Types of turbulent thermal conductivity model
 */
enum class CONDUCTIVITYMODEL_TURB {
  NONE, /*!< \brief No turbulent contribution to the effective thermal conductivity for RANS. */
  CONSTANT_PRANDTL, /*!< \brief Include contribution to effective conductivity using constant turbulent Prandtl number for RANS. */
};
static const MapType<std::string, CONDUCTIVITYMODEL_TURB> TurbConductivityModel_Map = {
  MakePair("NONE", CONDUCTIVITYMODEL_TURB::NONE)
  MakePair("CONSTANT_PRANDTL_TURB", CONDUCTIVITYMODEL_TURB::CONSTANT_PRANDTL)
};

/*!
 * \brief types of mass diffusivity models
 */
enum class DIFFUSIVITYMODEL {
  CONSTANT_DIFFUSIVITY, /*!< \brief Constant mass diffusivity for scalar transport. */
  CONSTANT_SCHMIDT,     /*!< \brief Constant Schmidt number for mass diffusion in scalar transport. */
  UNITY_LEWIS,          /*!< \brief Unity Lewis model for mass diffusion in scalar transport. */
  CONSTANT_LEWIS,      /*!< \brief Different Lewis number model for mass diffusion in scalar transport. */
  FLAMELET,            /*!< \brief flamelet model for tabulated chemistry, diffusivity from lookup table */
};

static const MapType<std::string, DIFFUSIVITYMODEL> Diffusivity_Model_Map = {
  MakePair("CONSTANT_DIFFUSIVITY", DIFFUSIVITYMODEL::CONSTANT_DIFFUSIVITY)
  MakePair("CONSTANT_SCHMIDT", DIFFUSIVITYMODEL::CONSTANT_SCHMIDT)
  MakePair("UNITY_LEWIS", DIFFUSIVITYMODEL::UNITY_LEWIS)
  MakePair("CONSTANT_LEWIS", DIFFUSIVITYMODEL::CONSTANT_LEWIS)
  MakePair("FLAMELET", DIFFUSIVITYMODEL::FLAMELET)
};

/*!
 * \brief Types of unsteady mesh motion
 */
enum ENUM_GRIDMOVEMENT {
  NO_MOVEMENT = 0,          /*!< \brief Simulation on a static mesh. */
  RIGID_MOTION = 2,         /*!< \brief Simulation with rigid mesh motion (plunging/pitching/rotation). */
  ROTATING_FRAME = 8,       /*!< \brief Simulation in a rotating frame. */
  STEADY_TRANSLATION = 11,  /*!< \brief Simulation in a steadily translating frame. */
  GUST = 12,                /*!< \brief Simulation on a static mesh with a gust. */
};
static const MapType<std::string, ENUM_GRIDMOVEMENT> GridMovement_Map = {
  MakePair("NONE", NO_MOVEMENT)
  MakePair("RIGID_MOTION", RIGID_MOTION)
  MakePair("ROTATING_FRAME", ROTATING_FRAME)
  MakePair("STEADY_TRANSLATION", STEADY_TRANSLATION)
  MakePair("GUST", GUST)
};

enum ENUM_SURFACEMOVEMENT {
  DEFORMING = 1,                 /*!< \brief Simulation with deformation. */
  MOVING_WALL = 2,               /*!< \brief Simulation with moving wall. */
  AEROELASTIC = 3,               /*!< \brief Simulation with aeroelastic motion. */
  AEROELASTIC_RIGID_MOTION = 4,  /*!< \brief Simulation with rotation and aeroelastic motion. */
  EXTERNAL = 6,                  /*!< \brief Simulation with external motion. */
  EXTERNAL_ROTATION = 7,         /*!< \brief Simulation with external rotation motion. */
};
static const MapType<std::string, ENUM_SURFACEMOVEMENT> SurfaceMovement_Map = {
  MakePair("DEFORMING", DEFORMING)
  MakePair("MOVING_WALL", MOVING_WALL)
  MakePair("AEROELASTIC_RIGID_MOTION", AEROELASTIC_RIGID_MOTION)
  MakePair("AEROELASTIC", AEROELASTIC)
  MakePair("EXTERNAL", EXTERNAL)
  MakePair("EXTERNAL_ROTATION", EXTERNAL_ROTATION)
};

/*!
 * \brief Type of wind gusts
 */
enum ENUM_GUST_TYPE {
  NO_GUST = 0,      /*!< \brief No gust. */
  TOP_HAT = 1,      /*!< \brief Top-hat function shaped gust  */
  SINE = 2,         /*!< \brief Sine shaped gust */
  ONE_M_COSINE = 3, /*!< \brief 1-cosine shaped gust */
  VORTEX = 4,       /*!< \brief A gust made from vortices */
  EOG = 5           /*!< \brief An extreme operating gust */
};
static const MapType<std::string, ENUM_GUST_TYPE> Gust_Type_Map = {
  MakePair("NONE", NO_GUST)
  MakePair("TOP_HAT", TOP_HAT)
  MakePair("SINE", SINE)
  MakePair("ONE_M_COSINE", ONE_M_COSINE)
  MakePair("VORTEX", VORTEX)
  MakePair("EOG", EOG)
};

/*!
 * \brief Type of wind direction
 */
enum ENUM_GUST_DIR {
  X_DIR = 0,  /*!< \brief Gust direction-X. */
  Y_DIR = 1   /*!< \brief Gust direction-Y. */
};
static const MapType<std::string, ENUM_GUST_DIR> Gust_Dir_Map = {
  MakePair("X_DIR", X_DIR)
  MakePair("Y_DIR", Y_DIR)
};

// If you add to ENUM_CENTERED, you must also add the option to ENUM_CONVECTIVE
/*!
 * \brief Types of centered spatial discretizations
 */
enum class CENTERED {
  NONE,           /*!< \brief No centered scheme is used. */
  JST,            /*!< \brief Jameson-Smith-Turkel centered numerical method. */
  LAX,            /*!< \brief Lax-Friedrich centered numerical method. */
  JST_MAT,        /*!< \brief JST with matrix dissipation. */
  JST_KE          /*!< \brief Kinetic Energy preserving Jameson-Smith-Turkel centered numerical method. */
};
static const MapType<std::string, CENTERED> Centered_Map = {
  MakePair("NONE", CENTERED::NONE)
  MakePair("JST", CENTERED::JST)
  MakePair("JST_KE", CENTERED::JST_KE)
  MakePair("JST_MAT", CENTERED::JST_MAT)
  MakePair("LAX-FRIEDRICH", CENTERED::LAX)
};


// If you add to UPWIND, you must also add the option to ENUM_CONVECTIVE
/*!
 * \brief Types of upwind spatial discretizations
 */
enum class UPWIND {
  NONE,                   /*!< \brief No upwind scheme is used. */
  ROE,                    /*!< \brief Roe's upwind numerical method. */
  SCALAR_UPWIND,          /*!< \brief Scalar upwind numerical method. */
  AUSM,                   /*!< \brief AUSM numerical method. */
  HLLC,                   /*!< \brief HLLC numerical method. */
  SW,                     /*!< \brief Steger-Warming method. */
  MSW,                    /*!< \brief Modified Steger-Warming method. */
  TURKEL,                 /*!< \brief Roe-Turkel's upwind numerical method. */
  SLAU,                   /*!< \brief Simple Low-Dissipation AUSM numerical method. */
  CONVECTIVE_TEMPLATE,    /*!< \brief Template for new numerical method . */
  L2ROE,                  /*!< \brief L2ROE numerical method . */
  LMROE,                  /*!< \brief Rieper's Low Mach ROE numerical method . */
  SLAU2,                  /*!< \brief Simple Low-Dissipation AUSM 2 numerical method. */
  FDS,                    /*!< \brief Flux difference splitting upwind method (incompressible flows). */
  LAX_FRIEDRICH,          /*!< \brief Lax-Friedrich numerical method. */
  AUSMPLUSUP,             /*!< \brief AUSM+ -up numerical method (All Speed) */
  AUSMPLUSUP2,            /*!< \brief AUSM+ -up2 numerical method (All Speed) */
  AUSMPLUSM,              /*!< \breif AUSM+M numerical method. (NEMO Only)*/
  BOUNDED_SCALAR          /*!< \brief Scalar advection numerical method. */
};
static const MapType<std::string, UPWIND> Upwind_Map = {
  MakePair("NONE", UPWIND::NONE)
  MakePair("ROE", UPWIND::ROE)
  MakePair("TURKEL_PREC", UPWIND::TURKEL)
  MakePair("AUSM", UPWIND::AUSM)
  MakePair("AUSMPLUSUP", UPWIND::AUSMPLUSUP)
  MakePair("AUSMPLUSUP2", UPWIND::AUSMPLUSUP2)
  MakePair("AUSMPLUSM", UPWIND::AUSMPLUSM)
  MakePair("SLAU", UPWIND::SLAU)
  MakePair("HLLC", UPWIND::HLLC)
  MakePair("SW", UPWIND::SW)
  MakePair("MSW", UPWIND::MSW)
  MakePair("SCALAR_UPWIND", UPWIND::SCALAR_UPWIND)
  MakePair("BOUNDED_SCALAR", UPWIND::BOUNDED_SCALAR)
  MakePair("CONVECTIVE_TEMPLATE", UPWIND::CONVECTIVE_TEMPLATE)
  MakePair("L2ROE", UPWIND::L2ROE)
  MakePair("LMROE", UPWIND::LMROE)
  MakePair("SLAU2", UPWIND::SLAU2)
  MakePair("FDS", UPWIND::FDS)
  MakePair("LAX-FRIEDRICH", UPWIND::LAX_FRIEDRICH)
};

/*!
 * \brief Types of FEM spatial discretizations
 */
enum ENUM_FEM {
  NO_FEM = 0,  /*!< \brief No finite element scheme is used. */
  DG = 1       /*!< \brief Discontinuous Galerkin numerical method. */
};
static const MapType<std::string, ENUM_FEM> FEM_Map = {
  MakePair("NONE", NO_FEM)
  MakePair("DG", DG)
};

/*!
 * \brief Types of shock capturing method in Discontinuous Galerkin numerical method.
 */
enum class FEM_SHOCK_CAPTURING_DG {
  NONE,     /*!< \brief Shock capturing is not used. */
  PERSSON   /*!< \brief Per-Olof Persson's sub-cell shock capturing method. */
};
static const MapType<std::string, FEM_SHOCK_CAPTURING_DG> ShockCapturingDG_Map = {
  MakePair("NONE", FEM_SHOCK_CAPTURING_DG::NONE)
  MakePair("PERSSON", FEM_SHOCK_CAPTURING_DG::PERSSON)
};

/*!
 * \brief Types of matrix coloring to compute a sparse Jacobian matrix.
 */
enum ENUM_MATRIX_COLORING {
  GREEDY_COLORING = 0,            /*!< \brief Greedy type of algorithm for the coloring. */
  NATURAL_COLORING = 1            /*!< \brief One color for every DOF, very slow. Only to be used for debugging. */
};
static const MapType<std::string, ENUM_MATRIX_COLORING> MatrixColoring_Map = {
  MakePair("GREEDY_COLORING", GREEDY_COLORING)
  MakePair("NATURAL_COLORING", NATURAL_COLORING)
};

/*!
 * \brief Types of slope limiters
 */
enum class LIMITER {
  NONE                 , /*!< \brief No limiter. */
  VENKATAKRISHNAN      , /*!< \brief Slope limiter using Venkatakrisnan method (stencil formulation). */
  NISHIKAWA_R3          , /*!< \brief Slope limiter using Nishikawa's R3 method (stencil formulation). */
  NISHIKAWA_R4          , /*!< \brief Slope limiter using Nishikawa's R4 method (stencil formulation). */
  NISHIKAWA_R5          , /*!< \brief Slope limiter using Nishikawa's R5 method (stencil formulation). */
  VENKATAKRISHNAN_WANG , /*!< \brief Slope limiter using Venkatakrisnan method, eps based on solution (stencil formulation). */
  BARTH_JESPERSEN      , /*!< \brief Slope limiter using Barth-Jespersen method (stencil formulation). */
  VAN_ALBADA_EDGE      , /*!< \brief Slope limiter using Van Albada method (edge formulation). */
  SHARP_EDGES          , /*!< \brief Slope limiter using sharp edges. */
  WALL_DISTANCE          /*!< \brief Slope limiter using wall distance. */
};
static const MapType<std::string, LIMITER> Limiter_Map = {
  MakePair("NONE", LIMITER::NONE)
  MakePair("VENKATAKRISHNAN", LIMITER::VENKATAKRISHNAN)
  MakePair("NISHIKAWA_R3", LIMITER::NISHIKAWA_R3)
  MakePair("NISHIKAWA_R4", LIMITER::NISHIKAWA_R4)
  MakePair("NISHIKAWA_R5", LIMITER::NISHIKAWA_R5)
  MakePair("VENKATAKRISHNAN_WANG", LIMITER::VENKATAKRISHNAN_WANG)
  MakePair("BARTH_JESPERSEN", LIMITER::BARTH_JESPERSEN)
  MakePair("VAN_ALBADA_EDGE", LIMITER::VAN_ALBADA_EDGE)
  MakePair("SHARP_EDGES", LIMITER::SHARP_EDGES)
  MakePair("WALL_DISTANCE", LIMITER::WALL_DISTANCE)
};

/*!
 * \brief Types of turbulent models
 */
enum class TURB_MODEL {
  NONE,      /*!< \brief No turbulence model. */
  SA,        /*!< \brief Kind of Turbulent model (Spalart-Allmaras). */
  SST,       /*!< \brief Kind of Turbulence model (Menter SST). */
};
static const MapType<std::string, TURB_MODEL> Turb_Model_Map = {
  MakePair("NONE", TURB_MODEL::NONE)
  MakePair("SA", TURB_MODEL::SA)
  MakePair("SST", TURB_MODEL::SST)
};

/*!
 * \brief Families of turbulence models
 */
enum class TURB_FAMILY {
  NONE,   /*!< \brief No turbulence model. */
  SA,     /*!< \brief Spalart-Allmaras variants. */
  KW,     /*!< \brief k-w models. */
};
/*!
 * \brief Associate turb models with their family
 */
inline TURB_FAMILY TurbModelFamily(TURB_MODEL model) {
  switch (model) {
    case TURB_MODEL::NONE:
      return TURB_FAMILY::NONE;
    case TURB_MODEL::SA:
      return TURB_FAMILY::SA;
    case TURB_MODEL::SST:
      return TURB_FAMILY::KW;
  }
  return TURB_FAMILY::NONE;
}

/*!
 * \brief SST Options
 */
enum class SST_OPTIONS {
  NONE,        /*!< \brief No SST Turb model. */
  V1994,       /*!< \brief 1994 Menter k-w SST model. */
  V2003,       /*!< \brief 2003 Menter k-w SST model. */
  V1994m,      /*!< \brief 1994m Menter k-w SST model. */
  V2003m,      /*!< \brief 2003m Menter k-w SST model. */
  SUST,        /*!< \brief Menter k-w SST model with sustaining terms. */
  V,           /*!< \brief Menter k-w SST model with vorticity production terms. */
  KL,          /*!< \brief Menter k-w SST model with Kato-Launder production terms. */
  UQ,          /*!< \brief Menter k-w SST model with uncertainty quantification modifications. */
};
static const MapType<std::string, SST_OPTIONS> SST_Options_Map = {
  MakePair("NONE", SST_OPTIONS::NONE)
  MakePair("V1994m", SST_OPTIONS::V1994m)
  MakePair("V2003m", SST_OPTIONS::V2003m)
  /// TODO: For now we do not support "unmodified" versions of SST.
  //MakePair("V1994", SST_OPTIONS::V1994)
  //MakePair("V2003", SST_OPTIONS::V2003)
  MakePair("SUSTAINING", SST_OPTIONS::SUST)
  MakePair("VORTICITY", SST_OPTIONS::V)
  MakePair("KATO-LAUNDER", SST_OPTIONS::KL)
  MakePair("UQ", SST_OPTIONS::UQ)
};

/*!
 * \brief Structure containing parsed SST options.
 */
struct SST_ParsedOptions {
  SST_OPTIONS version = SST_OPTIONS::V1994;   /*!< \brief Enum SST base model. */
  SST_OPTIONS production = SST_OPTIONS::NONE; /*!< \brief Enum for production corrections/modifiers for SST model. */
  bool sust = false;                          /*!< \brief Bool for SST model with sustaining terms. */
  bool uq = false;                            /*!< \brief Bool for using uncertainty quantification. */
  bool modified = false;                      /*!< \brief Bool for modified (m) SST model. */
};

/*!
 * \brief Function to parse SST options.
 * \param[in] SST_Options - Selected SST option from config.
 * \param[in] nSST_Options - Number of options selected.
 * \param[in] rank - MPI rank.
 * \return Struct with SST options.
 */
inline SST_ParsedOptions ParseSSTOptions(const SST_OPTIONS *SST_Options, unsigned short nSST_Options, int rank) {
  SST_ParsedOptions SSTParsedOptions;

  auto IsPresent = [&](SST_OPTIONS option) {
    const auto sst_options_end = SST_Options + nSST_Options;
    return std::find(SST_Options, sst_options_end, option) != sst_options_end;
  };

  const bool found_1994 = IsPresent(SST_OPTIONS::V1994);
  const bool found_2003 = IsPresent(SST_OPTIONS::V2003);
  const bool found_1994m = IsPresent(SST_OPTIONS::V1994m);
  const bool found_2003m = IsPresent(SST_OPTIONS::V2003m);

  const bool default_version = !found_1994 && !found_1994m && !found_2003 && !found_2003m;

  const bool sst_1994 = found_1994 || found_1994m || default_version;
  const bool sst_2003 = found_2003 || found_2003m;

  /*--- When V2003m or V1994m is selected, we automatically select sst_m. ---*/
  const bool sst_m = found_1994m || found_2003m || default_version;

  const bool sst_sust = IsPresent(SST_OPTIONS::SUST);
  const bool sst_v = IsPresent(SST_OPTIONS::V);
  const bool sst_kl = IsPresent(SST_OPTIONS::KL);
  const bool sst_uq = IsPresent(SST_OPTIONS::UQ);

  if (sst_1994 && sst_2003) {
    SU2_MPI::Error("Two versions (1994 and 2003) selected for SST_OPTIONS. Please choose only one.", CURRENT_FUNCTION);
  } else if (sst_2003) {
    SSTParsedOptions.version = SST_OPTIONS::V2003;
  } else {
    SSTParsedOptions.version = SST_OPTIONS::V1994;

    if (rank==MASTER_NODE) {
      std::cout <<
        "WARNING: The current SST-1994m model is inconsistent with literature. We recommend using the SST-2003m model.\n"
        "In SU2 v8 the 2003m model will become default, and the inconsistency will be fixed." << std::endl;
    }
  }

  // Parse production modifications
  if ((int(sst_v) + int(sst_kl) + int(sst_uq)) > 1) {
    SU2_MPI::Error("Please select only one SST production term modifier (VORTICITY, KATO-LAUNDER, or UQ).", CURRENT_FUNCTION);
  } else if (sst_v) {
    SSTParsedOptions.production = SST_OPTIONS::V;
  } else if (sst_kl) {
    SSTParsedOptions.production = SST_OPTIONS::KL;
  } else if (sst_uq) {
    SSTParsedOptions.production = SST_OPTIONS::UQ;
  }

  SSTParsedOptions.sust = sst_sust;
  SSTParsedOptions.modified = sst_m;
  SSTParsedOptions.uq = sst_uq;
  return SSTParsedOptions;
}

/*!
 * \brief SA Options
 */
enum class SA_OPTIONS {
  NONE,     /*!< \brief No option / default. */
  NEG,      /*!< \brief Negative SA. */
  EDW,      /*!< \brief Edwards version. */
  FT2,      /*!< \brief Use FT2 term. */
  QCR2000,  /*!< \brief Quadratic constitutive relation. */
  COMP,     /*!< \brief Compressibility correction. */
  ROT,      /*!< \brief Rotation correction. */
  BC,       /*!< \brief Bas-Cakmakcioclu transition. */
  EXP,      /*!< \brief Allow experimental combinations of options (according to TMR). */
};
static const MapType<std::string, SA_OPTIONS> SA_Options_Map = {
  MakePair("NONE", SA_OPTIONS::NONE)
  MakePair("NEGATIVE", SA_OPTIONS::NEG)
  MakePair("EDWARDS", SA_OPTIONS::EDW)
  MakePair("WITHFT2", SA_OPTIONS::FT2)
  MakePair("QCR2000", SA_OPTIONS::QCR2000)
  MakePair("COMPRESSIBILITY", SA_OPTIONS::COMP)
  MakePair("ROTATION", SA_OPTIONS::ROT)
  MakePair("BCM", SA_OPTIONS::BC)
  MakePair("EXPERIMENTAL", SA_OPTIONS::EXP)
};

/*!
 * \brief Structure containing parsed SA options.
 */
struct SA_ParsedOptions {
  SA_OPTIONS version = SA_OPTIONS::NONE;  /*!< \brief SA base model. */
  bool ft2 = false;                       /*!< \brief Use ft2 term. */
  bool qcr2000 = false;                   /*!< \brief Use QCR-2000. */
  bool comp = false;                      /*!< \brief Use compressibility correction. */
  bool rot = false;                       /*!< \brief Use rotation correction. */
  bool bc = false;                        /*!< \brief BC transition. */
};

/*!
 * \brief Function to parse SA options.
 * \param[in] SA_Options - Selected SA option from config.
 * \param[in] nSA_Options - Number of options selected.
 * \param[in] rank - MPI rank.
 * \return Struct with SA options.
 */
inline SA_ParsedOptions ParseSAOptions(const SA_OPTIONS *SA_Options, unsigned short nSA_Options, int rank) {
  SA_ParsedOptions SAParsedOptions;

  auto IsPresent = [&](SA_OPTIONS option) {
    const auto sa_options_end = SA_Options + nSA_Options;
    return std::find(SA_Options, sa_options_end, option) != sa_options_end;
  };

  const bool found_neg = IsPresent(SA_OPTIONS::NEG);
  const bool found_edw = IsPresent(SA_OPTIONS::EDW);
  const bool found_bsl = !found_neg && !found_edw;

  if (found_neg && found_edw) {
    SU2_MPI::Error("Two versions (Negative and Edwards) selected for SA_OPTIONS. Please choose only one.", CURRENT_FUNCTION);
  }

  if (found_bsl) {
    SAParsedOptions.version = SA_OPTIONS::NONE;
  } else if (found_neg) {
    SAParsedOptions.version = SA_OPTIONS::NEG;
  } else {
    SAParsedOptions.version = SA_OPTIONS::EDW;
  }
  SAParsedOptions.ft2 = IsPresent(SA_OPTIONS::FT2);
  SAParsedOptions.qcr2000 = IsPresent(SA_OPTIONS::QCR2000);
  SAParsedOptions.comp = IsPresent(SA_OPTIONS::COMP);
  SAParsedOptions.rot = IsPresent(SA_OPTIONS::ROT);
  SAParsedOptions.bc = IsPresent(SA_OPTIONS::BC);

  /*--- Validate user settings when not in experimental mode. ---*/
  if (!IsPresent(SA_OPTIONS::EXP)) {
    const bool any_but_bc = SAParsedOptions.ft2 || SAParsedOptions.qcr2000 || SAParsedOptions.comp || SAParsedOptions.rot;

    switch (SAParsedOptions.version) {
      case SA_OPTIONS::NEG:
        if (!SAParsedOptions.ft2 || SAParsedOptions.bc)
          SU2_MPI::Error("A non-standard version of SA-neg was requested (see https://turbmodels.larc.nasa.gov/spalart.html).\n"
                         "If you want to continue, add EXPERIMENTAL to SA_OPTIONS.", CURRENT_FUNCTION);
        break;
      case SA_OPTIONS::EDW:
        if (any_but_bc || SAParsedOptions.bc)
          SU2_MPI::Error("A non-standard version of SA-noft2-Edwards was requested (see https://turbmodels.larc.nasa.gov/spalart.html).\n"
                         "If you want to continue, add EXPERIMENTAL to SA_OPTIONS.", CURRENT_FUNCTION);
        break;
      default:
        if (SAParsedOptions.bc && any_but_bc)
          SU2_MPI::Error("A non-standard version of SA-BCM was requested (see https://turbmodels.larc.nasa.gov/spalart.html).\n"
                         "If you want to continue, add EXPERIMENTAL to SA_OPTIONS.", CURRENT_FUNCTION);
        break;
    }
  }
  return SAParsedOptions;
}

/*!
 * \brief Types of transition models
 */
enum class TURB_TRANS_MODEL {
  NONE,  /*!< \brief No transition model. */
  LM,    /*!< \brief Kind of transition model (Langtry-Menter (LM) for SST and Spalart-Allmaras). */
};
static const MapType<std::string, TURB_TRANS_MODEL> Trans_Model_Map = {
  MakePair("NONE", TURB_TRANS_MODEL::NONE)
  MakePair("LM", TURB_TRANS_MODEL::LM)
};

/*!
 * \brief LM Options
 */
enum class LM_OPTIONS {
  NONE,         /*!< \brief No option / default. */
  LM2015,       /*!< \brief Cross-flow corrections. */
  MALAN,        /*!< \brief Kind of transition correlation model (Malan). */
  SULUKSNA,     /*!< \brief Kind of transition correlation model (Suluksna). */
  KRAUSE,       /*!< \brief Kind of transition correlation model (Krause). */
  KRAUSE_HYPER, /*!< \brief Kind of transition correlation model (Krause hypersonic). */
  MEDIDA_BAEDER,/*!< \brief Kind of transition correlation model (Medida-Baeder). */
  MEDIDA,       /*!< \brief Kind of transition correlation model (Medida). */
  MENTER_LANGTRY,   /*!< \brief Kind of transition correlation model (Menter-Langtry). */
  DEFAULT       /*!< \brief Kind of transition correlation model (Menter-Langtry if SST, MALAN if SA). */
};

static const MapType<std::string, LM_OPTIONS> LM_Options_Map = {
  MakePair("NONE", LM_OPTIONS::NONE)
  MakePair("LM2015", LM_OPTIONS::LM2015)
  MakePair("MALAN", LM_OPTIONS::MALAN)
  MakePair("SULUKSNA", LM_OPTIONS::SULUKSNA)
  MakePair("KRAUSE", LM_OPTIONS::KRAUSE)
  MakePair("KRAUSE_HYPER", LM_OPTIONS::KRAUSE_HYPER)
  MakePair("MEDIDA_BAEDER", LM_OPTIONS::MEDIDA_BAEDER)
  MakePair("MENTER_LANGTRY", LM_OPTIONS::MENTER_LANGTRY)
  MakePair("DEFAULT", LM_OPTIONS::DEFAULT)
};

/*!
 * \brief Types of transition correlations
 */
enum class TURB_TRANS_CORRELATION {
  MALAN,        /*!< \brief Kind of transition correlation model (Malan). */
  SULUKSNA,     /*!< \brief Kind of transition correlation model (Suluksna). */
  KRAUSE,       /*!< \brief Kind of transition correlation model (Krause). */
  KRAUSE_HYPER, /*!< \brief Kind of transition correlation model (Krause hypersonic). */
  MEDIDA_BAEDER,/*!< \brief Kind of transition correlation model (Medida-Baeder). */
  MEDIDA,       /*!< \brief Kind of transition correlation model (Medida). */
  MENTER_LANGTRY,   /*!< \brief Kind of transition correlation model (Menter-Langtry). */
  DEFAULT       /*!< \brief Kind of transition correlation model (Menter-Langtry if SST, MALAN if SA). */
};

/*!
 * \brief Structure containing parsed LM options.
 */
struct LM_ParsedOptions {
  LM_OPTIONS version = LM_OPTIONS::NONE;  /*!< \brief LM base model. */
  bool LM2015 = false;                    /*!< \brief Use cross-flow corrections. */
  TURB_TRANS_CORRELATION Correlation = TURB_TRANS_CORRELATION::DEFAULT;
};

/*!
 * \brief Function to parse LM options.
 * \param[in] LM_Options - Selected LM option from config.
 * \param[in] nLM_Options - Number of options selected.
 * \param[in] rank - MPI rank.
 * \return Struct with SA options.
 */
inline LM_ParsedOptions ParseLMOptions(const LM_OPTIONS *LM_Options, unsigned short nLM_Options, int rank, TURB_MODEL Kind_Turb_Model) {
  LM_ParsedOptions LMParsedOptions;

  auto IsPresent = [&](LM_OPTIONS option) {
    const auto lm_options_end = LM_Options + nLM_Options;
    return std::find(LM_Options, lm_options_end, option) != lm_options_end;
  };

  LMParsedOptions.LM2015 = IsPresent(LM_OPTIONS::LM2015);

  int NFoundCorrelations = 0;
  if (IsPresent(LM_OPTIONS::MALAN)) {
    LMParsedOptions.Correlation = TURB_TRANS_CORRELATION::MALAN;
    NFoundCorrelations++;
  }
  if (IsPresent(LM_OPTIONS::SULUKSNA)) {
    LMParsedOptions.Correlation = TURB_TRANS_CORRELATION::SULUKSNA;
    NFoundCorrelations++;
  }
  if (IsPresent(LM_OPTIONS::KRAUSE)) {
    LMParsedOptions.Correlation = TURB_TRANS_CORRELATION::KRAUSE;
    NFoundCorrelations++;
  }
  if (IsPresent(LM_OPTIONS::KRAUSE_HYPER)) {
    LMParsedOptions.Correlation = TURB_TRANS_CORRELATION::KRAUSE_HYPER;
    NFoundCorrelations++;
  }
  if (IsPresent(LM_OPTIONS::MEDIDA_BAEDER)) {
    LMParsedOptions.Correlation = TURB_TRANS_CORRELATION::MEDIDA_BAEDER;
    NFoundCorrelations++;
  }
  if (IsPresent(LM_OPTIONS::MEDIDA)) {
    LMParsedOptions.Correlation = TURB_TRANS_CORRELATION::MEDIDA;
    NFoundCorrelations++;
  }
  if (IsPresent(LM_OPTIONS::MENTER_LANGTRY)) {
    LMParsedOptions.Correlation = TURB_TRANS_CORRELATION::MENTER_LANGTRY;
    NFoundCorrelations++;
  }

  if (NFoundCorrelations > 1) {
    SU2_MPI::Error("Two correlations selected for LM_OPTIONS. Please choose only one.", CURRENT_FUNCTION);
  }

  if (LMParsedOptions.Correlation == TURB_TRANS_CORRELATION::DEFAULT){
    if (Kind_Turb_Model == TURB_MODEL::SST) {
      LMParsedOptions.Correlation = TURB_TRANS_CORRELATION::MENTER_LANGTRY;
    } else if (Kind_Turb_Model == TURB_MODEL::SA) {
      LMParsedOptions.Correlation = TURB_TRANS_CORRELATION::MALAN;
    }
  }

  return LMParsedOptions;
}

/*!
 * \brief types of species transport models
 */
enum class SPECIES_MODEL {
  NONE,              /*!< \brief No scalar transport model. */
  SPECIES_TRANSPORT,    /*!< \brief species transport model. */
  FLAMELET,          /*!< \brief flamelet model. */
};
static const MapType<std::string, SPECIES_MODEL> Species_Model_Map = {
  MakePair("NONE", SPECIES_MODEL::NONE)
  MakePair("SPECIES_TRANSPORT", SPECIES_MODEL::SPECIES_TRANSPORT)
  MakePair("FLAMELET", SPECIES_MODEL::FLAMELET)
};

/*!
 * \brief Progress variable and enthalpy are the first and second entries in the lookup table.
 * \note The order matters.
 */
enum FLAMELET_SCALAR_VARIABLES {
  I_PROGVAR,
  I_ENTH,
  I_MIXFRAC,
};

/*!
 * \brief the source terms for the flamelet method. At the moment only progress variable
 */
enum FLAMELET_SCALAR_SOURCES {
  I_SRC_TOT_PROGVAR
};

/*!
 * \brief the preferential diffusion scalar indices for the preferential diffusion model.
 */
enum FLAMELET_PREF_DIFF_SCALARS {
  I_BETA_PROGVAR,
  I_BETA_ENTH_THERMAL,
  I_BETA_ENTH,
  I_BETA_MIXFRAC,
  N_BETA_TERMS,
};

/*!
 * \brief Types of subgrid scale models
 */
enum class TURB_SGS_MODEL {
  NONE        , /*!< \brief No subgrid scale model. */
  IMPLICIT_LES, /*!< \brief Implicit LES, i.e. no explicit SGS model. */
  SMAGORINSKY , /*!< \brief Smagorinsky SGS model. */
  WALE        , /*!< \brief Wall-Adapting Local Eddy-viscosity SGS model. */
  VREMAN        /*!< \brief Vreman SGS model. */
};
static const MapType<std::string, TURB_SGS_MODEL> SGS_Model_Map = {
  MakePair("NONE",         TURB_SGS_MODEL::NONE)
  MakePair("IMPLICIT_LES", TURB_SGS_MODEL::IMPLICIT_LES)
  MakePair("SMAGORINSKY",  TURB_SGS_MODEL::SMAGORINSKY)
  MakePair("WALE",         TURB_SGS_MODEL::WALE)
  MakePair("VREMAN",       TURB_SGS_MODEL::VREMAN)
};

/*!
 * \brief Types of window (weight) functions for cost functional
 */
enum class WINDOW_FUNCTION {
  SQUARE,        /*!< \brief No weight function  (order 1)*/
  HANN,          /*!< \brief Hann-type weight function (order 3) */
  HANN_SQUARE,   /*!< \brief Hann-squared type weight function (order 5)*/
  BUMP,          /*!< \brief bump type weight function (exponential order of convergence) */
};
static const MapType<std::string, WINDOW_FUNCTION> Window_Map = {
  MakePair("SQUARE", WINDOW_FUNCTION::SQUARE)
  MakePair("HANN", WINDOW_FUNCTION::HANN)
  MakePair("HANN_SQUARE", WINDOW_FUNCTION::HANN_SQUARE)
  MakePair("BUMP", WINDOW_FUNCTION::BUMP)
};

/*!
 * \brief Types of hybrid RANS/LES models
 */
enum ENUM_HYBRIDRANSLES {
  NO_HYBRIDRANSLES = 0,  /*!< \brief No turbulence model. */
  SA_DES   = 1,          /*!< \brief Kind of Hybrid RANS/LES (SA - Detached Eddy Simulation (DES)). */
  SA_DDES  = 2,          /*!< \brief Kind of Hybrid RANS/LES (SA - Delayed DES (DDES) with Delta_max SGS ). */
  SA_ZDES  = 3,          /*!< \brief Kind of Hybrid RANS/LES (SA - Delayed DES (DDES) with Vorticity based SGS like Zonal DES). */
  SA_EDDES = 4           /*!< \brief Kind of Hybrid RANS/LES (SA - Delayed DES (DDES) with Shear Layer Adapted SGS: Enhanced DDES). */
};
static const MapType<std::string, ENUM_HYBRIDRANSLES> HybridRANSLES_Map = {
  MakePair("NONE", NO_HYBRIDRANSLES)
  MakePair("SA_DES", SA_DES)
  MakePair("SA_DDES", SA_DDES)
  MakePair("SA_ZDES", SA_ZDES)
  MakePair("SA_EDDES", SA_EDDES)
};

/*!
 * \brief Types of Roe Low Dissipation Schemes
 */
enum ENUM_ROELOWDISS {
  NO_ROELOWDISS = 0, /*!< \brief No Roe Low Dissipation model. */
  FD            = 1, /*!< \brief Numerical Blending based on DDES's F_d function */
  NTS           = 2, /*!< \brief Numerical Blending of Travin and Shur. */
  NTS_DUCROS    = 3, /*!< \brief Numerical Blending of Travin and Shur + Ducros' Shock Sensor. */
  FD_DUCROS     = 4  /*!< \brief Numerical Blending based on DDES's F_d function + Ducros' Shock Sensor */
};
static const MapType<std::string, ENUM_ROELOWDISS> RoeLowDiss_Map = {
  MakePair("NONE", NO_ROELOWDISS)
  MakePair("FD", FD)
  MakePair("NTS", NTS)
  MakePair("NTS_DUCROS", NTS_DUCROS)
  MakePair("FD_DUCROS", FD_DUCROS)
};

/*!
 * \brief Types of wall functions.
 */
enum class WALL_FUNCTIONS {
  NONE                 ,   /*!< \brief No wall function treatment, integration to the wall. Default behavior. */
  STANDARD_FUNCTION    ,   /*!< \brief Standard wall function. */
  ADAPTIVE_FUNCTION    ,   /*!< \brief Adaptive wall function. Formulation depends on y+. */
  SCALABLE_FUNCTION    ,   /*!< \brief Scalable wall function. */
  EQUILIBRIUM_MODEL    ,   /*!< \brief Equilibrium wall model for LES. */
  NONEQUILIBRIUM_MODEL ,   /*!< \brief Non-equilibrium wall model for LES. */
  LOGARITHMIC_MODEL        /*!< \brief Logarithmic law-of-the-wall model for LES. */
};
static const MapType<std::string, WALL_FUNCTIONS> Wall_Functions_Map = {
  MakePair("NO_WALL_FUNCTION",          WALL_FUNCTIONS::NONE)
  MakePair("STANDARD_WALL_FUNCTION",    WALL_FUNCTIONS::STANDARD_FUNCTION)
  MakePair("ADAPTIVE_WALL_FUNCTION",    WALL_FUNCTIONS::ADAPTIVE_FUNCTION)
  MakePair("SCALABLE_WALL_FUNCTION",    WALL_FUNCTIONS::SCALABLE_FUNCTION)
  MakePair("EQUILIBRIUM_WALL_MODEL",    WALL_FUNCTIONS::EQUILIBRIUM_MODEL)
  MakePair("NONEQUILIBRIUM_WALL_MODEL", WALL_FUNCTIONS::NONEQUILIBRIUM_MODEL)
  MakePair("LOGARITHMIC_WALL_MODEL",    WALL_FUNCTIONS::LOGARITHMIC_MODEL)
};

/*!
 * \brief Type of time integration schemes
 */
enum ENUM_TIME_INT {
  RUNGE_KUTTA_EXPLICIT = 1,   /*!< \brief Explicit Runge-Kutta time integration definition. */
  EULER_EXPLICIT = 2,         /*!< \brief Explicit Euler time integration definition. */
  EULER_IMPLICIT = 3,         /*!< \brief Implicit Euler time integration definition. */
  CLASSICAL_RK4_EXPLICIT = 4, /*!< \brief Classical RK4 time integration definition. */
  ADER_DG = 5                 /*!< \brief ADER-DG time integration definition. */
};
static const MapType<std::string, ENUM_TIME_INT> Time_Int_Map = {
  MakePair("RUNGE-KUTTA_EXPLICIT", RUNGE_KUTTA_EXPLICIT)
  MakePair("EULER_EXPLICIT", EULER_EXPLICIT)
  MakePair("EULER_IMPLICIT", EULER_IMPLICIT)
  MakePair("CLASSICAL_RK4_EXPLICIT", CLASSICAL_RK4_EXPLICIT)
  MakePair("ADER_DG", ADER_DG)
};

/*!
 * \brief Type of predictor for the ADER-DG time integration scheme.
 */
enum ENUM_ADER_PREDICTOR {
  ADER_ALIASED_PREDICTOR     = 1, /*!< \brief Aliased predictor, easiest to do. */
  ADER_NON_ALIASED_PREDICTOR = 2  /*!< \brief Non-aliased predictor. Consistent, but more difficult. */
};
static const MapType<std::string, ENUM_ADER_PREDICTOR> Ader_Predictor_Map = {
  MakePair("ADER_ALIASED_PREDICTOR", ADER_ALIASED_PREDICTOR)
  MakePair("ADER_NON_ALIASED_PREDICTOR", ADER_NON_ALIASED_PREDICTOR)
};

/*!
 * \brief Type of heat timestep calculation
 */
enum ENUM_HEAT_TIMESTEP {
  MINIMUM = 1,     /*!< \brief Local time stepping based on minimum lambda.*/
  CONVECTIVE = 2,  /*!< \brief Local time stepping based on convective spectral radius.*/
  VISCOUS = 3,     /*!< \brief Local time stepping based on viscous spectral radius.*/
  BYFLOW = 4,      /*!< \brief Unsing the mean solvers time step. */
};
static const MapType<std::string, ENUM_HEAT_TIMESTEP> Heat_TimeStep_Map = {
  MakePair("LOCAL", MINIMUM)
  MakePair("CONVECTIVE", CONVECTIVE)
  MakePair("VISCOUS", VISCOUS)
  MakePair("BYFLOW", BYFLOW)
};

/*!
 * \brief Type of time integration schemes
 */
enum class STRUCT_TIME_INT {
  CD_EXPLICIT,       /*!< \brief Support for implementing an explicit method. */
  NEWMARK_IMPLICIT,  /*!< \brief Implicit Newmark integration definition. */
  GENERALIZED_ALPHA, /*!< \brief Support for implementing another implicit method. */
};
static const MapType<std::string, STRUCT_TIME_INT> Time_Int_Map_FEA = {
  MakePair("CD_EXPLICIT", STRUCT_TIME_INT::CD_EXPLICIT)
  MakePair("NEWMARK_IMPLICIT", STRUCT_TIME_INT::NEWMARK_IMPLICIT)
  MakePair("GENERALIZED_ALPHA", STRUCT_TIME_INT::GENERALIZED_ALPHA)
};

/*!
 * \brief Type of time integration schemes
 */
enum class STRUCT_SPACE_ITE {
  NEWTON,       /*!< \brief Full Newton-Rapshon method. */
  MOD_NEWTON,   /*!< \brief Modified Newton-Raphson method. */
};
static const MapType<std::string, STRUCT_SPACE_ITE> Space_Ite_Map_FEA = {
  MakePair("NEWTON_RAPHSON", STRUCT_SPACE_ITE::NEWTON)
  MakePair("MODIFIED_NEWTON_RAPHSON", STRUCT_SPACE_ITE::MOD_NEWTON)
};

/*!
 * \brief Types of schemes to compute the flow gradient
 */
enum ENUM_FLOW_GRADIENT {
  NO_GRADIENT            = 0,   /*!< \brief No gradient method. Only possible for reconstruction gradient, in which case, the option chosen for NUM_METHOD_GRAD is used. */
  GREEN_GAUSS            = 1,   /*!< \brief Gradient computation using Green-Gauss theorem. */
  LEAST_SQUARES          = 2,   /*!< \brief Gradient computation using unweighted least squares. */
  WEIGHTED_LEAST_SQUARES = 3    /*!< \brief Gradients computation using inverse-distance weighted least squares. */
};
static const MapType<std::string, ENUM_FLOW_GRADIENT> Gradient_Map = {
  MakePair("NONE", NO_GRADIENT)
  MakePair("GREEN_GAUSS", GREEN_GAUSS)
  MakePair("LEAST_SQUARES", LEAST_SQUARES)
  MakePair("WEIGHTED_LEAST_SQUARES", WEIGHTED_LEAST_SQUARES)
};

/*!
 * \brief Types of action to take on a geometry structure
 */
enum GEOMETRY_ACTION {
  ALLOCATE = 0,     /*!< \brief Allocate geometry structure. */
  UPDATE = 1        /*!< \brief Update geometry structure (grid moving, adaptation, etc.). */
};

/*!
 * \brief Types of action to perform when doing the geometry evaluation
 */
enum GEOMETRY_MODE {
  FUNCTION = 0,     /*!< \brief Geometrical analysis. */
  GRADIENT = 1      /*!< \brief Geometrical analysis and gradient using finite differences. */
};
static const MapType<std::string, GEOMETRY_MODE> GeometryMode_Map = {
  MakePair("FUNCTION", FUNCTION)
  MakePair("GRADIENT", GRADIENT)
};

/*!
 * \brief Types of boundary conditions
 */
enum BC_TYPE {
  EULER_WALL = 1,             /*!< \brief Boundary Euler wall definition. */
  FAR_FIELD = 2,              /*!< \brief Boundary far-field definition. */
  SYMMETRY_PLANE = 3,         /*!< \brief Boundary symmetry plane definition. */
  INLET_FLOW = 4,             /*!< \brief Boundary inlet flow definition. */
  OUTLET_FLOW = 5,            /*!< \brief Boundary outlet flow definition. */
  PERIODIC_BOUNDARY = 6,      /*!< \brief Periodic boundary definition. */
  NEARFIELD_BOUNDARY = 7,     /*!< \brief Near-Field boundary definition. */
  CUSTOM_BOUNDARY = 10,       /*!< \brief custom boundary definition. */
  DISPLACEMENT_BOUNDARY = 14, /*!< \brief Boundary displacement definition. */
  LOAD_BOUNDARY = 15,         /*!< \brief Boundary Load definition. */
  FLOWLOAD_BOUNDARY = 16,     /*!< \brief Boundary Load definition. */
  SUPERSONIC_INLET = 19,      /*!< \brief Boundary supersonic inlet definition. */
  SUPERSONIC_OUTLET = 20,     /*!< \brief Boundary supersonic inlet definition. */
  ENGINE_INFLOW = 21,         /*!< \brief Boundary nacelle inflow. */
  ENGINE_EXHAUST = 22,        /*!< \brief Boundary nacelle exhaust. */
  RIEMANN_BOUNDARY= 24,       /*!< \brief Riemann Boundary definition. */
  ISOTHERMAL = 25,            /*!< \brief No slip isothermal wall boundary condition. */
  HEAT_FLUX = 26,             /*!< \brief No slip constant heat flux wall boundary condition. */
  HEAT_TRANSFER = 27,         /*!< \brief No slip heat transfer boundary condition. */
  ACTDISK_INLET = 32,         /*!< \brief Actuator disk inlet boundary definition. */
  ACTDISK_OUTLET = 33,        /*!< \brief Actuator disk outlet boundary definition. */
  CLAMPED_BOUNDARY = 34,      /*!< \brief Clamped Boundary definition. */
  LOAD_DIR_BOUNDARY = 35,     /*!< \brief Boundary Load definition. */
  LOAD_SINE_BOUNDARY = 36,    /*!< \brief Sine-waveBoundary Load definition. */
  GILES_BOUNDARY= 37,         /*!< \brief Giles Boundary definition. */
  INTERNAL_BOUNDARY= 38,      /*!< \brief Internal Boundary definition. */
  FLUID_INTERFACE = 39,       /*!< \brief Domain interface definition. */
  DISP_DIR_BOUNDARY = 40,     /*!< \brief Boundary displacement definition. */
  DAMPER_BOUNDARY = 41,       /*!< \brief Damper. */
  CHT_WALL_INTERFACE = 50,    /*!< \brief Domain interface definition. */
  SMOLUCHOWSKI_MAXWELL = 55,  /*!< \brief Smoluchoski/Maxwell wall boundary condition. */
  SEND_RECEIVE = 99,          /*!< \brief Boundary send-receive definition. */
};

/*!
 * \brief 2D Formulation for structural problems
 */
enum class STRUCT_2DFORM {
  PLANE_STRESS,     /*!< \brief Definition of plane stress solver. */
  PLANE_STRAIN      /*!< \brief Definition of plane strain solver. */
};
static const MapType<std::string, STRUCT_2DFORM> ElasForm_2D = {
  MakePair("PLANE_STRESS", STRUCT_2DFORM::PLANE_STRESS)
  MakePair("PLANE_STRAIN", STRUCT_2DFORM::PLANE_STRAIN)
};

/*!
 * \brief Kinds of relaxation for multizone problems
 */
enum class BGS_RELAXATION {
  NONE,       /*!< \brief No relaxation in the strongly coupled approach. */
  FIXED,      /*!< \brief Relaxation with a fixed parameter. */
  AITKEN,     /*!< \brief Relaxation using Aitken's dynamic parameter. */
};
static const MapType<std::string, BGS_RELAXATION> AitkenForm_Map = {
  MakePair("NONE", BGS_RELAXATION::NONE)
  MakePair("FIXED_PARAMETER", BGS_RELAXATION::FIXED)
  MakePair("AITKEN_DYNAMIC", BGS_RELAXATION::AITKEN)
};

/*!
 * \brief Types of dynamic transfer methods
 */
enum ENUM_DYN_TRANSFER_METHOD {
  INSTANTANEOUS = 1,   /*!< \brief No ramp, load is transfer instantaneously. */
  POL_ORDER_1 = 2,     /*!< \brief The load is transferred using a ramp. */
  POL_ORDER_3 = 3,     /*!< \brief The load is transferred using an order 3 polynomial function */
  POL_ORDER_5 = 4,     /*!< \brief The load is transferred using an order 5 polynomial function */
  SIGMOID_10 = 5,      /*!< \brief The load is transferred using a sigmoid with parameter 10 */
  SIGMOID_20 = 6       /*!< \brief The load is transferred using a sigmoid with parameter 20 */
};
static const MapType<std::string, ENUM_DYN_TRANSFER_METHOD> Dyn_Transfer_Method_Map = {
  MakePair("INSTANTANEOUS", INSTANTANEOUS)
  MakePair("RAMP", POL_ORDER_1)
  MakePair("CUBIC", POL_ORDER_3)
  MakePair("QUINTIC", POL_ORDER_5)
  MakePair("SIGMOID_10", SIGMOID_10)
  MakePair("SIGMOID_20", SIGMOID_20)
};

/*!
 * \brief Kinds of Design Variables for FEA problems
 */
enum ENUM_DVFEA {
  NODV_FEA = 0,         /*!< \brief No design variable for FEA problems. */
  YOUNG_MODULUS = 1,    /*!< \brief Young modulus (E) as design variable. */
  POISSON_RATIO = 2,    /*!< \brief Poisson ratio (Nu) as design variable. */
  DENSITY_VAL = 3,      /*!< \brief Density (Rho) as design variable. */
  DEAD_WEIGHT = 4,      /*!< \brief Dead Weight (Rho_DL) as design variable. */
  ELECTRIC_FIELD = 5    /*!< \brief Electric field (E) as design variable. */
};
static const MapType<std::string, ENUM_DVFEA> DVFEA_Map = {
  MakePair("NONE", NODV_FEA)
  MakePair("YOUNG_MODULUS", YOUNG_MODULUS)
  MakePair("POISSON_RATIO", POISSON_RATIO)
  MakePair("DENSITY", DENSITY_VAL)
  MakePair("DEAD_WEIGHT", DEAD_WEIGHT)
  MakePair("ELECTRIC_FIELD", ELECTRIC_FIELD)
};

/*!
 * \brief Kinds of radiation models
 */
enum class RADIATION_MODEL {
  NONE,   /*!< \brief No radiation model */
  P1,     /*!< \brief P1 Radiation model. */
};
static const MapType<std::string, RADIATION_MODEL> Radiation_Map = {
  MakePair("NONE", RADIATION_MODEL::NONE)
  MakePair("P1", RADIATION_MODEL::P1)
};

/*!
 * \brief Kinds of P1 initialization
 */
enum class P1_INIT {
  ZERO,         /*!< \brief Initialize the P1 model from zero values */
  TEMPERATURE,  /*!< \brief Initialize the P1 model from blackbody energy computed from the initial temperature. */
};
static const MapType<std::string, P1_INIT> P1_Init_Map = {
  MakePair("ZERO", P1_INIT::ZERO)
  MakePair("TEMPERATURE_INIT", P1_INIT::TEMPERATURE)
};

/*!
 * \brief Kinds of coupling methods at CHT interfaces.
 * The first (temperature) part determines the BC method on the fluid side, the second (heatflux) part determines
 * the BC method on the solid side of the CHT interface.
 */
enum CHT_COUPLING {
  DIRECT_TEMPERATURE_NEUMANN_HEATFLUX,
  AVERAGED_TEMPERATURE_NEUMANN_HEATFLUX,
  DIRECT_TEMPERATURE_ROBIN_HEATFLUX,
  AVERAGED_TEMPERATURE_ROBIN_HEATFLUX,
};
static const MapType<std::string, CHT_COUPLING> CHT_Coupling_Map = {
  MakePair("DIRECT_TEMPERATURE_NEUMANN_HEATFLUX", CHT_COUPLING::DIRECT_TEMPERATURE_NEUMANN_HEATFLUX)
  MakePair("AVERAGED_TEMPERATURE_NEUMANN_HEATFLUX", CHT_COUPLING::AVERAGED_TEMPERATURE_NEUMANN_HEATFLUX)
  MakePair("DIRECT_TEMPERATURE_ROBIN_HEATFLUX", CHT_COUPLING::DIRECT_TEMPERATURE_ROBIN_HEATFLUX)
  MakePair("AVERAGED_TEMPERATURE_ROBIN_HEATFLUX", CHT_COUPLING::AVERAGED_TEMPERATURE_ROBIN_HEATFLUX)
};

/*!
 * \brief Types Riemann boundary treatments
 */
enum RIEMANN_TYPE {
  TOTAL_CONDITIONS_PT = 1,          /*!< \brief User specifies total pressure, total temperature, and flow direction. */
  DENSITY_VELOCITY = 2,             /*!< \brief User specifies density and velocity, and flow direction. */
  STATIC_PRESSURE = 3,              /*!< \brief User specifies static pressure. */
  TOTAL_SUPERSONIC_INFLOW = 4,      /*!< \brief User specifies total pressure, total temperature and Velocity components. */
  STATIC_SUPERSONIC_INFLOW_PT = 5,  /*!< \brief User specifies static pressure, static temperature, and Mach components. */
  STATIC_SUPERSONIC_INFLOW_PD = 6,  /*!< \brief User specifies static pressure, static temperature, and Mach components. */
  MIXING_IN = 7,                    /*!< \brief User does not specify anything; information is retrieved from the other domain */
  MIXING_OUT = 8,                   /*!< \brief User does not specify anything; information is retrieved from the other domain */
  SUPERSONIC_OUTFLOW = 9,
  RADIAL_EQUILIBRIUM = 10,
  TOTAL_CONDITIONS_PT_1D = 11,
  STATIC_PRESSURE_1D = 12,
  MIXING_IN_1D = 13,
  MIXING_OUT_1D =14
};
static const MapType<std::string, RIEMANN_TYPE> Riemann_Map = {
  MakePair("TOTAL_CONDITIONS_PT", TOTAL_CONDITIONS_PT)
  MakePair("DENSITY_VELOCITY", DENSITY_VELOCITY)
  MakePair("STATIC_PRESSURE", STATIC_PRESSURE)
  MakePair("TOTAL_SUPERSONIC_INFLOW", TOTAL_SUPERSONIC_INFLOW)
  MakePair("STATIC_SUPERSONIC_INFLOW_PT", STATIC_SUPERSONIC_INFLOW_PT)
  MakePair("STATIC_SUPERSONIC_INFLOW_PD", STATIC_SUPERSONIC_INFLOW_PD)
  MakePair("MIXING_IN", MIXING_IN)
  MakePair("MIXING_OUT", MIXING_OUT)
  MakePair("MIXING_IN_1D", MIXING_IN_1D)
  MakePair("MIXING_OUT_1D", MIXING_OUT_1D)
  MakePair("SUPERSONIC_OUTFLOW", SUPERSONIC_OUTFLOW)
  MakePair("RADIAL_EQUILIBRIUM", RADIAL_EQUILIBRIUM)
  MakePair("TOTAL_CONDITIONS_PT_1D", TOTAL_CONDITIONS_PT_1D)
  MakePair("STATIC_PRESSURE_1D", STATIC_PRESSURE_1D)
};

static const MapType<std::string, RIEMANN_TYPE> Giles_Map = {
  MakePair("TOTAL_CONDITIONS_PT", TOTAL_CONDITIONS_PT)
  MakePair("DENSITY_VELOCITY", DENSITY_VELOCITY)
  MakePair("STATIC_PRESSURE", STATIC_PRESSURE)
  MakePair("TOTAL_SUPERSONIC_INFLOW", TOTAL_SUPERSONIC_INFLOW)
  MakePair("STATIC_SUPERSONIC_INFLOW_PT", STATIC_SUPERSONIC_INFLOW_PT)
  MakePair("STATIC_SUPERSONIC_INFLOW_PD", STATIC_SUPERSONIC_INFLOW_PD)
  MakePair("MIXING_IN", MIXING_IN)
  MakePair("MIXING_OUT", MIXING_OUT)
  MakePair("MIXING_IN_1D", MIXING_IN_1D)
  MakePair("MIXING_OUT_1D", MIXING_OUT_1D)
  MakePair("SUPERSONIC_OUTFLOW", SUPERSONIC_OUTFLOW)
  MakePair("RADIAL_EQUILIBRIUM", RADIAL_EQUILIBRIUM)
  MakePair("TOTAL_CONDITIONS_PT_1D", TOTAL_CONDITIONS_PT_1D)
  MakePair("STATIC_PRESSURE_1D", STATIC_PRESSURE_1D)
};

/*!
 * \brief Types of mixing process for averaging quantities at the boundaries.
 */
enum AVERAGEPROCESS_TYPE {
  ALGEBRAIC = 1,  /*!< \brief an algebraic average is computed at the boundary of interest. */
  AREA = 2,       /*!< \brief an area average is computed at the boundary of interest. */
  MIXEDOUT = 3,   /*!< \brief an mixed-out average is computed at the boundary of interest. */
  MASSFLUX = 4    /*!< \brief a mass flow average is computed at the boundary of interest. */
};
static const MapType<std::string, AVERAGEPROCESS_TYPE> AverageProcess_Map = {
  MakePair("ALGEBRAIC", ALGEBRAIC)
  MakePair("AREA", AREA)
  MakePair("MIXEDOUT", MIXEDOUT)
  MakePair("MASSFLUX", MASSFLUX)
};

/*!
 * \brief Types of mixing process for averaging quantities at the boundaries.
 */
enum MIXINGPLANE_INTERFACE_TYPE {
  MATCHING = 1,             /*!< \brief an algebraic average is computed at the boundary of interest. */
  NEAREST_SPAN = 2,         /*!< \brief an area average is computed at the boundary of interest. */
  LINEAR_INTERPOLATION = 3  /*!< \brief an mixed-out average is computed at the boundary of interest. */
};
static const MapType<std::string, MIXINGPLANE_INTERFACE_TYPE> MixingPlaneInterface_Map = {
  MakePair("MATCHING", MATCHING)
  MakePair("NEAREST_SPAN",  NEAREST_SPAN)
  MakePair("LINEAR_INTERPOLATION", LINEAR_INTERPOLATION)
};

/*!
 * \brief this option allow to compute the span-wise section in different ways.
 */
enum SPANWISE_TYPE {
  AUTOMATIC = 1,      /*!< \brief number of span-wise section are computed automatically */
  EQUISPACED = 2      /*!< \brief number of span-wise section are specified from the user */
};
static const MapType<std::string, SPANWISE_TYPE> SpanWise_Map = {
  MakePair("AUTOMATIC", AUTOMATIC)
  MakePair("EQUISPACED", EQUISPACED)
};

/*!
 * \brief Types of mixing process for averaging quantities at the boundaries.
 */
enum TURBOMACHINERY_TYPE {
  AXIAL = 1,              /*!< \brief axial turbomachinery. */
  CENTRIFUGAL = 2,        /*!< \brief centrifugal turbomachinery. */
  CENTRIPETAL = 3,        /*!< \brief centripetal turbomachinery. */
  CENTRIPETAL_AXIAL = 4,  /*!< \brief mixed flow turbine. */
  AXIAL_CENTRIFUGAL = 5   /*!< \brief mixed flow turbine. */
};
static const MapType<std::string, TURBOMACHINERY_TYPE> TurboMachinery_Map = {
  MakePair("AXIAL", AXIAL)
  MakePair("CENTRIFUGAL", CENTRIFUGAL)
  MakePair("CENTRIPETAL",  CENTRIPETAL)
  MakePair("CENTRIPETAL_AXIAL",  CENTRIPETAL_AXIAL)
  MakePair("AXIAL_CENTRIFUGAL",  AXIAL_CENTRIFUGAL)
};

/*!
 * \brief Types of Turbomachinery performance flag.
 */
enum TURBO_MARKER_TYPE{
  INFLOW  = 1,    /*!< \brief flag for inflow marker for compute turboperformance. */
  OUTFLOW = 2     /*!< \brief flag for outflow marker for compute turboperformance. */
};

/*!
 * \brief Types inlet boundary treatments
 */
enum class INLET_TYPE {
  TOTAL_CONDITIONS, /*!< \brief User specifies total pressure, total temperature, and flow direction. */
  MASS_FLOW,        /*!< \brief User specifies density and velocity (mass flow). */
  INPUT_FILE,       /*!< \brief User specifies an input file. */
  VELOCITY_INLET,   /*!< \brief Velocity inlet for an incompressible flow. */
  PRESSURE_INLET,   /*!< \brief Total pressure inlet for an incompressible flow. */
};
static const MapType<std::string, INLET_TYPE> Inlet_Map = {
  MakePair("TOTAL_CONDITIONS", INLET_TYPE::TOTAL_CONDITIONS)
  MakePair("MASS_FLOW", INLET_TYPE::MASS_FLOW)
  MakePair("INPUT_FILE", INLET_TYPE::INPUT_FILE)
  MakePair("VELOCITY_INLET", INLET_TYPE::VELOCITY_INLET)
  MakePair("PRESSURE_INLET", INLET_TYPE::PRESSURE_INLET)
};

/*!
 * \brief Types outlet boundary treatments
 */
enum class INC_OUTLET_TYPE {
  PRESSURE_OUTLET,    /*!< \brief Gauge pressure outlet for incompressible flow */
  MASS_FLOW_OUTLET,   /*!< \brief Mass flow outlet for incompressible flow. */
};
static const MapType<std::string, INC_OUTLET_TYPE> Inc_Outlet_Map = {
  MakePair("PRESSURE_OUTLET",  INC_OUTLET_TYPE::PRESSURE_OUTLET)
  MakePair("MASS_FLOW_OUTLET", INC_OUTLET_TYPE::MASS_FLOW_OUTLET)
};

/*!
 * \brief Types engine inflow boundary treatments
 */
enum ENGINE_INFLOW_TYPE {
  FAN_FACE_MACH = 1,          /*!< \brief User specifies fan face mach number. */
  FAN_FACE_MDOT = 2,          /*!< \brief User specifies Static pressure. */
  FAN_FACE_PRESSURE = 3       /*!< \brief User specifies Static pressure. */
};
static const MapType<std::string, ENGINE_INFLOW_TYPE> Engine_Inflow_Map = {
  MakePair("FAN_FACE_MACH", FAN_FACE_MACH)
  MakePair("FAN_FACE_MDOT", FAN_FACE_MDOT)
  MakePair("FAN_FACE_PRESSURE", FAN_FACE_PRESSURE)
};

/*!
 * \brief Types actuator disk boundary treatments
 */
enum ACTDISK_TYPE {
  VARIABLES_JUMP = 1,     /*!< \brief User specifies the variables jump. */
  BC_THRUST = 2,          /*!< \brief User specifies the BC thrust. */
  NET_THRUST = 3,         /*!< \brief User specifies the Net thrust. */
  DRAG_MINUS_THRUST = 4,  /*!< \brief User specifies the D-T. */
  MASSFLOW = 5,           /*!< \brief User specifies the massflow. */
  POWER = 6,              /*!< \brief User specifies the power. */
  VARIABLE_LOAD = 7       /*!< \brief User specifies the load distribution. */
};
static const MapType<std::string, ACTDISK_TYPE> ActDisk_Map = {
  MakePair("VARIABLES_JUMP", VARIABLES_JUMP)
  MakePair("BC_THRUST", BC_THRUST)
  MakePair("NET_THRUST", NET_THRUST)
  MakePair("DRAG_MINUS_THRUST", DRAG_MINUS_THRUST)
  MakePair("MASSFLOW", MASSFLOW)
  MakePair("POWER", POWER)
  MakePair("VARIABLE_LOAD", VARIABLE_LOAD)
};

/*!
 * \brief types of wall boundary condition - smooth or rough
 */
enum class WALL_TYPE {
  SMOOTH,  /*!< \brief Smooth wall */
  ROUGH,   /*!< \brief Rough wall */
};
static const MapType<std::string, WALL_TYPE> WallType_Map = {
  MakePair("SMOOTH", WALL_TYPE::SMOOTH)
  MakePair("ROUGH", WALL_TYPE::ROUGH)
};

/*!
 * \brief Types of objective functions
 */
enum ENUM_OBJECTIVE {
  DRAG_COEFFICIENT = 1,         /*!< \brief Drag objective function definition. */
  LIFT_COEFFICIENT = 2,         /*!< \brief Lift objective function definition. */
  SIDEFORCE_COEFFICIENT = 3,    /*!< \brief Side force objective function definition. */
  EFFICIENCY = 4,               /*!< \brief Efficiency objective function definition. */
  INVERSE_DESIGN_PRESSURE = 5,  /*!< \brief Pressure objective function definition (inverse design). */
  INVERSE_DESIGN_HEATFLUX = 6,  /*!< \brief Heat flux objective function definition (inverse design). */
  TOTAL_HEATFLUX = 7,           /*!< \brief Total heat flux. */
  MAXIMUM_HEATFLUX = 8,         /*!< \brief Maximum heat flux. */
  AVG_TEMPERATURE = 70,         /*!< \brief Total averaged temperature. */
  MOMENT_X_COEFFICIENT = 9,     /*!< \brief Pitching moment objective function definition. */
  MOMENT_Y_COEFFICIENT = 10,    /*!< \brief Rolling moment objective function definition. */
  MOMENT_Z_COEFFICIENT = 11,    /*!< \brief Yawing objective function definition. */
  EQUIVALENT_AREA = 12,         /*!< \brief Equivalent area objective function definition. */
  NEARFIELD_PRESSURE = 13,      /*!< \brief NearField Pressure objective function definition. */
  FORCE_X_COEFFICIENT = 14,     /*!< \brief X-direction force objective function definition. */
  FORCE_Y_COEFFICIENT = 15,     /*!< \brief Y-direction force objective function definition. */
  FORCE_Z_COEFFICIENT = 16,     /*!< \brief Z-direction force objective function definition. */
  THRUST_COEFFICIENT = 17,      /*!< \brief Thrust objective function definition. */
  TORQUE_COEFFICIENT = 18,      /*!< \brief Torque objective function definition. */
  FIGURE_OF_MERIT = 19,         /*!< \brief Rotor Figure of Merit objective function definition. */
  BUFFET_SENSOR = 20,           /*!< \brief Sensor for detecting separation. */
  SURFACE_TOTAL_PRESSURE = 28,  /*!< \brief Total Pressure objective function definition. */
  SURFACE_STATIC_PRESSURE = 29, /*!< \brief Static Pressure objective function definition. */
  SURFACE_STATIC_TEMPERATURE = 57, /*!< \brief Static Temperature objective function definition. */
  SURFACE_MASSFLOW = 30,        /*!< \brief Mass Flow Rate objective function definition. */
  SURFACE_MACH = 51,            /*!< \brief Mach number objective function definition. */
  SURFACE_UNIFORMITY = 52,      /*!< \brief Flow uniformity objective function definition. */
  SURFACE_SECONDARY = 53,       /*!< \brief Secondary flow strength objective function definition. */
  SURFACE_MOM_DISTORTION = 54,  /*!< \brief Momentum distortion objective function definition. */
  SURFACE_SECOND_OVER_UNIFORM = 55, /*!< \brief Secondary over uniformity (relative secondary strength) objective function definition. */
  SURFACE_PRESSURE_DROP = 56,   /*!< \brief Pressure drop objective function definition. */
  SURFACE_SPECIES_0 = 58,       /*!< \brief Surface Avg. Species_0 objective function definition. */
  SURFACE_SPECIES_VARIANCE = 59,/*!< \brief Species Variance objective function definition. */
  SURFACE_SCALAR_00 = 80,        /*!< \brief Surface Avg. Scalar_0 objective function definition. */
  SURFACE_SCALAR_01 = 81,        /*!< \brief Surface Avg. Scalar_0 objective function definition. */
  SURFACE_SCALAR_02 = 82,        /*!< \brief Surface Avg. Scalar_0 objective function definition. */
  SURFACE_SCALAR_03 = 83,        /*!< \brief Surface Avg. Scalar_0 objective function definition. */
  SURFACE_SCALAR_04 = 84,        /*!< \brief Surface Avg. Scalar_0 objective function definition. */
  SURFACE_SCALAR_05 = 85,        /*!< \brief Surface Avg. Scalar_0 objective function definition. */
  SURFACE_SCALAR_06 = 86,        /*!< \brief Surface Avg. Scalar_0 objective function definition. */
  SURFACE_SCALAR_07 = 87,        /*!< \brief Surface Avg. Scalar_0 objective function definition. */
  SURFACE_SCALAR_08 = 88,        /*!< \brief Surface Avg. Scalar_0 objective function definition. */
  SURFACE_SCALAR_09 = 89,        /*!< \brief Surface Avg. Scalar_0 objective function definition. */
  CUSTOM_OBJFUNC = 31,          /*!< \brief Custom objective function definition. */
  REFERENCE_GEOMETRY = 60,      /*!< \brief Norm of displacements with respect to target geometry. */
  REFERENCE_NODE = 61,          /*!< \brief Objective function defined as the difference of a particular node respect to a reference position. */
  VOLUME_FRACTION = 62,         /*!< \brief Volume average physical density, for material-based topology optimization applications. */
  TOPOL_DISCRETENESS = 63,      /*!< \brief Measure of the discreteness of the current topology. */
  TOPOL_COMPLIANCE = 64,        /*!< \brief Measure of the discreteness of the current topology. */
  STRESS_PENALTY = 65,          /*!< \brief Penalty function of VM stresses above a maximum value. */
};
static const MapType<std::string, ENUM_OBJECTIVE> Objective_Map = {
  MakePair("DRAG", DRAG_COEFFICIENT)
  MakePair("LIFT", LIFT_COEFFICIENT)
  MakePair("SIDEFORCE", SIDEFORCE_COEFFICIENT)
  MakePair("EFFICIENCY", EFFICIENCY)
  MakePair("INVERSE_DESIGN_PRESSURE", INVERSE_DESIGN_PRESSURE)
  MakePair("INVERSE_DESIGN_HEATFLUX", INVERSE_DESIGN_HEATFLUX)
  MakePair("MOMENT_X", MOMENT_X_COEFFICIENT)
  MakePair("MOMENT_Y", MOMENT_Y_COEFFICIENT)
  MakePair("MOMENT_Z", MOMENT_Z_COEFFICIENT)
  MakePair("EQUIVALENT_AREA", EQUIVALENT_AREA)
  MakePair("NEARFIELD_PRESSURE", NEARFIELD_PRESSURE)
  MakePair("FORCE_X", FORCE_X_COEFFICIENT)
  MakePair("FORCE_Y", FORCE_Y_COEFFICIENT)
  MakePair("FORCE_Z", FORCE_Z_COEFFICIENT)
  MakePair("THRUST", THRUST_COEFFICIENT)
  MakePair("TORQUE", TORQUE_COEFFICIENT)
  MakePair("TOTAL_HEATFLUX", TOTAL_HEATFLUX)
  MakePair("MAXIMUM_HEATFLUX", MAXIMUM_HEATFLUX)
  MakePair("AVG_TEMPERATURE", AVG_TEMPERATURE)
  MakePair("FIGURE_OF_MERIT", FIGURE_OF_MERIT)
  MakePair("BUFFET", BUFFET_SENSOR)
  MakePair("SURFACE_TOTAL_PRESSURE", SURFACE_TOTAL_PRESSURE)
  MakePair("SURFACE_STATIC_PRESSURE", SURFACE_STATIC_PRESSURE)
  MakePair("SURFACE_STATIC_TEMPERATURE", SURFACE_STATIC_TEMPERATURE)
  MakePair("SURFACE_MASSFLOW", SURFACE_MASSFLOW)
  MakePair("SURFACE_MACH", SURFACE_MACH)
  MakePair("SURFACE_UNIFORMITY", SURFACE_UNIFORMITY)
  MakePair("SURFACE_SECONDARY", SURFACE_SECONDARY)
  MakePair("SURFACE_MOM_DISTORTION", SURFACE_MOM_DISTORTION)
  MakePair("SURFACE_SECOND_OVER_UNIFORM", SURFACE_SECOND_OVER_UNIFORM)
  MakePair("SURFACE_PRESSURE_DROP", SURFACE_PRESSURE_DROP)
  MakePair("SURFACE_SPECIES_0", SURFACE_SPECIES_0)
  MakePair("SURFACE_SPECIES_VARIANCE", SURFACE_SPECIES_VARIANCE)
  MakePair("SURFACE_SCALAR_00", SURFACE_SCALAR_00)
  MakePair("SURFACE_SCALAR_01", SURFACE_SCALAR_01)
  MakePair("SURFACE_SCALAR_02", SURFACE_SCALAR_02)
  MakePair("SURFACE_SCALAR_03", SURFACE_SCALAR_03)
  MakePair("SURFACE_SCALAR_04", SURFACE_SCALAR_04)
  MakePair("SURFACE_SCALAR_05", SURFACE_SCALAR_05)
  MakePair("SURFACE_SCALAR_06", SURFACE_SCALAR_06)
  MakePair("SURFACE_SCALAR_07", SURFACE_SCALAR_07)
  MakePair("SURFACE_SCALAR_08", SURFACE_SCALAR_08)
  MakePair("SURFACE_SCALAR_09", SURFACE_SCALAR_09)
  MakePair("CUSTOM_OBJFUNC", CUSTOM_OBJFUNC)
  MakePair("REFERENCE_GEOMETRY", REFERENCE_GEOMETRY)
  MakePair("REFERENCE_NODE", REFERENCE_NODE)
  MakePair("VOLUME_FRACTION", VOLUME_FRACTION)
  MakePair("TOPOL_DISCRETENESS", TOPOL_DISCRETENESS)
  MakePair("TOPOL_COMPLIANCE", TOPOL_COMPLIANCE)
  MakePair("STRESS_PENALTY", STRESS_PENALTY)
};

/*!
 * \brief Types of input file formats
 */
enum ENUM_INPUT {
  SU2       = 1,  /*!< \brief SU2 input format. */
  CGNS_GRID = 2,  /*!< \brief CGNS input format for the computational grid. */
  RECTANGLE = 3,  /*!< \brief 2D rectangular mesh with N x M points of size Lx x Ly. */
  BOX       = 4   /*!< \brief 3D box mesh with N x M x L points of size Lx x Ly x Lz. */
};
static const MapType<std::string, ENUM_INPUT> Input_Map = {
  MakePair("SU2", SU2)
  MakePair("CGNS", CGNS_GRID)
  MakePair("RECTANGLE", RECTANGLE)
  MakePair("BOX", BOX)
};


/*!
 * \brief Type of solution output file formats
 */
enum class OUTPUT_TYPE {
  TECPLOT_ASCII,           /*!< \brief Tecplot format for the solution output. */
  TECPLOT_BINARY,          /*!< \brief Tecplot binary format for the solution output. */
  SURFACE_TECPLOT_ASCII,   /*!< \brief Tecplot format for the solution output. */
  SURFACE_TECPLOT_BINARY,  /*!< \brief Tecplot binary format for the solution output. */
  CSV,                     /*!< \brief Comma-separated values format for the solution output. */
  SURFACE_CSV,             /*!< \brief Comma-separated values format for the solution output. */
  PARAVIEW_ASCII,          /*!< \brief Paraview ASCII format for the solution output. */
  PARAVIEW_LEGACY_BINARY,  /*!< \brief Paraview binary format for the solution output. */
  SURFACE_PARAVIEW_ASCII,  /*!< \brief Paraview ASCII format for the solution output. */
  SURFACE_PARAVIEW_LEGACY_BINARY, /*!< \brief Paraview binary format for the solution output. */
  MESH,                    /*!< \brief SU2 mesh format. */
  RESTART_BINARY,          /*!< \brief SU2 binary restart format. */
  RESTART_ASCII,           /*!< \brief SU2 ASCII restart format. */
  PARAVIEW_XML,            /*!< \brief Paraview XML with binary data format */
  SURFACE_PARAVIEW_XML,    /*!< \brief Surface Paraview XML with binary data format */
  PARAVIEW_MULTIBLOCK,     /*!< \brief Paraview XML Multiblock */
  CGNS,                    /*!< \brief CGNS format. */
  SURFACE_CGNS,            /*!< \brief CGNS format. */
  STL_ASCII,               /*!< \brief STL ASCII format for surface solution output. */
  STL_BINARY,              /*!< \brief STL binary format for surface solution output. Not implemented yet. */
};
static const MapType<std::string, OUTPUT_TYPE> Output_Map = {
  MakePair("TECPLOT_ASCII", OUTPUT_TYPE::TECPLOT_ASCII)
  MakePair("TECPLOT", OUTPUT_TYPE::TECPLOT_BINARY)
  MakePair("SURFACE_TECPLOT_ASCII", OUTPUT_TYPE::SURFACE_TECPLOT_ASCII)
  MakePair("SURFACE_TECPLOT", OUTPUT_TYPE::SURFACE_TECPLOT_BINARY)
  MakePair("CSV", OUTPUT_TYPE::CSV)
  MakePair("SURFACE_CSV", OUTPUT_TYPE::SURFACE_CSV)
  MakePair("PARAVIEW_ASCII", OUTPUT_TYPE::PARAVIEW_ASCII)
  MakePair("PARAVIEW_LEGACY", OUTPUT_TYPE::PARAVIEW_LEGACY_BINARY)
  MakePair("SURFACE_PARAVIEW_ASCII", OUTPUT_TYPE::SURFACE_PARAVIEW_ASCII)
  MakePair("SURFACE_PARAVIEW_LEGACY", OUTPUT_TYPE::SURFACE_PARAVIEW_LEGACY_BINARY)
  MakePair("PARAVIEW", OUTPUT_TYPE::PARAVIEW_XML)
  MakePair("SURFACE_PARAVIEW", OUTPUT_TYPE::SURFACE_PARAVIEW_XML)
  MakePair("PARAVIEW_MULTIBLOCK", OUTPUT_TYPE::PARAVIEW_MULTIBLOCK)
  MakePair("MESH", OUTPUT_TYPE::MESH)
  MakePair("RESTART_ASCII", OUTPUT_TYPE::RESTART_ASCII)
  MakePair("RESTART", OUTPUT_TYPE::RESTART_BINARY)
  MakePair("CGNS", OUTPUT_TYPE::CGNS)
  MakePair("SURFACE_CGNS", OUTPUT_TYPE::SURFACE_CGNS)
  MakePair("STL_ASCII", OUTPUT_TYPE::STL_ASCII)
  MakePair("STL_BINARY", OUTPUT_TYPE::STL_BINARY)
};

/*!
 * \brief Return true if format is one of the Paraview options.
 */
inline bool isParaview(OUTPUT_TYPE format) {
  switch(format) {
    case OUTPUT_TYPE::PARAVIEW_ASCII:
    case OUTPUT_TYPE::PARAVIEW_LEGACY_BINARY:
    case OUTPUT_TYPE::SURFACE_PARAVIEW_ASCII:
    case OUTPUT_TYPE::SURFACE_PARAVIEW_LEGACY_BINARY:
    case OUTPUT_TYPE::PARAVIEW_XML:
    case OUTPUT_TYPE::SURFACE_PARAVIEW_XML:
    case OUTPUT_TYPE::PARAVIEW_MULTIBLOCK:
      return true;
    default:
      return false;
  }
}

/*!
 * \brief Return true if format is one of the Tecplot options.
 */
inline bool isTecplot(OUTPUT_TYPE format) {
  switch(format) {
    case OUTPUT_TYPE::TECPLOT_ASCII:
    case OUTPUT_TYPE::TECPLOT_BINARY:
    case OUTPUT_TYPE::SURFACE_TECPLOT_ASCII:
    case OUTPUT_TYPE::SURFACE_TECPLOT_BINARY:
      return true;
    default:
      return false;
  }
}

/*!
 * \brief Type of solution output file formats
 */
enum class TAB_OUTPUT {
  TAB_CSV,            /*!< \brief Comma-separated values format for the solution output. */
  TAB_TECPLOT         /*!< \brief Tecplot format for the solution output. */
};
static const MapType<std::string, TAB_OUTPUT> TabOutput_Map = {
  MakePair("CSV", TAB_OUTPUT::TAB_CSV)
  MakePair("TECPLOT", TAB_OUTPUT::TAB_TECPLOT)
};

/*!
 * \brief Type of volume sensitivity file formats (inout to SU2_DOT)
 */
enum ENUM_SENSITIVITY {
  SU2_NATIVE = 1,       /*!< \brief SU2 native binary format for the volume sensitivity input. */
  UNORDERED_ASCII = 2   /*!< \brief Unordered ASCII list (x,y,z,dJ/dx,dJ/dy/dJ/dz) format for the volume sensitivity input. */
};
static const MapType<std::string, ENUM_SENSITIVITY> Sensitivity_Map = {
  MakePair("SU2_NATIVE", SU2_NATIVE)
  MakePair("UNORDERED_ASCII", UNORDERED_ASCII)
};

/*!
 * \brief Type of jump definition
 */
enum JUMP_DEFINITION {
  DIFFERENCE = 1,     /*!< \brief Jump given by a difference in values. */
  RATIO = 2           /*!< \brief Jump given by a ratio. */
};
static const MapType<std::string, JUMP_DEFINITION> Jump_Map = {
  MakePair("DIFFERENCE", DIFFERENCE)
  MakePair("RATIO", RATIO)
};

/*!
 * \brief Type of multigrid cycle
 */
enum MG_CYCLE {
  V_CYCLE = 0,        /*!< \brief V cycle. */
  W_CYCLE = 1,        /*!< \brief W cycle. */
  FULLMG_CYCLE = 2    /*!< \brief FullMG cycle. */
};
static const MapType<std::string, MG_CYCLE> MG_Cycle_Map = {
  MakePair("V_CYCLE", V_CYCLE)
  MakePair("W_CYCLE", W_CYCLE)
  MakePair("FULLMG_CYCLE", FULLMG_CYCLE)
};

/*!
 * \brief Types of design parameterizations
 */
enum ENUM_PARAM {
  NO_DEFORMATION = 0,         /*!< \brief No deformation. */
  TRANSLATION = 1,            /*!< \brief Surface movement as design variable. */
  ROTATION = 2,               /*!< \brief Surface rotation as design variable. */
  SCALE = 3,                  /*!< \brief Surface rotation as design variable. */
  FFD_SETTING = 10,           /*!< \brief No surface deformation. */
  FFD_CONTROL_POINT = 11,     /*!< \brief Free form deformation for 3D design (change a control point). */
  FFD_NACELLE = 12,           /*!< \brief Free form deformation for 3D design (change a control point). */
  FFD_GULL = 13,              /*!< \brief Free form deformation for 3D design (change a control point). */
  FFD_CAMBER = 14,            /*!< \brief Free form deformation for 3D design (camber change). */
  FFD_TWIST = 15,             /*!< \brief Free form deformation for 3D design (change the twist angle of a section). */
  FFD_THICKNESS = 16,         /*!< \brief Free form deformation for 3D design (thickness change). */
  FFD_ROTATION = 18,          /*!< \brief Free form deformation for 3D design (rotation around a line). */
  FFD_CONTROL_POINT_2D = 19,  /*!< \brief Free form deformation for 2D design (change a control point). */
  FFD_CAMBER_2D = 20,         /*!< \brief Free form deformation for 3D design (camber change). */
  FFD_THICKNESS_2D = 21,      /*!< \brief Free form deformation for 3D design (thickness change). */
  FFD_TWIST_2D = 22,          /*!< \brief Free form deformation for 3D design (camber change). */
  FFD_CONTROL_SURFACE = 23,   /*!< \brief Free form deformation for 3D design (control surface). */
  FFD_ANGLE_OF_ATTACK = 24,   /*!< \brief Angle of attack for FFD problem. */
  HICKS_HENNE = 30,           /*!< \brief Hicks-Henne bump function for airfoil deformation. */
  PARABOLIC = 31,             /*!< \brief Parabolic airfoil definition as design variables. */
  NACA_4DIGITS = 32,          /*!< \brief The four digits NACA airfoil family as design variables. */
  AIRFOIL = 33,               /*!< \brief Airfoil definition as design variables. */
  CST = 34,                   /*!< \brief CST method with Kulfan parameters for airfoil deformation. */
  SURFACE_BUMP = 35,          /*!< \brief Surfacebump function for flat surfaces deformation. */
  SURFACE_FILE = 36,          /*!< \brief Nodal coordinates for surface set using a file (external parameterization). */
  DV_EFIELD = 40,             /*!< \brief Electric field in deformable membranes. */
  DV_YOUNG = 41,
  DV_POISSON = 42,
  DV_RHO = 43,
  DV_RHO_DL = 44,
  TRANSLATE_GRID = 50,        /*!< \brief Translate the volume grid. */
  ROTATE_GRID = 51,           /*!< \brief Rotate the volume grid */
  SCALE_GRID = 52,            /*!< \brief Scale the volume grid. */
  ANGLE_OF_ATTACK = 101       /*!< \brief Angle of attack for airfoils. */
};
static const MapType<std::string, ENUM_PARAM> Param_Map = {
  MakePair("FFD_SETTING", FFD_SETTING)
  MakePair("FFD_CONTROL_POINT_2D", FFD_CONTROL_POINT_2D)
  MakePair("FFD_TWIST_2D", FFD_TWIST_2D)
  MakePair("FFD_ANGLE_OF_ATTACK", FFD_ANGLE_OF_ATTACK)
  MakePair("FFD_CAMBER_2D", FFD_CAMBER_2D)
  MakePair("FFD_THICKNESS_2D", FFD_THICKNESS_2D)
  MakePair("HICKS_HENNE", HICKS_HENNE)
  MakePair("SURFACE_BUMP", SURFACE_BUMP)
  MakePair("ANGLE_OF_ATTACK", ANGLE_OF_ATTACK)
  MakePair("NACA_4DIGITS", NACA_4DIGITS)
  MakePair("TRANSLATION", TRANSLATION)
  MakePair("ROTATION", ROTATION)
  MakePair("SCALE", SCALE)
  MakePair("FFD_CONTROL_POINT", FFD_CONTROL_POINT)
  MakePair("FFD_ROTATION", FFD_ROTATION)
  MakePair("FFD_CONTROL_SURFACE", FFD_CONTROL_SURFACE)
  MakePair("FFD_NACELLE", FFD_NACELLE)
  MakePair("FFD_GULL", FFD_GULL)
  MakePair("FFD_TWIST", FFD_TWIST)
  MakePair("FFD_CAMBER", FFD_CAMBER)
  MakePair("FFD_THICKNESS", FFD_THICKNESS)
  MakePair("PARABOLIC", PARABOLIC)
  MakePair("AIRFOIL", AIRFOIL)
  MakePair("SURFACE_FILE", SURFACE_FILE)
  MakePair("NO_DEFORMATION", NO_DEFORMATION)
  MakePair("CST", CST)
  MakePair("ELECTRIC_FIELD", DV_EFIELD)
  MakePair("YOUNG_MODULUS", DV_YOUNG)
  MakePair("POISSON_RATIO", DV_POISSON)
  MakePair("STRUCTURAL_DENSITY", DV_RHO)
  MakePair("DEAD_WEIGHT", DV_RHO_DL)
  MakePair("TRANSLATE_GRID", TRANSLATE_GRID)
  MakePair("ROTATE_GRID", ROTATE_GRID)
  MakePair("SCALE_GRID", SCALE_GRID)
};

/*!
 * \brief Types of FFD Blending function
 */
enum ENUM_FFD_BLENDING{
  BSPLINE_UNIFORM = 0,  /*!< \brief BSpline blending */
  BEZIER = 1,           /*!< \brief Bezier blending */
};
static const MapType<std::string, ENUM_FFD_BLENDING> Blending_Map = {
  MakePair("BSPLINE_UNIFORM", BSPLINE_UNIFORM)
  MakePair("BEZIER", BEZIER)
};

/*!
 * \brief Types of solvers for solving linear systems
 */
enum ENUM_LINEAR_SOLVER {
  CONJUGATE_GRADIENT,   /*!< \brief Preconditionated conjugate gradient method for grid deformation. */
  FGMRES,               /*!< \brief Flexible Generalized Minimal Residual method. */
  BCGSTAB,              /*!< \brief BCGSTAB - Biconjugate Gradient Stabilized Method (main solver). */
  RESTARTED_FGMRES,     /*!< \brief Flexible Generalized Minimal Residual method with restart. */
  SMOOTHER,             /*!< \brief Iterative smoother. */
  PASTIX_LDLT,          /*!< \brief PaStiX LDLT (complete) factorization. */
  PASTIX_LU,            /*!< \brief PaStiX LU (complete) factorization. */
};
static const MapType<std::string, ENUM_LINEAR_SOLVER> Linear_Solver_Map = {
  MakePair("CONJUGATE_GRADIENT", CONJUGATE_GRADIENT)
  MakePair("BCGSTAB", BCGSTAB)
  MakePair("FGMRES", FGMRES)
  MakePair("RESTARTED_FGMRES", RESTARTED_FGMRES)
  MakePair("SMOOTHER", SMOOTHER)
  MakePair("PASTIX_LDLT", PASTIX_LDLT)
  MakePair("PASTIX_LU", PASTIX_LU)
};

/*!
 * \brief Types surface continuity at the intersection with the FFD
 */
enum ENUM_FFD_CONTINUITY {
  DERIVATIVE_NONE = 0,    /*!< \brief No derivative continuity. */
  DERIVATIVE_1ST = 1,     /*!< \brief First derivative continuity. */
  DERIVATIVE_2ND = 2,     /*!< \brief Second derivative continuity. */
  USER_INPUT = 3          /*!< \brief User input. */
};
static const MapType<std::string, ENUM_FFD_CONTINUITY> Continuity_Map = {
  MakePair("NO_DERIVATIVE", DERIVATIVE_NONE)
  MakePair("1ST_DERIVATIVE", DERIVATIVE_1ST)
  MakePair("2ND_DERIVATIVE", DERIVATIVE_2ND)
  MakePair("USER_INPUT", USER_INPUT)
};

/*!
 * \brief Types of coordinates systems for the FFD
 */
enum ENUM_FFD_COORD_SYSTEM {
  CARTESIAN = 0,    /*!< \brief Cartesian coordinate system. */
  CYLINDRICAL = 1,  /*!< \brief Cylindrical coordinate system. */
  SPHERICAL = 2,    /*!< \brief Spherical coordinate system. */
  POLAR = 3         /*!< \brief Polar coordinate system. */
};
static const MapType<std::string, ENUM_FFD_COORD_SYSTEM> CoordSystem_Map = {
  MakePair("CARTESIAN", CARTESIAN)
  MakePair("CYLINDRICAL", CYLINDRICAL)
  MakePair("SPHERICAL", SPHERICAL)
  MakePair("POLAR", POLAR)
};

/*!
 * \brief Types of sensitivity smoothing
 */
enum ENUM_SENS_SMOOTHING {
  NO_SMOOTH = 0,  /*!< \brief No smoothing. */
  SOBOLEV = 1,    /*!< \brief Sobolev gradient smoothing. */
  BIGRID = 2      /*!< \brief Bi-grid technique smoothing. */
};
static const MapType<std::string, ENUM_SENS_SMOOTHING> Sens_Smoothing_Map = {
  MakePair("NONE", NO_SMOOTH)
  MakePair("SOBOLEV", SOBOLEV)
  MakePair("BIGRID", BIGRID)
};

/*!
 * \brief Types of preconditioners for the linear solver
 */
enum ENUM_LINEAR_SOLVER_PREC {
  JACOBI,         /*!< \brief Jacobi preconditioner. */
  LU_SGS,         /*!< \brief LU SGS preconditioner. */
  LINELET,        /*!< \brief Line implicit preconditioner. */
  ILU,            /*!< \brief ILU(k) preconditioner. */
  PASTIX_ILU=10,  /*!< \brief PaStiX ILU(k) preconditioner. */
  PASTIX_LU_P,    /*!< \brief PaStiX LU as preconditioner. */
  PASTIX_LDLT_P,  /*!< \brief PaStiX LDLT as preconditioner. */
};
static const MapType<std::string, ENUM_LINEAR_SOLVER_PREC> Linear_Solver_Prec_Map = {
  MakePair("JACOBI", JACOBI)
  MakePair("LU_SGS", LU_SGS)
  MakePair("LINELET", LINELET)
  MakePair("ILU", ILU)
  MakePair("PASTIX_ILU", PASTIX_ILU)
  MakePair("PASTIX_LU", PASTIX_LU_P)
  MakePair("PASTIX_LDLT", PASTIX_LDLT_P)
};

/*!
 * \brief Types of analytic definitions for various geometries
 */
enum ENUM_GEO_ANALYTIC {
  NO_GEO_ANALYTIC = 0,   /*!< \brief No analytic definition of the geometry. */
  NACA0012_AIRFOIL = 1,  /*!< \brief Use the analytical definition of the NACA0012 for doing the grid adaptation. */
  NACA4412_AIRFOIL = 2,  /*!< \brief Use the analytical definition of the NACA4412 for doing the grid adaptation. */
  CYLINDER = 3,          /*!< \brief Use the analytical definition of a cylinder for doing the grid adaptation. */
  BIPARABOLIC = 4        /*!< \brief Use the analytical definition of a biparabolic airfoil for doing the grid adaptation. */
};
static const MapType<std::string, ENUM_GEO_ANALYTIC> Geo_Analytic_Map = {
  MakePair("NONE", NO_GEO_ANALYTIC)
  MakePair("NACA0012_AIRFOIL", NACA0012_AIRFOIL)
  MakePair("NACA4412_AIRFOIL", NACA4412_AIRFOIL)
  MakePair("CYLINDER", CYLINDER)
  MakePair("BIPARABOLIC", BIPARABOLIC)
};

/*!
 * \brief Types of axis orientation
 */
enum ENUM_GEO_DESCRIPTION {
  TWOD_AIRFOIL = 0, /*!< \brief Airfoil analysis. */
  WING = 1,         /*!< \brief Wing analysis. */
  FUSELAGE = 2,     /*!< \brief Fuselage analysis. */
  NACELLE = 3       /*!< \brief Nacelle analysis. */
};
static const MapType<std::string, ENUM_GEO_DESCRIPTION> Geo_Description_Map = {
  MakePair("AIRFOIL", TWOD_AIRFOIL)
  MakePair("WING", WING)
  MakePair("FUSELAGE", FUSELAGE)
  MakePair("NACELLE", NACELLE)
};

/*!
 * \brief Types of schemes for unsteady computations
 */
enum class TIME_MARCHING {
  STEADY,           /*!< \brief A steady computation. */
  TIME_STEPPING,    /*!< \brief Use a time stepping strategy for unsteady computations. */
  DT_STEPPING_1ST,  /*!< \brief Use a dual time stepping strategy for unsteady computations (1st order). */
  DT_STEPPING_2ND,  /*!< \brief Use a dual time stepping strategy for unsteady computations (2nd order). */
  ROTATIONAL_FRAME, /*!< \brief Use a rotational source term. */
  HARMONIC_BALANCE, /*!< \brief Use a harmonic balance source term. */
};
static const MapType<std::string, TIME_MARCHING> TimeMarching_Map = {
  MakePair("NO", TIME_MARCHING::STEADY)
  MakePair("TIME_STEPPING", TIME_MARCHING::TIME_STEPPING)
  MakePair("DUAL_TIME_STEPPING-1ST_ORDER", TIME_MARCHING::DT_STEPPING_1ST)
  MakePair("DUAL_TIME_STEPPING-2ND_ORDER", TIME_MARCHING::DT_STEPPING_2ND)
  MakePair("HARMONIC_BALANCE", TIME_MARCHING::HARMONIC_BALANCE)
  MakePair("ROTATIONAL_FRAME", TIME_MARCHING::ROTATIONAL_FRAME)
};

/*!
 * \brief Types of element stiffnesses imposed for FEA mesh deformation
 */
enum ENUM_DEFORM_STIFFNESS {
  CONSTANT_STIFFNESS = 0,     /*!< \brief Impose a constant stiffness for each element (steel). */
  INVERSE_VOLUME = 1,         /*!< \brief Impose a stiffness for each element that is inversely proportional to cell volume. */
  SOLID_WALL_DISTANCE = 2     /*!< \brief Impose a stiffness for each element that is proportional to the distance from the solid surface. */
};
static const MapType<std::string, ENUM_DEFORM_STIFFNESS> Deform_Stiffness_Map = {
  MakePair("CONSTANT_STIFFNESS", CONSTANT_STIFFNESS)
  MakePair("INVERSE_VOLUME", INVERSE_VOLUME)
  MakePair("WALL_DISTANCE", SOLID_WALL_DISTANCE)
};

/*!
 * \brief The direct differentation variables.
 */
enum ENUM_DIRECTDIFF_VAR {
  NO_DERIVATIVE = 0,
  D_MACH = 1,         /*!< \brief Derivative w.r.t. the Mach number */
  D_AOA = 2,          /*!< \brief Derivative w.r.t. the angle of attack */
  D_PRESSURE = 3,     /*!< \brief Derivative w.r.t. the freestream pressure */
  D_TEMPERATURE = 4,  /*!< \brief Derivative w.r.t. the freestream temperature */
  D_DENSITY = 5,      /*!< \brief Derivative w.r.t. the freestream density */
  D_TURB2LAM = 6,     /*!< \brief Derivative w.r.t. the turb2lam */
  D_SIDESLIP = 7,     /*!< \brief Derivative w.r.t. the sideslip angle */
  D_VISCOSITY = 8,    /*!< \brief Derivative w.r.t. the viscosity */
  D_REYNOLDS = 9,     /*!< \brief Derivative w.r.t. the reynolds number */
  D_DESIGN = 10,      /*!< \brief Derivative w.r.t. the design?? */
  D_YOUNG = 11,       /*!< \brief Derivative w.r.t. the Young's modulus */
  D_POISSON = 12,     /*!< \brief Derivative w.r.t. the Poisson's ratio */
  D_RHO = 13,         /*!< \brief Derivative w.r.t. the solid density (inertial) */
  D_RHO_DL = 14,      /*!< \brief Derivative w.r.t. the density for dead loads */
  D_EFIELD = 15       /*!< \brief Derivative w.r.t. the electric field */
};
static const MapType<std::string, ENUM_DIRECTDIFF_VAR> DirectDiff_Var_Map = {
  MakePair("NONE", NO_DERIVATIVE)
  MakePair("MACH", D_MACH)
  MakePair("AOA", D_AOA)
  MakePair("PRESSURE", D_PRESSURE)
  MakePair("TEMPERATURE", D_TEMPERATURE)
  MakePair("DENSITY", D_DENSITY)
  MakePair("TURB2LAM", D_TURB2LAM)
  MakePair("SIDESLIP", D_SIDESLIP)
  MakePair("VISCOSITY", D_VISCOSITY)
  MakePair("REYNOLDS", D_REYNOLDS)
  MakePair("DESIGN_VARIABLES", D_DESIGN)
  MakePair("YOUNG_MODULUS", D_YOUNG)
  MakePair("POISSON_RATIO", D_POISSON)
  MakePair("STRUCTURAL_DENSITY", D_RHO)
  MakePair("STRUCTURAL_DEAD_LOAD", D_RHO_DL)
  MakePair("ELECTRIC_FIELD", D_EFIELD)
};


enum class RECORDING {
  CLEAR_INDICES,
  SOLUTION_VARIABLES,
  MESH_COORDS,
  MESH_DEFORM,
  SOLUTION_AND_MESH,
};

/*!
 * \brief Types of schemes for dynamic structural computations
 */
enum ENUM_DYNAMIC {
  STATIC = 0,     /*!< \brief A static structural computation. */
  DYNAMIC = 1     /*!< \brief Use a time stepping strategy for dynamic computations. */
};
static const MapType<std::string, ENUM_DYNAMIC> Dynamic_Map = {
  MakePair("NO", STATIC)
  MakePair("YES", DYNAMIC)
};

/*!
 * \brief Types of input file formats
 */
enum ENUM_INPUT_REF {
  SU2_REF = 1,              /*!< \brief SU2 input format (from a restart). */
  CUSTOM_REF = 2            /*!< \brief CGNS input format for the computational grid. */
};
static const MapType<std::string, ENUM_INPUT_REF> Input_Ref_Map = {
  MakePair("SU2", SU2_REF)
  MakePair("CUSTOM", CUSTOM_REF)
};

/*!
 * \brief Vertex-based quantities exchanged during periodic marker communications.
 */
enum PERIODIC_QUANTITIES {
  PERIODIC_NONE       ,  /*!< \brief No periodic communication required. */
  PERIODIC_VOLUME     ,  /*!< \brief Volume communication for summing total CV (periodic only). */
  PERIODIC_NEIGHBORS  ,  /*!< \brief Communication of the number of neighbors for centered schemes (periodic only). */
  PERIODIC_RESIDUAL   ,  /*!< \brief Residual and Jacobian communication (periodic only). */
  PERIODIC_LAPLACIAN  ,  /*!< \brief Undivided Laplacian communication for JST (periodic only). */
  PERIODIC_MAX_EIG    ,  /*!< \brief Maximum eigenvalue communication (periodic only). */
  PERIODIC_SENSOR     ,  /*!< \brief Dissipation sensor communication (periodic only). */
  PERIODIC_SOL_GG     ,  /*!< \brief Solution gradient communication for Green-Gauss (periodic only). */
  PERIODIC_PRIM_GG    ,  /*!< \brief Primitive gradient communication for Green-Gauss (periodic only). */
  PERIODIC_SOL_LS     ,  /*!< \brief Solution gradient communication for weighted Least Squares (periodic only). */
  PERIODIC_PRIM_LS    ,  /*!< \brief Primitive gradient communication for weighted Least Squares (periodic only). */
  PERIODIC_SOL_ULS    ,  /*!< \brief Solution gradient communication for unwieghted Least Squares (periodic only). */
  PERIODIC_PRIM_ULS   ,  /*!< \brief Primitive gradient communication for unweighted Least Squares (periodic only). */
  PERIODIC_SOL_GG_R   ,  /*!< \brief Same but reconstruction. */
  PERIODIC_PRIM_GG_R  ,  /*!< \brief Same but reconstruction. */
  PERIODIC_SOL_LS_R   ,  /*!< \brief Same but reconstruction. */
  PERIODIC_PRIM_LS_R  ,  /*!< \brief Same but reconstruction. */
  PERIODIC_SOL_ULS_R  ,  /*!< \brief Same but reconstruction. */
  PERIODIC_PRIM_ULS_R ,  /*!< \brief Same but reconstruction. */
  PERIODIC_LIM_SOL_1  ,  /*!< \brief Solution limiter communication phase 1 of 2 (periodic only). */
  PERIODIC_LIM_SOL_2  ,  /*!< \brief Solution limiter communication phase 2 of 2 (periodic only). */
  PERIODIC_LIM_PRIM_1 ,  /*!< \brief Primitive limiter communication phase 1 of 2 (periodic only). */
  PERIODIC_LIM_PRIM_2 ,  /*!< \brief Primitive limiter communication phase 2 of 2 (periodic only). */
  PERIODIC_IMPLICIT   ,  /*!< \brief Implicit update communication to ensure consistency across periodic boundaries. */
};

/*!
 * \brief Vertex-based quantities exchanged in MPI point-to-point communications.
 */
enum MPI_QUANTITIES {
  SOLUTION             ,  /*!< \brief Conservative solution communication. */
  SOLUTION_OLD         ,  /*!< \brief Conservative solution old communication. */
  SOLUTION_GRADIENT    ,  /*!< \brief Conservative solution gradient communication. */
  SOLUTION_GRAD_REC    ,  /*!< \brief Conservative solution reconstruction gradient communication. */
  SOLUTION_LIMITER     ,  /*!< \brief Conservative solution limiter communication. */
  SOLUTION_GEOMETRY    ,  /*!< \brief Geometry solution communication. */
  PRIMITIVE_GRADIENT   ,  /*!< \brief Primitive gradient communication. */
  PRIMITIVE_GRAD_REC   ,  /*!< \brief Primitive reconstruction gradient communication. */
  PRIMITIVE_LIMITER    ,  /*!< \brief Primitive limiter communication. */
  UNDIVIDED_LAPLACIAN  ,  /*!< \brief Undivided Laplacian communication. */
  MAX_EIGENVALUE       ,  /*!< \brief Maximum eigenvalue communication. */
  SENSOR               ,  /*!< \brief Dissipation sensor communication. */
  AUXVAR_GRADIENT      ,  /*!< \brief Auxiliary variable gradient communication. */
  COORDINATES          ,  /*!< \brief Vertex coordinates communication. */
  COORDINATES_OLD      ,  /*!< \brief Old vertex coordinates communication. */
  MAX_LENGTH           ,  /*!< \brief Maximum length communication. */
  GRID_VELOCITY        ,  /*!< \brief Grid velocity communication. */
  SOLUTION_EDDY        ,  /*!< \brief Turbulent solution plus eddy viscosity communication. */
  SOLUTION_MATRIX      ,  /*!< \brief Matrix solution communication. */
  SOLUTION_MATRIXTRANS ,  /*!< \brief Matrix transposed solution communication. */
  NEIGHBORS            ,  /*!< \brief Neighbor point count communication (for JST). */
  SOLUTION_FEA         ,  /*!< \brief FEA solution communication. */
  MESH_DISPLACEMENTS   ,  /*!< \brief Mesh displacements at the interface. */
  SOLUTION_TIME_N      ,  /*!< \brief Solution at time n. */
  SOLUTION_TIME_N1     ,  /*!< \brief Solution at time n-1. */
};

/*!
 * \brief MPI communication level
 */
enum COMM_LEVEL {
  COMM_NONE    = 0,   /*!< \brief Disable all MPI comms. Purely for testing, as results are incorrect. */
  COMM_MINIMAL = 1,   /*!< \brief Perform only the minimal set of MPI communications for correctness. Disables many console and output comms. */
  COMM_FULL    = 2    /*!< \brief Perform all MPI communications. */
};
static const MapType<std::string, COMM_LEVEL> Comm_Map = {
  MakePair("NONE",    COMM_NONE)
  MakePair("MINIMAL", COMM_MINIMAL)
  MakePair("FULL",    COMM_FULL)
};

/*!
 * \brief Types of filter kernels, initially intended for structural topology optimization applications
 */
enum class ENUM_FILTER_KERNEL {
  CONSTANT_WEIGHT,  /*!< \brief Uniform weight. */
  CONICAL_WEIGHT,   /*!< \brief Linear decay with distance from center point [Bruns and Tortorelli, 2001]. */
  GAUSSIAN_WEIGHT,  /*!< \brief Bell shape around center point [Bruns and Tortorelli, 2003]. */
  DILATE_MORPH,     /*!< \brief Continuous version of the dilate morphology operator [Sigmund 2007]. */
  ERODE_MORPH,      /*!< \brief Continuous version of the erode morphology operator [Sigmund 2007].*/
};
static const MapType<std::string, ENUM_FILTER_KERNEL> Filter_Kernel_Map = {
  MakePair("CONSTANT", ENUM_FILTER_KERNEL::CONSTANT_WEIGHT)
  MakePair("CONICAL", ENUM_FILTER_KERNEL::CONICAL_WEIGHT)
  MakePair("GAUSSIAN", ENUM_FILTER_KERNEL::GAUSSIAN_WEIGHT)
  MakePair("DILATE", ENUM_FILTER_KERNEL::DILATE_MORPH)
  MakePair("ERODE", ENUM_FILTER_KERNEL::ERODE_MORPH)
};

/*!
 * \brief Types of projection function, initially intended for structural topology optimization applications
 */
enum class ENUM_PROJECTION_FUNCTION {
  NONE,           /*!< \brief No projection. */
  HEAVISIDE_UP,   /*!< \brief Project values towards 1. */
  HEAVISIDE_DOWN, /*!< \brief Project values towards 0. */
};
static const MapType<std::string, ENUM_PROJECTION_FUNCTION> Projection_Function_Map = {
  MakePair("NO_PROJECTION", ENUM_PROJECTION_FUNCTION::NONE)
  MakePair("HEAVISIDE_UP", ENUM_PROJECTION_FUNCTION::HEAVISIDE_UP)
  MakePair("HEAVISIDE_DOWN", ENUM_PROJECTION_FUNCTION::HEAVISIDE_DOWN)
};

/*!
 * \brief the different validation solution
 */
enum class VERIFICATION_SOLUTION {
  NONE,                     /*!< \brief No verification solution, standard solver mode. */
  INVISCID_VORTEX,          /*!< \brief Inviscid vortex. Exact solution of the unsteady Euler equations. */
  RINGLEB,                  /*!< \brief Ringleb flow. Exact solution of the steady Euler equations. */
  NS_UNIT_QUAD,             /*!< \brief Exact solution of the laminar Navier Stokes equations without heat conduction. */
  TAYLOR_GREEN_VORTEX,      /*!< \brief Taylor Green Vortex. */
  INC_TAYLOR_GREEN_VORTEX,  /*!< \brief Incompressible Taylor Green Vortex (2D). */
  MMS_NS_UNIT_QUAD,         /*!< \brief Manufactured solution of the laminar Navier Stokes equations on a unit quad. */
  MMS_NS_UNIT_QUAD_WALL_BC, /*!< \brief Manufactured solution of the laminar Navier Stokes equations on a unit quad with wall BC's. */
  MMS_NS_TWO_HALF_CIRCLES,  /*!< \brief Manufactured solution of the laminar Navier Stokes equations between two half circles. */
  MMS_NS_TWO_HALF_SPHERES,  /*!< \brief Manufactured solution of the laminar Navier Stokes equations between two half spheres. */
  MMS_INC_EULER,            /*!< \brief Manufactured solution of the incompressible Euler equations. */
  MMS_INC_NS,               /*!< \brief Manufactured solution of the laminar incompressible Navier Stokes equations. */
  USER_DEFINED_SOLUTION,    /*!< \brief User defined solution. */
};
static const MapType<std::string, VERIFICATION_SOLUTION> Verification_Solution_Map = {
  MakePair("NO_VERIFICATION_SOLUTION", VERIFICATION_SOLUTION::NONE)
  MakePair("INVISCID_VORTEX",          VERIFICATION_SOLUTION::INVISCID_VORTEX)
  MakePair("RINGLEB",                  VERIFICATION_SOLUTION::RINGLEB)
  MakePair("NS_UNIT_QUAD",             VERIFICATION_SOLUTION::NS_UNIT_QUAD)
  MakePair("TAYLOR_GREEN_VORTEX",      VERIFICATION_SOLUTION::TAYLOR_GREEN_VORTEX)
  MakePair("INC_TAYLOR_GREEN_VORTEX",  VERIFICATION_SOLUTION::INC_TAYLOR_GREEN_VORTEX)
  MakePair("MMS_NS_UNIT_QUAD",         VERIFICATION_SOLUTION::MMS_NS_UNIT_QUAD)
  MakePair("MMS_NS_UNIT_QUAD_WALL_BC", VERIFICATION_SOLUTION::MMS_NS_UNIT_QUAD_WALL_BC)
  MakePair("MMS_NS_TWO_HALF_CIRCLES",  VERIFICATION_SOLUTION::MMS_NS_TWO_HALF_CIRCLES)
  MakePair("MMS_NS_TWO_HALF_SPHERES",  VERIFICATION_SOLUTION::MMS_NS_TWO_HALF_SPHERES)
  MakePair("MMS_INC_EULER",            VERIFICATION_SOLUTION::MMS_INC_EULER)
  MakePair("MMS_INC_NS",               VERIFICATION_SOLUTION::MMS_INC_NS)
  MakePair("USER_DEFINED_SOLUTION",    VERIFICATION_SOLUTION::USER_DEFINED_SOLUTION)
};

/*!
 * \brief Types of streamwise periodicity.
 */
enum class ENUM_STREAMWISE_PERIODIC {
  NONE,          /*!< \brief No streamwise periodic flow. */
  PRESSURE_DROP, /*!< \brief Prescribed pressure drop. */
  MASSFLOW,      /*!< \brief Prescribed massflow. */
};
static const MapType<std::string, ENUM_STREAMWISE_PERIODIC> Streamwise_Periodic_Map = {
  MakePair("NONE",          ENUM_STREAMWISE_PERIODIC::NONE)
  MakePair("PRESSURE_DROP", ENUM_STREAMWISE_PERIODIC::PRESSURE_DROP)
  MakePair("MASSFLOW",      ENUM_STREAMWISE_PERIODIC::MASSFLOW)
};

/*!
 * \brief Container to hold Variables for streamwise Periodic flow as they are often used together in places.
 */
struct StreamwisePeriodicValues {
  su2double Streamwise_Periodic_PressureDrop;       /*!< \brief Value of prescribed pressure drop [Pa] which results in an artificial body force vector. */
  su2double Streamwise_Periodic_MassFlow;           /*!< \brief Value of current massflow [kg/s] which results in a delta p and therefore an artificial body force vector. */
  su2double Streamwise_Periodic_IntegratedHeatFlow; /*!< \brief Value of of the net sum of heatflow [W] into the domain. */
  su2double Streamwise_Periodic_InletTemperature;   /*!< \brief Area avg static Temp [K] at the periodic inlet. Used for adaptive outlet heatsink. */
  su2double Streamwise_Periodic_BoundaryArea;       /*!< \brief Global Surface area of the streamwise periodic interface. */
  su2double Streamwise_Periodic_AvgDensity;         /*!< \brief Area avg density on the periodic interface. */
};

/*!
 * \brief Type of POD basis generation (for use with libROM)
 */
enum class POD_KIND {
  STATIC,            /*!< \brief Use static SVD for POD basis generation. */
  INCREMENTAL,       /*!< \brief Use incremental SVD for POD basis generation. */
};
static const MapType<std::string, POD_KIND> POD_Map = {
  MakePair("STATIC_POD",      POD_KIND::STATIC)
  MakePair("INCREMENTAL_POD", POD_KIND::INCREMENTAL)
};

/*!
 * \brief Type of operation for the linear system solver, changes the source of solver options.
 */
enum class LINEAR_SOLVER_MODE {
  STANDARD,        /*!< \brief Operate in standard mode. */
  MESH_DEFORM,     /*!< \brief Operate in mesh deformation mode. */
  GRADIENT_MODE,   /*!< \brief Operate in gradient smoothing mode. */
};

/*!
 * \brief mode of operation for the sobolev smoothing solver.
 */
enum class ENUM_SOBOLEV_MODUS {
  NONE,                 /*!< \brief Default option if none is choosen. */
  PARAM_LEVEL_COMPLETE, /*!< \brief Operate on parameter level. */
  MESH_LEVEL,           /*!< \brief Operate on mesh level. */
  ONLY_GRAD,            /*!< \brief Flag to only compute the original gradient. */
};
static const MapType<std::string, ENUM_SOBOLEV_MODUS> Sobolev_Modus_Map = {
  MakePair("NONE",                 ENUM_SOBOLEV_MODUS::NONE)
  MakePair("PARAM_LEVEL_COMPLETE", ENUM_SOBOLEV_MODUS::PARAM_LEVEL_COMPLETE)
  MakePair("MESH_LEVEL",           ENUM_SOBOLEV_MODUS::MESH_LEVEL)
  MakePair("ONLY_GRADIENT",        ENUM_SOBOLEV_MODUS::ONLY_GRAD)
};

#undef MakePair
/* END_CONFIG_ENUMS */

class COptionBase {
private:
  std::vector<std::string> value;
public:
  virtual ~COptionBase() = default;

  const std::vector<std::string>& GetValue() const {return value;}

  virtual std::string SetValue(const std::vector<std::string>& val) {
    value = val;
    return "";
  }
  virtual void SetDefault() = 0;

  std::string optionCheckMultipleValues(const std::vector<std::string>& option_value,
                                        std::string type_id, const std::string& option_name) {
    if (option_value.size() != 1) {
      std::string newString(option_name);
      newString.append(": multiple values for type ");
      newString.append(type_id);
      return newString;
    }
    return "";
  }

  std::string badValue(std::string type_id, const std::string& option_name) {
    std::string newString(option_name);
    newString.append(": improper option value for type ");
    newString.append(type_id);
    return newString;
  }
};

#ifdef ENABLE_MAPS
#include "option_structure.inl"
#endif<|MERGE_RESOLUTION|>--- conflicted
+++ resolved
@@ -547,12 +547,8 @@
   SU2_NONEQ = 8,          /*!< \brief User defined gas model for nonequilibrium flow. */
   FLUID_MIXTURE = 9,      /*!< \brief Species mixture model. */
   COOLPROP = 10,          /*!< \brief Thermodynamics library. */
-<<<<<<< HEAD
   FLUID_FLAMELET = 11,    /*!< \brief lookup table (LUT) method for premixed flamelets. */
   DATADRIVEN_FLUID = 12,           /*!< \brief multi-layer perceptron driven fluid model. */
-=======
-  DATADRIVEN_FLUID = 11,           /*!< \brief multi-layer perceptron driven fluid model. */
->>>>>>> bec052f6
 };
 static const MapType<std::string, ENUM_FLUIDMODEL> FluidModel_Map = {
   MakePair("STANDARD_AIR", STANDARD_AIR)
@@ -566,7 +562,6 @@
   MakePair("SU2_NONEQ", SU2_NONEQ)
   MakePair("FLUID_MIXTURE", FLUID_MIXTURE)
   MakePair("COOLPROP", COOLPROP)
-<<<<<<< HEAD
   MakePair("FLUID_FLAMELET", FLUID_FLAMELET)
   MakePair("DATADRIVEN_FLUID", DATADRIVEN_FLUID)
 };
@@ -579,9 +574,6 @@
 static const MapType<std::string, FLAME_INIT_TYPE> FlameInit_Map = {
   MakePair("FLAME_FRONT", FLAME_INIT_TYPE::FLAME_FRONT)
   MakePair("SPARK", FLAME_INIT_TYPE::SPARK)
-=======
-  MakePair("DATADRIVEN_FLUID", DATADRIVEN_FLUID)
->>>>>>> bec052f6
 };
 
 /*!
@@ -611,27 +603,16 @@
 };
 
 /*!
-<<<<<<< HEAD
-* \brief types of interpolation methods for data-driven fluid models.
-*/
-enum ENUM_DATADRIVEN_METHOD {
-=======
 * \brief Types of interpolation methods for data-driven fluid models.
 */
 enum class ENUM_DATADRIVEN_METHOD {
->>>>>>> bec052f6
   LUT = 0,
   MLP = 1
 };
 
 static const MapType<std::string, ENUM_DATADRIVEN_METHOD> DataDrivenMethod_Map = {
-<<<<<<< HEAD
-  MakePair("LUT", LUT)
-  MakePair("MLP", MLP)
-=======
   MakePair("LUT", ENUM_DATADRIVEN_METHOD::LUT)
   MakePair("MLP", ENUM_DATADRIVEN_METHOD::MLP)
->>>>>>> bec052f6
 };
 
 /*!
