/*!
 * \file option_structure.hpp
 * \brief Defines classes for referencing options for easy input in CConfig
 * \author J. Hicken, B. Tracey
 * \version 7.0.0 "Blackbird"
 *
 * SU2 Project Website: https://su2code.github.io
 *
 * The SU2 Project is maintained by the SU2 Foundation
 * (http://su2foundation.org)
 *
 * Copyright 2012-2019, SU2 Contributors (cf. AUTHORS.md)
 *
 * SU2 is free software; you can redistribute it and/or
 * modify it under the terms of the GNU Lesser General Public
 * License as published by the Free Software Foundation; either
 * version 2.1 of the License, or (at your option) any later version.
 *
 * SU2 is distributed in the hope that it will be useful,
 * but WITHOUT ANY WARRANTY; without even the implied warranty of
 * MERCHANTABILITY or FITNESS FOR A PARTICULAR PURPOSE. See the GNU
 * Lesser General Public License for more details.
 *
 * You should have received a copy of the GNU Lesser General Public
 * License along with SU2. If not, see <http://www.gnu.org/licenses/>.
 */

#pragma once

#include "./mpi_structure.hpp"

#include <iostream>
#include <sstream>
#include <string>
#include <vector>
#include <map>
#include <cstdlib>
#include <algorithm>

using namespace std;

/*!
 * \class CEmptyMap
 * \brief
 */
template <typename T, typename U>
struct CEmptyMap {
  CEmptyMap(initializer_list<pair<const T, U> >) {}
};

#ifdef ENABLE_MAPS
template<class T, class U>
using MapType = map<T,U>;
#define MakePair(a,b) {a,b},
#else
template<class T, class U>
using MapType = CEmptyMap<T,U>;
#define MakePair(a,b)
#endif

/*!
 * \brief Different software components of SU2
 */
enum SU2_COMPONENT {
  SU2_CFD = 1,	/*!< \brief Running the SU2_CFD software. */
  SU2_DEF = 2,	/*!< \brief Running the SU2_DEF software. */
  SU2_DOT = 3,	/*!< \brief Running the SU2_DOT software. */
  SU2_MSH = 4,	/*!< \brief Running the SU2_MSH software. */
  SU2_GEO = 5,	/*!< \brief Running the SU2_GEO software. */
  SU2_SOL = 6 	/*!< \brief Running the SU2_SOL software. */
};

const unsigned int EXIT_DIVERGENCE = 2;   /*!< \brief Exit code (divergence). */

const unsigned int BUFSIZE = 3000000;         /*!< \brief MPI buffer. */
const unsigned int MAX_PARAMETERS = 10;       /*!< \brief Maximum number of parameters for a design variable definition. */
const unsigned int MAX_NUMBER_PERIODIC = 10;  /*!< \brief Maximum number of periodic boundary conditions. */
const unsigned int MAX_STRING_SIZE = 200;     /*!< \brief Maximum number of domains. */
const unsigned int MAX_NUMBER_FFD = 15;       /*!< \brief Maximum number of FFDBoxes for the FFD. */
const unsigned int MAX_SOLS = 10;             /*!< \brief Maximum number of solutions at the same time (dimension of solution container array). */
const unsigned int MAX_TERMS = 6;             /*!< \brief Maximum number of terms in the numerical equations (dimension of solver container array). */
const unsigned int MAX_ZONES = 3;             /*!< \brief Maximum number of zones. */
const unsigned int MAX_FE_KINDS = 4;          /*!< \brief Maximum number of Finite Elements. */
const unsigned int NO_RK_ITER = 0;            /*!< \brief No Runge-Kutta iteration. */

const unsigned int OVERHEAD = 4;    /*!< \brief Overhead space above nMarker when allocating space for boundary elems (MPI + periodic). */

const unsigned int MESH_0 = 0;  /*!< \brief Definition of the finest grid level. */
const unsigned int MESH_1 = 1;  /*!< \brief Definition of the finest grid level. */
const unsigned int ZONE_0 = 0;  /*!< \brief Definition of the first grid domain. */
const unsigned int ZONE_1 = 1;  /*!< \brief Definition of the second grid domain. */
const unsigned int INST_0 = 0;  /*!< \brief Definition of the first instance per grid level. */

const su2double STANDARD_GRAVITY = 9.80665;           /*!< \brief Acceleration due to gravity at surface of earth. */
const su2double UNIVERSAL_GAS_CONSTANT = 8.3144598;   /*!< \brief Universal gas constant in J/(mol*K) */

const su2double EPS = 1.0E-16;        /*!< \brief Error scale. */
const su2double TURB_EPS = 1.0E-16;   /*!< \brief Turbulent Error scale. */

const su2double ONE2 = 0.5;         /*!< \brief One divided by two. */
const su2double TWO3 = 2.0 / 3.0;   /*!< \brief Two divided by three. */
const su2double FOUR3 = 4.0 / 3.0;  /*!< \brief Four divided by three. */

const su2double PI_NUMBER = 4.0 * atan(1.0);  /*!< \brief Pi number. */

const int MASTER_NODE = 0;			/*!< \brief Master node for MPI parallelization. */
const int SINGLE_NODE = 1;			/*!< \brief There is only a node in the MPI parallelization. */
const int SINGLE_ZONE = 1;			/*!< \brief There is only a zone. */

const unsigned short COMM_TYPE_UNSIGNED_LONG  = 1;  /*!< \brief Communication type for unsigned long. */
const unsigned short COMM_TYPE_LONG           = 2;  /*!< \brief Communication type for long. */
const unsigned short COMM_TYPE_UNSIGNED_SHORT = 3;  /*!< \brief Communication type for unsigned short. */
const unsigned short COMM_TYPE_DOUBLE         = 4;  /*!< \brief Communication type for double. */
const unsigned short COMM_TYPE_CHAR           = 5;  /*!< \brief Communication type for char. */
const unsigned short COMM_TYPE_SHORT          = 6;  /*!< \brief Communication type for short. */
const unsigned short COMM_TYPE_INT            = 7;  /*!< \brief Communication type for int. */

const unsigned short N_ELEM_TYPES = 7;           /*!< \brief General output & CGNS defines. */
const unsigned short N_POINTS_LINE = 2;          /*!< \brief General output & CGNS defines. */
const unsigned short N_POINTS_TRIANGLE = 3;      /*!< \brief General output & CGNS defines. */
const unsigned short N_POINTS_QUADRILATERAL = 4; /*!< \brief General output & CGNS defines. */
const unsigned short N_POINTS_TETRAHEDRON = 4;   /*!< \brief General output & CGNS defines. */
const unsigned short N_POINTS_HEXAHEDRON = 8;    /*!< \brief General output & CGNS defines. */
const unsigned short N_POINTS_PYRAMID = 5;       /*!< \brief General output & CGNS defines. */
const unsigned short N_POINTS_PRISM = 6;         /*!< \brief General output & CGNS defines. */

const int CGNS_STRING_SIZE = 33; /*!< \brief Length of strings used in the CGNS format. */
const int SU2_CONN_SIZE   = 10;  /*!< \brief Size of the connectivity array that is allocated for each element
                                             that we read from a mesh file in the format [[globalID vtkType n0 n1 n2 n3 n4 n5 n6 n7 n8]. */
const int SU2_CONN_SKIP   = 2;   /*!< \brief Offset to skip the globalID and VTK type at the start of the element connectivity list for each CGNS element. */

/*!
 * \brief Boolean answers
 */
enum ANSWER {
  NONE = 0,
  NO = 0,   /*!< \brief Boolean definition of no. */
  YES = 1   /*!< \brief Boolean definition of yes. */
};

/*!
 * \brief Average method for marker analyze
 */
enum AVERAGE_TYPE {
  AVERAGE_AREA = 1,     /*!< \brief Area-weighted average. */
  AVERAGE_MASSFLUX = 2  /*!< \brief Mass-flux weighted average. */
};
static const MapType<string, AVERAGE_TYPE> Average_Map = {
  MakePair("AREA", AVERAGE_AREA)
  MakePair("MASSFLUX", AVERAGE_MASSFLUX)
};

/*!
 * \brief different solver types for the CFD component
 */
enum ENUM_SOLVER {
  NO_SOLVER = 0,                    /*!< \brief Definition of no solver. */
  EULER = 1,                        /*!< \brief Definition of the Euler's solver. */
  NAVIER_STOKES = 2,                /*!< \brief Definition of the Navier-Stokes' solver. */
  RANS = 3,                         /*!< \brief Definition of the Reynolds-averaged Navier-Stokes' (RANS) solver. */
  INC_EULER = 4,                    /*!< \brief Definition of the incompressible Euler's solver. */
  INC_NAVIER_STOKES =5,             /*!< \brief Definition of the incompressible Navier-Stokes' solver. */
  INC_RANS = 6,                     /*!< \brief Definition of the incompressible Reynolds-averaged Navier-Stokes' (RANS) solver. */
  HEAT_EQUATION_FVM = 7,            /*!< \brief Definition of the finite volume heat solver. */
  FLUID_STRUCTURE_INTERACTION = 8,  /*!< \brief Definition of a FSI solver. */
  FEM_ELASTICITY = 9,               /*!< \brief Definition of a FEM solver. */
  ADJ_EULER = 10,                   /*!< \brief Definition of the continuous adjoint Euler's solver. */
  ADJ_NAVIER_STOKES = 11,           /*!< \brief Definition of the continuous adjoint Navier-Stokes' solver. */
  ADJ_RANS = 12,                    /*!< \brief Definition of the continuous adjoint Reynolds-averaged Navier-Stokes' (RANS) solver. */
  TEMPLATE_SOLVER = 13,             /*!< \brief Definition of template solver. */
  DISC_ADJ_EULER = 15,              /*!< \brief Definition of the discrete adjoint Euler solver. */
  DISC_ADJ_RANS = 16,               /*!< \brief Definition of the discrete adjoint Reynolds-averaged Navier-Stokes' (RANS) solver. */
  DISC_ADJ_NAVIER_STOKES = 17,      /*!< \brief Definition of the discrete adjoint Navier-Stokes' solver. */
  DISC_ADJ_INC_EULER = 18,          /*!< \brief Definition of the discrete adjoint incompressible Euler solver. */
  DISC_ADJ_INC_RANS = 19,           /*!< \brief Definition of the discrete adjoint imcompressible Reynolds-averaged Navier-Stokes' (RANS) solver. */
  DISC_ADJ_INC_NAVIER_STOKES = 20,  /*!< \brief Definition of the discrete adjoint imcompressible Navier-Stokes'. */
  DISC_ADJ_HEAT = 21,               /*!< \brief Definition of the discrete adjoint heat solver. */
  DISC_ADJ_FEM_EULER = 22,          /*!< \brief Definition of the discrete adjoint FEM Euler solver. */
  DISC_ADJ_FEM_RANS = 23,           /*!< \brief Definition of the discrete adjoint FEM Reynolds-averaged Navier-Stokes' (RANS) solver. */
  DISC_ADJ_FEM_NS = 24,             /*!< \brief Definition of the discrete adjoint FEM Navier-Stokes' solver. */
  DISC_ADJ_FEM = 25,                /*!< \brief Definition of the discrete adjoint FEM solver. */
  FEM_EULER = 26,                   /*!< \brief Definition of the finite element Euler's solver. */
  FEM_NAVIER_STOKES = 27,           /*!< \brief Definition of the finite element Navier-Stokes' solver. */
  FEM_RANS = 28,                    /*!< \brief Definition of the finite element Reynolds-averaged Navier-Stokes' (RANS) solver. */
  FEM_LES = 29,                     /*!< \brief Definition of the finite element Large Eddy Simulation Navier-Stokes' (LES) solver. */
  MULTIPHYSICS = 30
};
static const MapType<string, ENUM_SOLVER> Solver_Map = {
  MakePair("NONE", NO_SOLVER)
  MakePair("EULER", EULER)
  MakePair("NAVIER_STOKES", NAVIER_STOKES)
  MakePair("RANS", RANS)
  MakePair("INC_EULER", INC_EULER)
  MakePair("INC_NAVIER_STOKES", INC_NAVIER_STOKES)
  MakePair("INC_RANS", INC_RANS)
  MakePair("FEM_EULER", FEM_EULER)
  MakePair("FEM_NAVIER_STOKES", FEM_NAVIER_STOKES)
  MakePair("FEM_RANS", FEM_RANS)
  MakePair("FEM_LES", FEM_LES)
  MakePair("ADJ_EULER", ADJ_EULER)
  MakePair("ADJ_NAVIER_STOKES", ADJ_NAVIER_STOKES)
  MakePair("ADJ_RANS", ADJ_RANS )
  MakePair("HEAT_EQUATION_FVM", HEAT_EQUATION_FVM)
  MakePair("ELASTICITY", FEM_ELASTICITY)
  MakePair("DISC_ADJ_EULER", DISC_ADJ_EULER)
  MakePair("DISC_ADJ_RANS", DISC_ADJ_RANS)
  MakePair("DISC_ADJ_NAVIERSTOKES", DISC_ADJ_NAVIER_STOKES)
  MakePair("DISC_ADJ_INC_EULER", DISC_ADJ_INC_EULER)
  MakePair("DISC_ADJ_INC_RANS", DISC_ADJ_INC_RANS)
  MakePair("DISC_ADJ_INC_NAVIERSTOKES", DISC_ADJ_INC_NAVIER_STOKES)
  MakePair("DISC_ADJ_HEAT_EQUATION_FVM", DISC_ADJ_HEAT)
  MakePair("DISC_ADJ_FEM_EULER", DISC_ADJ_FEM_EULER)
  MakePair("DISC_ADJ_FEM_RANS", DISC_ADJ_FEM_RANS)
  MakePair("DISC_ADJ_FEM_NS", DISC_ADJ_FEM_NS)
  MakePair("DISC_ADJ_FEM", DISC_ADJ_FEM)
  MakePair("FLUID_STRUCTURE_INTERACTION", FLUID_STRUCTURE_INTERACTION)
  MakePair("TEMPLATE_SOLVER", TEMPLATE_SOLVER)
  MakePair("MULTIPHYSICS", MULTIPHYSICS)
};

/*!
 * \brief different solver types for the multizone environment component
 */
enum ENUM_MULTIZONE {
  MZ_BLOCK_GAUSS_SEIDEL = 0,   /*!< \brief Definition of a Block-Gauss-Seidel multizone solver. */
  MZ_BLOCK_JACOBI = 1          /*!< \brief Definition of a Block-Jacobi solver. */
};
static const MapType<string, ENUM_MULTIZONE> Multizone_Map = {
  MakePair("BLOCK_GAUSS_SEIDEL", MZ_BLOCK_GAUSS_SEIDEL)
  MakePair("BLOCK_JACOBI", MZ_BLOCK_JACOBI)
};

/*!
 * \brief types of fluid solvers
 */
enum ENUM_FSI_FLUID_PROBLEM {
  NO_SOLVER_FFSI = 0,      /*!< \brief Definition of no solver. */
  EULER_FFSI = 1,          /*!< \brief Euler equations for the FSI problem */
  NAVIER_STOKES_FFSI = 2,  /*!< \brief NS equations for the FSI problem */
  RANS_FFSI = 3            /*!< \brief RANS equations for the FSI problem */
};
static const MapType<string, ENUM_FSI_FLUID_PROBLEM> FSI_Fluid_Solver_Map = {
  MakePair("NONE", NO_SOLVER_FFSI)
  MakePair("EULER", EULER_FFSI)
  MakePair("NAVIER_STOKES", NAVIER_STOKES_FFSI)
  MakePair("RANS", RANS_FFSI)
};

/*!
 * \brief types of structural solvers
 */
enum ENUM_FSI_STRUC_PROBLEM {
  NO_SOLVER_SFSI = 0,           /*!< \brief Definition of no solver. */
  FEM_ELASTICITY_SFSI = 9,      /*!< \brief Nonlinear elasticity equations for the FSI problem */
};
static const MapType<string, ENUM_FSI_STRUC_PROBLEM> FSI_Struc_Solver_Map = {
  MakePair("NONE", NO_SOLVER_SFSI)
  MakePair("ELASTICITY", FEM_ELASTICITY_SFSI)
};

/*!
 * \brief Material geometric conditions
 */
enum ENUM_STRUCT_SOLVER {
  SMALL_DEFORMATIONS = 0,       /*!< \brief Definition of linear elastic material. */
  LARGE_DEFORMATIONS = 1,       /*!< \brief Definition of Neo-Hookean material. */
};
static const MapType<string, ENUM_STRUCT_SOLVER> Struct_Map = {
  MakePair("SMALL_DEFORMATIONS", SMALL_DEFORMATIONS)
  MakePair("LARGE_DEFORMATIONS", LARGE_DEFORMATIONS)
};

/*!
 * \brief Material model
 */
enum ENUM_MATERIAL_MODEL {
  LINEAR_ELASTIC = 0,   /*!< \brief Definition of linear elastic material. */
  NEO_HOOKEAN = 1,      /*!< \brief Definition of Neo-Hookean material. */
  KNOWLES = 2,          /*!< \brief Definition of Knowles stored-energy potential */
  IDEAL_DE = 3          /*!< \brief Definition of ideal Dielectric Elastomer */
};
static const MapType<string, ENUM_MATERIAL_MODEL> Material_Map = {
  MakePair("LINEAR_ELASTIC", LINEAR_ELASTIC)
  MakePair("NEO_HOOKEAN", NEO_HOOKEAN)
  MakePair("KNOWLES", KNOWLES)
  MakePair("IDEAL_DE", IDEAL_DE)
};

/*!
 * \brief Material compressibility
 */
enum ENUM_MAT_COMPRESS {
  COMPRESSIBLE_MAT = 0,           /*!< \brief Definition of compressible material. */
  NEARLY_INCOMPRESSIBLE_MAT = 1,  /*!< \brief Definition of nearly incompressible material. */
};
static const MapType<string, ENUM_MAT_COMPRESS> MatComp_Map = {
  MakePair("COMPRESSIBLE", COMPRESSIBLE_MAT)
  MakePair("NEARLY_INCOMPRESSIBLE", NEARLY_INCOMPRESSIBLE_MAT)
};

/*!
 * \brief types of interpolators
 */
enum ENUM_INTERPOLATOR {
  NEAREST_NEIGHBOR = 0,      /*!< \brief Nearest Neigbhor interpolation */
  ISOPARAMETRIC = 1,         /*!< \brief Isoparametric interpolation, use CONSERVATIVE_INTERPOLATION=YES for conservative interpolation (S.A. Brown 1997).*/
  WEIGHTED_AVERAGE = 3,      /*!< \brief Sliding Mesh Approach E. Rinaldi 2015 */
  RADIAL_BASIS_FUNCTION = 4, /*!< \brief Radial basis function interpolation. */
};
static const MapType<string, ENUM_INTERPOLATOR> Interpolator_Map = {
  MakePair("NEAREST_NEIGHBOR", NEAREST_NEIGHBOR)
  MakePair("ISOPARAMETRIC",    ISOPARAMETRIC)
  MakePair("WEIGHTED_AVERAGE", WEIGHTED_AVERAGE)
  MakePair("RADIAL_BASIS_FUNCTION", RADIAL_BASIS_FUNCTION)
};

/*!
 * \brief types of radial basis functions
 */
enum ENUM_RADIALBASIS {
  WENDLAND_C2 = 0,        /*!< \brief Wendland C2 radial basis function. */
  INV_MULTI_QUADRIC = 1,  /*!< \brief Inversed multi quartic biharmonic spline. */
  GAUSSIAN = 2,           /*!< \brief Gaussian basis function. */
  THIN_PLATE_SPLINE = 3,  /*!< \brief Thin plate spline. */
  MULTI_QUADRIC = 4,      /*!< \brief Multi quartic biharmonic spline. */
};
static const MapType<string, ENUM_RADIALBASIS> RadialBasisFunction_Map = {
  MakePair("WENDLAND_C2", WENDLAND_C2)
  MakePair("INV_MULTI_QUADRIC", INV_MULTI_QUADRIC)
  MakePair("GAUSSIAN", GAUSSIAN)
  MakePair("THIN_PLATE_SPLINE", THIN_PLATE_SPLINE)
  MakePair("MULTI_QUADRIC", MULTI_QUADRIC)
};

/*!
 * \brief types of (coupling) transfers between distinct physical zones
 */
enum ENUM_TRANSFER {
  ZONES_ARE_EQUAL                   = 0,    /*!< \brief Zones are equal - no transfer. */
  NO_COMMON_INTERFACE               = 1,    /*!< \brief No common interface between the zones (geometrical). */
  NO_TRANSFER                       = 2,    /*!< \brief Zones may share a boundary, but still no coupling desired. */
  FLOW_TRACTION                     = 10,   /*!< \brief Flow traction coupling (between fluids and solids). */
  STRUCTURAL_DISPLACEMENTS_LEGACY   = 11,   /*!< \brief Structural displacements (between fluids and solids) - legacy version (to be removed). */
  BOUNDARY_DISPLACEMENTS            = 21,   /*!< \brief Boundary displacements (between fluids and solids) */
  STRUCTURAL_DISPLACEMENTS_DISC_ADJ = 12,   /*!< \brief Adjoints of structural displacements (between fluids and solids). */
  SLIDING_INTERFACE                 = 13,   /*!< \brief Sliding interface (between fluids). */
  CONSERVATIVE_VARIABLES            = 14,   /*!< \brief General coupling that simply transfers the conservative variables (between same solvers). */
  MIXING_PLANE                      = 15,   /*!< \brief Mixing plane between fluids. */
  CONJUGATE_HEAT_FS                 = 16,   /*!< \brief Conjugate heat transfer (between compressible fluids and solids). */
  CONJUGATE_HEAT_WEAKLY_FS          = 17,   /*!< \brief Conjugate heat transfer (between incompressible fluids and solids). */
  CONJUGATE_HEAT_SF                 = 18,   /*!< \brief Conjugate heat transfer (between solids and compressible fluids). */
  CONJUGATE_HEAT_WEAKLY_SF          = 19,   /*!< \brief Conjugate heat transfer (between solids and incompressible fluids). */
};

/*!
 * \brief different regime modes
 */
enum ENUM_REGIME {
  COMPRESSIBLE = 0,		/*!< \brief Definition of compressible solver. */
  INCOMPRESSIBLE = 1,	/*!< \brief Definition of incompressible solver. */
  NO_FLOW = 2
};

/*!
 * \brief different non-dimensional modes
 */
enum ENUM_KIND_NONDIM {
  DIMENSIONAL = 0,              /*!< \brief Dimensional simulation (compressible or incompressible). */
  FREESTREAM_PRESS_EQ_ONE = 1,  /*!< \brief Non-dimensional compressible simulation with freestream pressure equal to 1.0. */
  FREESTREAM_VEL_EQ_MACH = 2,   /*!< \brief Non-dimensional compressible simulation with freestream velocity equal to Mach number. */
  FREESTREAM_VEL_EQ_ONE = 3,    /*!< \brief Non-dimensional compressible simulation with freestream pressure equal to 1.0. */
  INITIAL_VALUES   = 4,         /*!< \brief Non-dimensional incompressible simulation based on intial values for external flow. */
  REFERENCE_VALUES = 5          /*!< \brief Non-dimensional incompressible simulation based on custom reference values. */
};
static const MapType<string, ENUM_KIND_NONDIM> NonDim_Map = {
  MakePair("DIMENSIONAL", DIMENSIONAL)
  MakePair("FREESTREAM_PRESS_EQ_ONE", FREESTREAM_PRESS_EQ_ONE)
  MakePair("FREESTREAM_VEL_EQ_MACH",  FREESTREAM_VEL_EQ_MACH)
  MakePair("FREESTREAM_VEL_EQ_ONE",   FREESTREAM_VEL_EQ_ONE)
  MakePair("INITIAL_VALUES",   INITIAL_VALUES)
  MakePair("REFERENCE_VALUES", REFERENCE_VALUES)
};

/*!
 * \brief different system of measurements
 */
enum ENUM_MEASUREMENTS {
  SI = 0,			/*!< \brief Definition of compressible solver. */
  US = 1			/*!< \brief Definition of incompressible solver. */
};
static const MapType<string, ENUM_MEASUREMENTS> Measurements_Map = {
  MakePair("SI", SI)
  MakePair("US", US)
};

/*!
 * \brief different types of systems
 */
enum RUNTIME_TYPE {
  RUNTIME_FLOW_SYS = 2,       /*!< \brief One-physics case, the code is solving the flow equations(Euler and Navier-Stokes). */
  RUNTIME_TURB_SYS = 3,       /*!< \brief One-physics case, the code is solving the turbulence model. */
  RUNTIME_ADJPOT_SYS = 5,     /*!< \brief One-physics case, the code is solving the adjoint potential flow equation. */
  RUNTIME_ADJFLOW_SYS = 6,    /*!< \brief One-physics case, the code is solving the adjoint equations is being solved (Euler and Navier-Stokes). */
  RUNTIME_ADJTURB_SYS = 7,    /*!< \brief One-physics case, the code is solving the adjoint turbulence model. */
  RUNTIME_MULTIGRID_SYS = 14, /*!< \brief Full Approximation Storage Multigrid system of equations. */
  RUNTIME_FEA_SYS = 20,       /*!< \brief One-physics case, the code is solving the FEA equation. */
  RUNTIME_ADJFEA_SYS = 30,    /*!< \brief One-physics case, the code is solving the adjoint FEA equation. */
  RUNTIME_HEAT_SYS = 21,      /*!< \brief One-physics case, the code is solving the heat equation. */
  RUNTIME_ADJHEAT_SYS = 31,   /*!< \brief One-physics case, the code is solving the adjoint heat equation. */
  RUNTIME_TRANS_SYS = 22,     /*!< \brief One-physics case, the code is solving the turbulence model. */
};

const int FLOW_SOL = 0;     /*!< \brief Position of the mean flow solution in the solver container array. */
const int ADJFLOW_SOL = 1;  /*!< \brief Position of the continuous adjoint flow solution in the solver container array. */

const int TURB_SOL = 2;     /*!< \brief Position of the turbulence model solution in the solver container array. */
const int ADJTURB_SOL = 3;  /*!< \brief Position of the continuous adjoint turbulence solution in the solver container array. */

const int TRANS_SOL = 4;    /*!< \brief Position of the transition model solution in the solver container array. */
const int HEAT_SOL = 5;     /*!< \brief Position of the heat equation in the solution solver array. */
const int ADJHEAT_SOL = 6;  /*!< \brief Position of the adjoint heat equation in the solution solver array. */

const int FEA_SOL = 0;      /*!< \brief Position of the FEA equation in the solution solver array. */
const int ADJFEA_SOL = 1;   /*!< \brief Position of the FEA adjoint equation in the solution solver array. */

const int TEMPLATE_SOL = 0; /*!< \brief Position of the template solution. */

const int CONV_TERM = 0;           /*!< \brief Position of the convective terms in the numerics container array. */
const int VISC_TERM = 1;           /*!< \brief Position of the viscous terms in the numerics container array. */
const int SOURCE_FIRST_TERM = 2;   /*!< \brief Position of the first source term in the numerics container array. */
const int SOURCE_SECOND_TERM = 3;  /*!< \brief Position of the second source term in the numerics container array. */
const int CONV_BOUND_TERM = 4;     /*!< \brief Position of the convective boundary terms in the numerics container array. */
const int VISC_BOUND_TERM = 5;     /*!< \brief Position of the viscous boundary terms in the numerics container array. */

const int FEA_TERM = 0;      /*!< \brief Position of the finite element analysis terms in the numerics container array. */
const int DE_TERM = 1;       /*!< \brief Position of the dielectric terms in the numerics container array. */

const int MAT_NHCOMP  = 2;   /*!< \brief Position of the Neo-Hookean compressible material model. */
const int MAT_IDEALDE = 3;   /*!< \brief Position of the Ideal-DE material model. */
const int MAT_KNOWLES = 4;   /*!< \brief Position of the Knowles material model. */

const int MESH_SOL = 8;      /*!< \brief Position of the mesh solver. */
const int ADJMESH_SOL = 9;   /*!< \brief Position of the adjoint of the mesh solver. */

/*!
 * \brief types of finite elements (in 2D or 3D)
 */
const int EL_TRIA = 0;    /*!< \brief Elements of three nodes (2D). */
const int EL_QUAD = 1;    /*!< \brief Elements of four nodes (2D). */

const int EL_TETRA = 0;   /*!< \brief Elements of four nodes (3D). */
const int EL_HEXA  = 1;   /*!< \brief Elements of eight nodes (3D). */
const int EL_PYRAM = 2;   /*!< \brief Elements of five nodes (3D). */
const int EL_PRISM = 3;   /*!< \brief Elements of six nodes (3D). */


/*!
 * \brief types of mathematical problem to solve
 */
enum ENUM_MATH_PROBLEM {
  DIRECT = 0,               /*!< \brief Direct problem */
  CONTINUOUS_ADJOINT = 1,   /*!< \brief Continuous adjoint problem */
  DISCRETE_ADJOINT = 2      /*!< \brief AD-based discrete adjoint problem. */
};
static const MapType<string, ENUM_MATH_PROBLEM> Math_Problem_Map = {
  MakePair("DIRECT", DIRECT)
  MakePair("CONTINUOUS_ADJOINT", CONTINUOUS_ADJOINT)
  MakePair("DISCRETE_ADJOINT", DISCRETE_ADJOINT)
};

/*!
 * \brief types of spatial discretizations
 */
enum ENUM_SPACE {
  NO_CONVECTIVE = 0,   /*!< \brief No convective scheme is used. */
  SPACE_CENTERED = 1,  /*!< \brief Space centered convective numerical method. */
  SPACE_UPWIND = 2,    /*!< \brief Upwind convective numerical method. */
  FINITE_ELEMENT = 3   /*!< \brief Finite element convective numerical method. */
};
static const MapType<string, ENUM_SPACE> Space_Map = {
  MakePair("NONE", NO_CONVECTIVE)
  MakePair("SPACE_CENTERED", SPACE_CENTERED)
  MakePair("SPACE_UPWIND", SPACE_UPWIND)
  MakePair("FINITE_ELEMENT", FINITE_ELEMENT)
};

/*!
 * \brief types of fluid model
 */
enum ENUM_FLUIDMODEL {
  STANDARD_AIR = 0,       /*!< \brief Standard air gas model. */
  IDEAL_GAS = 1,          /*!< \brief Ideal gas model. */
  VW_GAS = 2,             /*!< \brief Van Der Waals gas model. */
  PR_GAS = 3,             /*!< \brief Perfect Real gas model. */
  CONSTANT_DENSITY = 4,   /*!< \brief Constant density gas model. */
  INC_IDEAL_GAS = 5,      /*!< \brief Incompressible ideal gas model. */
  INC_IDEAL_GAS_POLY = 6  /*!< \brief Inc. ideal gas, polynomial gas model. */
};
static const MapType<string, ENUM_FLUIDMODEL> FluidModel_Map = {
  MakePair("STANDARD_AIR", STANDARD_AIR)
  MakePair("IDEAL_GAS", IDEAL_GAS)
  MakePair("VW_GAS", VW_GAS)
  MakePair("PR_GAS", PR_GAS)
  MakePair("CONSTANT_DENSITY", CONSTANT_DENSITY)
  MakePair("INC_IDEAL_GAS", INC_IDEAL_GAS)
  MakePair("INC_IDEAL_GAS_POLY", INC_IDEAL_GAS_POLY)
};

/*!
 * \brief types of density models
 */
enum ENUM_DENSITYMODEL {
  CONSTANT = 0,
  BOUSSINESQ = 1,  /*!< \brief BoussinesQ density model. */
  VARIABLE = 2     /*!< \brief Variable density model. */
};
static const MapType<string, ENUM_DENSITYMODEL> DensityModel_Map = {
  MakePair("CONSTANT", CONSTANT)
  MakePair("BOUSSINESQ", BOUSSINESQ)
  MakePair("VARIABLE", VARIABLE)
};

/*!
 * \brief types of initialization option
 */
enum ENUM_INIT_OPTION {
  REYNOLDS = 0,      /*!< \brief Reynold's number initalization. */
  TD_CONDITIONS = 1  /*!< \brief Total conditions initalization. */
};
static const MapType<string, ENUM_INIT_OPTION> InitOption_Map = {
  MakePair("REYNOLDS", REYNOLDS)
  MakePair("TD_CONDITIONS", TD_CONDITIONS)
};

/*!
 * \brief types of initialization option
 */
enum ENUM_FREESTREAM_OPTION {
  TEMPERATURE_FS = 0,  /*!< \brief Temperature initialization. */
  DENSITY_FS = 1       /*!< \brief Density initalization. */
};
static const MapType<string, ENUM_FREESTREAM_OPTION> FreeStreamOption_Map = {
  MakePair("TEMPERATURE_FS", TEMPERATURE_FS)
  MakePair("DENSITY_FS", DENSITY_FS)
};

/*!
 * \brief types of viscosity model
 */
enum ENUM_VISCOSITYMODEL {
  CONSTANT_VISCOSITY = 0,   /*!< \brief Constant viscosity. */
  SUTHERLAND = 1,           /*!< \brief Sutherlands Law viscosity. */
  POLYNOMIAL_VISCOSITY = 2  /*!< \brief Polynomial viscosity. */
};
static const MapType<string, ENUM_VISCOSITYMODEL> ViscosityModel_Map = {
  MakePair("CONSTANT_VISCOSITY", CONSTANT_VISCOSITY)
  MakePair("SUTHERLAND", SUTHERLAND)
  MakePair("POLYNOMIAL_VISCOSITY", POLYNOMIAL_VISCOSITY)
};

/*!
 * \brief types of thermal conductivity model
 */
enum ENUM_CONDUCTIVITYMODEL {
  CONSTANT_CONDUCTIVITY = 0,   /*!< \brief Constant thermal conductivity. */
  CONSTANT_PRANDTL = 1,        /*!< \brief Constant Prandtl number. */
  POLYNOMIAL_CONDUCTIVITY = 2  /*!< \brief Polynomial thermal conductivity. */
};
static const MapType<string, ENUM_CONDUCTIVITYMODEL> ConductivityModel_Map = {
  MakePair("CONSTANT_CONDUCTIVITY", CONSTANT_CONDUCTIVITY)
  MakePair("CONSTANT_PRANDTL", CONSTANT_PRANDTL)
  MakePair("POLYNOMIAL_CONDUCTIVITY", POLYNOMIAL_CONDUCTIVITY)
};

/*!
 * \brief types of turbulent thermal conductivity model
 */
enum ENUM_CONDUCTIVITYMODEL_TURB {
  NO_CONDUCTIVITY_TURB  = 0,  /*!< \brief No turbulent contribution to the effective thermal conductivity for RANS. */
  CONSTANT_PRANDTL_TURB = 1   /*!< \brief Include contribution to effective conductivity using constant turbulent Prandtl number for RANS. */
};
static const MapType<string, ENUM_CONDUCTIVITYMODEL_TURB> TurbConductivityModel_Map = {
  MakePair("NONE", NO_CONDUCTIVITY_TURB)
  MakePair("CONSTANT_PRANDTL_TURB", CONSTANT_PRANDTL_TURB)
};

/*!
 * \brief types of unsteady mesh motion
 */
enum ENUM_GRIDMOVEMENT {
  NO_MOVEMENT = 0,          /*!< \brief Simulation on a static mesh. */
  RIGID_MOTION = 2,         /*!< \brief Simulation with rigid mesh motion (plunging/pitching/rotation). */
  ROTATING_FRAME = 8,       /*!< \brief Simulation in a rotating frame. */
  ELASTICITY = 9,           /*!< \brief Linear Elasticity. */
  STEADY_TRANSLATION = 11,  /*!< \brief Simulation in a steadily translating frame. */
  GUST = 12,                /*!< \brief Simulation on a static mesh with a gust. */
  MOVING_HTP = 13,          /*!< \brief Simulation with moving HTP (rotation). */
};
static const MapType<string, ENUM_GRIDMOVEMENT> GridMovement_Map = {
  MakePair("NONE", NO_MOVEMENT)
  MakePair("RIGID_MOTION", RIGID_MOTION)
  MakePair("ROTATING_FRAME", ROTATING_FRAME)
  MakePair("ELASTICITY", ELASTICITY)
  MakePair("MOVING_HTP", MOVING_HTP)
  MakePair("STEADY_TRANSLATION", STEADY_TRANSLATION)
  MakePair("GUST", GUST)
};

enum ENUM_SURFACEMOVEMENT {
  DEFORMING = 1,                 /*!< \brief Simulation with deformation. */
  MOVING_WALL = 2,               /*!< \brief Simulation with moving wall. */
  AEROELASTIC = 3,               /*!< \brief Simulation with aeroelastic motion. */
  AEROELASTIC_RIGID_MOTION = 4,  /*!< \brief Simulation with rotation and aeroelastic motion. */
  FLUID_STRUCTURE = 5,           /*!< \brief Fluid structure deformation. */
  EXTERNAL = 6,                  /*!< \brief Simulation with external motion. */
  EXTERNAL_ROTATION = 7,         /*!< \brief Simulation with external rotation motion. */
  FLUID_STRUCTURE_STATIC = 8     /*!< \brief Fluid structure deformation with no grid velocity. */
};
static const MapType<string, ENUM_SURFACEMOVEMENT> SurfaceMovement_Map = {
  MakePair("DEFORMING", DEFORMING)
  MakePair("MOVING_WALL", MOVING_WALL)
  MakePair("AEROELASTIC_RIGID_MOTION", AEROELASTIC_RIGID_MOTION)
  MakePair("AEROELASTIC", AEROELASTIC)
  MakePair("FLUID_STRUCTURE_STATIC", FLUID_STRUCTURE_STATIC)
  MakePair("FLUID_STRUCTURE", FLUID_STRUCTURE)
  MakePair("EXTERNAL", EXTERNAL)
  MakePair("EXTERNAL_ROTATION", EXTERNAL_ROTATION)
};

/*!
 * \brief type of wind gusts
 */
enum ENUM_GUST_TYPE {
  NO_GUST = 0,      /*!< \brief No gust. */
  TOP_HAT = 1,      /*!< \brief Top-hat function shaped gust  */
  SINE = 2,         /*!< \brief Sine shaped gust */
  ONE_M_COSINE = 3, /*!< \brief 1-cosine shaped gust */
  VORTEX = 4,       /*!< \brief A gust made from vortices */
  EOG = 5           /*!< \brief An extreme operating gust */
};
static const MapType<string, ENUM_GUST_TYPE> Gust_Type_Map = {
  MakePair("NONE", NO_GUST)
  MakePair("TOP_HAT", TOP_HAT)
  MakePair("SINE", SINE)
  MakePair("ONE_M_COSINE", ONE_M_COSINE)
  MakePair("VORTEX", VORTEX)
  MakePair("EOG", EOG)
};

/*!
 * \brief type of wind direction
 */
enum ENUM_GUST_DIR {
  X_DIR = 0,  /*!< \brief Gust direction-X. */
  Y_DIR = 1   /*!< \brief Gust direction-Y. */
};
static const MapType<string, ENUM_GUST_DIR> Gust_Dir_Map = {
  MakePair("X_DIR", X_DIR)
  MakePair("Y_DIR", Y_DIR)
};

// If you add to ENUM_CENTERED, you must also add the option to ENUM_CONVECTIVE
/*!
 * \brief types of centered spatial discretizations
 */
enum ENUM_CENTERED {
  NO_CENTERED = 0,    /*!< \brief No centered scheme is used. */
  JST = 1,            /*!< \brief Jameson-Smith-Turkel centered numerical method. */
  LAX = 2,            /*!< \brief Lax-Friedrich centered numerical method. */
  JST_KE = 4          /*!< \brief Kinetic Energy preserving Jameson-Smith-Turkel centered numerical method. */
};
static const MapType<string, ENUM_CENTERED> Centered_Map = {
  MakePair("NONE", NO_CENTERED)
  MakePair("JST", JST)
  MakePair("JST_KE", JST_KE)
  MakePair("LAX-FRIEDRICH", LAX)
};


// If you add to ENUM_UPWIND, you must also add the option to ENUM_CONVECTIVE
/*!
 * \brief types of upwind spatial discretizations
 */
enum ENUM_UPWIND {
  NO_UPWIND = 0,              /*!< \brief No upwind scheme is used. */
  ROE = 1,                    /*!< \brief Roe's upwind numerical method. */
  SCALAR_UPWIND = 2,          /*!< \brief Scalar upwind numerical method. */
  AUSM = 3,                   /*!< \brief AUSM numerical method. */
  HLLC = 4,                   /*!< \brief HLLC numerical method. */
  SW = 5,                     /*!< \brief Steger-Warming method. */
  MSW = 6,                    /*!< \brief Modified Steger-Warming method. */
  TURKEL = 7,                 /*!< \brief Roe-Turkel's upwind numerical method. */
  SLAU = 8,                   /*!< \brief Simple Low-Dissipation AUSM numerical method. */
  CUSP = 9,                   /*!< \brief Convective upwind and split pressure numerical method. */
  CONVECTIVE_TEMPLATE = 10,   /*!< \brief Template for new numerical method . */
  L2ROE = 11,                 /*!< \brief L2ROE numerical method . */
  LMROE = 12,                 /*!< \brief Rieper's Low Mach ROE numerical method . */
  SLAU2 = 13,                 /*!< \brief Simple Low-Dissipation AUSM 2 numerical method. */
  FDS = 14,                   /*!< \brief Flux difference splitting upwind method (incompressible flows). */
  LAX_FRIEDRICH = 15,         /*!< \brief Lax-Friedrich numerical method. */
  AUSMPLUSUP = 16,            /*!< \brief AUSM+ -up numerical method (All Speed) */
  AUSMPLUSUP2 = 17            /*!< \brief AUSM+ -up2 numerical method (All Speed) */
};
static const MapType<string, ENUM_UPWIND> Upwind_Map = {
  MakePair("NONE", NO_UPWIND)
  MakePair("ROE", ROE)
  MakePair("TURKEL_PREC", TURKEL)
  MakePair("AUSM", AUSM)
  MakePair("AUSMPLUSUP", AUSMPLUSUP)
  MakePair("AUSMPLUSUP2", AUSMPLUSUP2)
  MakePair("SLAU", SLAU)
  MakePair("HLLC", HLLC)
  MakePair("SW", SW)
  MakePair("MSW", MSW)
  MakePair("CUSP", CUSP)
  MakePair("SCALAR_UPWIND", SCALAR_UPWIND)
  MakePair("CONVECTIVE_TEMPLATE", CONVECTIVE_TEMPLATE)
  MakePair("L2ROE", L2ROE)
  MakePair("LMROE", LMROE)
  MakePair("SLAU2", SLAU2)
  MakePair("FDS", FDS)
  MakePair("LAX-FRIEDRICH", LAX_FRIEDRICH)
};

/*!
 * \brief types of FEM spatial discretizations
 */
enum ENUM_FEM {
  NO_FEM = 0,  /*!< \brief No finite element scheme is used. */
  DG = 1       /*!< \brief Discontinuous Galerkin numerical method. */
};
static const MapType<string, ENUM_FEM> FEM_Map = {
  MakePair("NONE", NO_FEM)
  MakePair("DG", DG)
};

/*!
 * \brief types of shock capturing method in Discontinuous Galerkin numerical method.
 */
enum ENUM_SHOCK_CAPTURING_DG {
  NO_SHOCK_CAPTURING = 0,     /*!< \brief Shock capturing is not used. */
  PERSSON = 1                 /*!< \brief Per-Olof Persson's sub-cell shock capturing method. */
};
static const MapType<string, ENUM_SHOCK_CAPTURING_DG> ShockCapturingDG_Map = {
  MakePair("NONE", NO_SHOCK_CAPTURING)
  MakePair("PERSSON", PERSSON)
};

/*!
 * \brief types of matrix coloring to compute a sparse Jacobian matrix.
 */
enum ENUM_MATRIX_COLORING {
  GREEDY_COLORING = 0,            /*!< \brief Greedy type of algorithm for the coloring. */
  NATURAL_COLORING = 1            /*!< \brief One color for every DOF, very slow. Only to be used for debugging. */
};
static const MapType<string, ENUM_MATRIX_COLORING> MatrixColoring_Map = {
  MakePair("GREEDY_COLORING", GREEDY_COLORING)
  MakePair("NATURAL_COLORING", NATURAL_COLORING)
};

/*!
 * \brief types of slope limiters
 */
enum ENUM_LIMITER {
  NO_LIMITER           = 0, /*!< \brief No limiter. */
  VENKATAKRISHNAN      = 1, /*!< \brief Slope limiter using Venkatakrisnan method (stencil formulation). */
  VENKATAKRISHNAN_WANG = 2, /*!< \brief Slope limiter using Venkatakrisnan method, eps based on solution (stencil formulation). */
  BARTH_JESPERSEN      = 3, /*!< \brief Slope limiter using Barth-Jespersen method (stencil formulation). */
  VAN_ALBADA_EDGE      = 4, /*!< \brief Slope limiter using Van Albada method (edge formulation). */
  SHARP_EDGES          = 5, /*!< \brief Slope limiter using sharp edges. */
  WALL_DISTANCE        = 6  /*!< \brief Slope limiter using wall distance. */
};
static const MapType<string, ENUM_LIMITER> Limiter_Map = {
  MakePair("NONE", NO_LIMITER)
  MakePair("VENKATAKRISHNAN", VENKATAKRISHNAN)
  MakePair("VENKATAKRISHNAN_WANG", VENKATAKRISHNAN_WANG)
  MakePair("BARTH_JESPERSEN", BARTH_JESPERSEN)
  MakePair("VAN_ALBADA_EDGE", VAN_ALBADA_EDGE)
  MakePair("SHARP_EDGES", SHARP_EDGES)
  MakePair("WALL_DISTANCE", WALL_DISTANCE)
};

/*!
 * \brief types of turbulent models
 */
enum ENUM_TURB_MODEL {
  NO_TURB_MODEL = 0, /*!< \brief No turbulence model. */
  SA        = 1,     /*!< \brief Kind of Turbulent model (Spalart-Allmaras). */
  SA_NEG    = 2,     /*!< \brief Kind of Turbulent model (Spalart-Allmaras). */
  SA_E      = 3,     /*!< \brief Kind of Turbulent model (Spalart-Allmaras Edwards). */
  SA_COMP   = 4,     /*!< \brief Kind of Turbulent model (Spalart-Allmaras Compressibility Correction). */
  SA_E_COMP = 5,     /*!< \brief Kind of Turbulent model (Spalart-Allmaras Edwards with Compressibility Correction). */
  SST       = 6,     /*!< \brief Kind of Turbulence model (Menter SST). */
  SST_SUST  = 7      /*!< \brief Kind of Turbulence model (Menter SST with sustaining terms for free-stream preservation). */
};
static const MapType<string, ENUM_TURB_MODEL> Turb_Model_Map = {
  MakePair("NONE", NO_TURB_MODEL)
  MakePair("SA", SA)
  MakePair("SA_NEG", SA_NEG)
  MakePair("SA_E", SA_E)
  MakePair("SA_COMP", SA_COMP)
  MakePair("SA_E_COMP", SA_E_COMP)
  MakePair("SST", SST)
  MakePair("SST_SUST", SST_SUST)
};

/*!
 * \brief types of transition models
 */
enum ENUM_TRANS_MODEL {
  NO_TRANS_MODEL = 0,  /*!< \brief No transition model. */
  LM = 1,              /*!< \brief Kind of transition model (Langtry-Menter (LM) for SST and Spalart-Allmaras). */
  BC = 2               /*!< \brief Kind of transition model (BAS-CAKMAKCIOGLU (BC) for Spalart-Allmaras). */
};
static const MapType<string, ENUM_TRANS_MODEL> Trans_Model_Map = {
  MakePair("NONE", NO_TRANS_MODEL)
  MakePair("LM", LM)
  MakePair("BC", BC)
};

/*!
 * \brief types of subgrid scale models
 */
enum ENUM_SGS_MODEL {
  NO_SGS_MODEL = 0, /*!< \brief No subgrid scale model. */
  IMPLICIT_LES = 1, /*!< \brief Implicit LES, i.e. no explicit SGS model. */
  SMAGORINSKY  = 2, /*!< \brief Smagorinsky SGS model. */
  WALE         = 3, /*!< \brief Wall-Adapting Local Eddy-viscosity SGS model. */
  VREMAN       = 4  /*!< \brief Vreman SGS model. */
};
static const MapType<string, ENUM_SGS_MODEL> SGS_Model_Map = {
  MakePair("NONE",         NO_SGS_MODEL)
  MakePair("IMPLICIT_LES", IMPLICIT_LES)
  MakePair("SMAGORINSKY",  SMAGORINSKY)
  MakePair("WALE",         WALE)
  MakePair("VREMAN",       VREMAN)
};


/*!
 * \brief types of window (weight) functions for cost functional
 */
enum WINDOW_FUNCTION {
  SQUARE = 0,        /*!< \brief No weight function  (order 1)*/
  HANN = 1,          /*!< \brief Hann-type weight function (order 3) */
  HANN_SQUARE = 2,   /*!< \brief Hann-squared type weight function (order 5)*/
  BUMP = 3,          /*!< \brief bump type weight function (exponential order of convergence) */
};
static const MapType<string, WINDOW_FUNCTION> Window_Map = {
  MakePair("SQUARE", SQUARE)
  MakePair("HANN", HANN)
  MakePair("HANN_SQUARE", HANN_SQUARE)
  MakePair("BUMP", BUMP)
};

/*!
 * \brief types of hybrid RANS/LES models
 */
enum ENUM_HYBRIDRANSLES {
  NO_HYBRIDRANSLES = 0,  /*!< \brief No turbulence model. */
  SA_DES   = 1,          /*!< \brief Kind of Hybrid RANS/LES (SA - Detached Eddy Simulation (DES)). */
  SA_DDES  = 2,          /*!< \brief Kind of Hybrid RANS/LES (SA - Delayed DES (DDES) with Delta_max SGS ). */
  SA_ZDES  = 3,          /*!< \brief Kind of Hybrid RANS/LES (SA - Delayed DES (DDES) with Vorticity based SGS like Zonal DES). */
  SA_EDDES = 4           /*!< \brief Kind of Hybrid RANS/LES (SA - Delayed DES (DDES) with Shear Layer Adapted SGS: Enhanced DDES). */
};
static const MapType<string, ENUM_HYBRIDRANSLES> HybridRANSLES_Map = {
  MakePair("NONE", NO_HYBRIDRANSLES)
  MakePair("SA_DES", SA_DES)
  MakePair("SA_DDES", SA_DDES)
  MakePair("SA_ZDES", SA_ZDES)
  MakePair("SA_EDDES", SA_EDDES)
};

/*!
 * \brief types of Roe Low Dissipation Schemes
 */
enum ENUM_ROELOWDISS {
    NO_ROELOWDISS = 0, /*!< \brief No Roe Low Dissipation model. */
    FD            = 1, /*!< \brief Numerical Blending based on DDES's F_d function */
    NTS           = 2, /*!< \brief Numerical Blending of Travin and Shur. */
    NTS_DUCROS    = 3, /*!< \brief Numerical Blending of Travin and Shur + Ducros' Shock Sensor. */
    FD_DUCROS     = 4  /*!< \brief Numerical Blending based on DDES's F_d function + Ducros' Shock Sensor */
};
static const MapType<string, ENUM_ROELOWDISS> RoeLowDiss_Map = {
  MakePair("NONE", NO_ROELOWDISS)
  MakePair("FD", FD)
  MakePair("NTS", NTS)
  MakePair("NTS_DUCROS", NTS_DUCROS)
  MakePair("FD_DUCROS", FD_DUCROS)
};

/*!
 * \brief types of wall functions.
 */
enum ENUM_WALL_FUNCTIONS {
  NO_WALL_FUNCTION          = 0,   /*!< \brief No wall function treatment, integration to the wall. Default behavior. */
  STANDARD_WALL_FUNCTION    = 1,   /*!< \brief Standard wall function. */
  ADAPTIVE_WALL_FUNCTION    = 2,   /*!< \brief Adaptive wall function. Formulation depends on y+. */
  SCALABLE_WALL_FUNCTION    = 3,   /*!< \brief Scalable wall function. */
  EQUILIBRIUM_WALL_MODEL    = 4,   /*!< \brief Equilibrium wall model for LES. */
  NONEQUILIBRIUM_WALL_MODEL = 5,   /*!< \brief Non-equilibrium wall model for LES. */
  LOGARITHMIC_WALL_MODEL    = 6    /*!< \brief Logarithmic law-of-the-wall model for LES. */
};
static const MapType<string, ENUM_WALL_FUNCTIONS> Wall_Functions_Map = {
  MakePair("NO_WALL_FUNCTION",          NO_WALL_FUNCTION)
  MakePair("STANDARD_WALL_FUNCTION",    STANDARD_WALL_FUNCTION)
  MakePair("ADAPTIVE_WALL_FUNCTION",    ADAPTIVE_WALL_FUNCTION)
  MakePair("SCALABLE_WALL_FUNCTION",    SCALABLE_WALL_FUNCTION)
  MakePair("EQUILIBRIUM_WALL_MODEL",    EQUILIBRIUM_WALL_MODEL)
  MakePair("NONEQUILIBRIUM_WALL_MODEL", NONEQUILIBRIUM_WALL_MODEL)
  MakePair("LOGARITHMIC_WALL_MODEL", LOGARITHMIC_WALL_MODEL)
};

/*!
 * \brief type of time integration schemes
 */
enum ENUM_TIME_INT {
  RUNGE_KUTTA_EXPLICIT = 1,   /*!< \brief Explicit Runge-Kutta time integration definition. */
  EULER_EXPLICIT = 2,         /*!< \brief Explicit Euler time integration definition. */
  EULER_IMPLICIT = 3,         /*!< \brief Implicit Euler time integration definition. */
  CLASSICAL_RK4_EXPLICIT = 4, /*!< \brief Classical RK4 time integration definition. */
  ADER_DG = 5                 /*!< \brief ADER-DG time integration definition. */
};
static const MapType<string, ENUM_TIME_INT> Time_Int_Map = {
  MakePair("RUNGE-KUTTA_EXPLICIT", RUNGE_KUTTA_EXPLICIT)
  MakePair("EULER_EXPLICIT", EULER_EXPLICIT)
  MakePair("EULER_IMPLICIT", EULER_IMPLICIT)
  MakePair("CLASSICAL_RK4_EXPLICIT", CLASSICAL_RK4_EXPLICIT)
  MakePair("ADER_DG", ADER_DG)
};

/*!
 * \brief type of predictor for the ADER-DG time integration scheme.
 */
enum ENUM_ADER_PREDICTOR {
  ADER_ALIASED_PREDICTOR     = 1, /*!< \brief Aliased predictor, easiest to do. */
  ADER_NON_ALIASED_PREDICTOR = 2  /*!< \brief Non-aliased predictor. Consistent, but more difficult. */
};
static const MapType<string, ENUM_ADER_PREDICTOR> Ader_Predictor_Map = {
  MakePair("ADER_ALIASED_PREDICTOR", ADER_ALIASED_PREDICTOR)
  MakePair("ADER_NON_ALIASED_PREDICTOR", ADER_NON_ALIASED_PREDICTOR)
};

/*!
 * \brief type of heat timestep calculation
 */
enum ENUM_HEAT_TIMESTEP {
  MINIMUM = 1,     /*!< \brief Local time stepping based on minimum lambda.*/
  CONVECTIVE = 2,  /*!< \brief Local time stepping based on convective spectral radius.*/
  VISCOUS = 3,     /*!< \brief Local time stepping based on viscous spectral radius.*/
  BYFLOW = 4,      /*!< \brief Unsing the mean solvers time step. */
};
static const MapType<string, ENUM_HEAT_TIMESTEP> Heat_TimeStep_Map = {
  MakePair("LOCAL", MINIMUM)
  MakePair("CONVECTIVE", CONVECTIVE)
  MakePair("VISCOUS", VISCOUS)
  MakePair("BYFLOW", BYFLOW)
};

/*!
 * \brief type of time integration schemes
 */
enum ENUM_TIME_INT_FEA {
  CD_EXPLICIT = 1,       /*!< \brief Support for implementing an explicit method. */
  NEWMARK_IMPLICIT = 2,  /*!< \brief Implicit Newmark integration definition. */
  GENERALIZED_ALPHA = 3  /*!< \brief Support for implementing another implicit method. */
};
static const MapType<string, ENUM_TIME_INT_FEA> Time_Int_Map_FEA = {
  MakePair("CD_EXPLICIT", CD_EXPLICIT)
  MakePair("NEWMARK_IMPLICIT", NEWMARK_IMPLICIT)
  MakePair("GENERALIZED_ALPHA", GENERALIZED_ALPHA)
};

/*!
 * \brief type of time integration schemes
 */
enum ENUM_SPACE_ITE_FEA {
  NEWTON_RAPHSON = 1,           /*!< \brief Full Newton-Rapshon method. */
  MODIFIED_NEWTON_RAPHSON = 2   /*!< \brief Modified Newton-Raphson method. */
};
static const MapType<string, ENUM_SPACE_ITE_FEA> Space_Ite_Map_FEA = {
  MakePair("NEWTON_RAPHSON", NEWTON_RAPHSON)
  MakePair("MODIFIED_NEWTON_RAPHSON", MODIFIED_NEWTON_RAPHSON)
};

/*!
 * \brief types of schemes to compute the flow gradient
 */
enum ENUM_FLOW_GRADIENT {
  NO_GRADIENT            = 0,   /*!< \brief No gradient method. Only possible for reconstruction gradient, in which case, the option chosen for NUM_METHOD_GRAD is used. */
  GREEN_GAUSS            = 1,   /*!< \brief Gradient computation using Green-Gauss theorem. */
  LEAST_SQUARES          = 2,   /*!< \brief Gradient computation using unweighted least squares. */
  WEIGHTED_LEAST_SQUARES = 3    /*!< \brief Gradients computation using inverse-distance weighted least squares. */
};
static const MapType<string, ENUM_FLOW_GRADIENT> Gradient_Map = {
  MakePair("NONE", NO_GRADIENT)
  MakePair("GREEN_GAUSS", GREEN_GAUSS)
  MakePair("LEAST_SQUARES", LEAST_SQUARES)
  MakePair("WEIGHTED_LEAST_SQUARES", WEIGHTED_LEAST_SQUARES)
};

/*!
 * \brief types of action to take on a geometry structure
 */
enum GEOMETRY_ACTION {
  ALLOCATE = 0,     /*!< \brief Allocate geometry structure. */
  UPDATE = 1        /*!< \brief Update geometry structure (grid moving, adaptation, etc.). */
};

/*!
 * \brief types of action to perform when doing the geometry evaluation
 */
enum GEOMETRY_MODE {
  FUNCTION = 0,     /*!< \brief Geometrical analysis. */
  GRADIENT = 1      /*!< \brief Geometrical analysis and gradient using finite differences. */
};
static const MapType<string, GEOMETRY_MODE> GeometryMode_Map = {
  MakePair("FUNCTION", FUNCTION)
  MakePair("GRADIENT", GRADIENT)
};

/*!
 * \brief types of boundary conditions
 */
enum BC_TYPE {
  EULER_WALL = 1,             /*!< \brief Boundary Euler wall definition. */
  FAR_FIELD = 2,              /*!< \brief Boundary far-field definition. */
  SYMMETRY_PLANE = 3,         /*!< \brief Boundary symmetry plane definition. */
  INLET_FLOW = 4,             /*!< \brief Boundary inlet flow definition. */
  OUTLET_FLOW = 5,            /*!< \brief Boundary outlet flow definition. */
  PERIODIC_BOUNDARY = 6,      /*!< \brief Periodic boundary definition. */
  NEARFIELD_BOUNDARY = 7,     /*!< \brief Near-Field boundary definition. */
  ELECTRODE_BOUNDARY = 8,     /*!< \brief Electrode boundary definition. */
  DIELEC_BOUNDARY = 9,        /*!< \brief Dipoisson boundary definition. */
  CUSTOM_BOUNDARY = 10,       /*!< \brief custom boundary definition. */
  INTERFACE_BOUNDARY = 11,    /*!< \brief Domain interface boundary definition. */
  DIRICHLET = 12,             /*!< \brief Boundary Euler wall definition. */
  NEUMANN = 13,               /*!< \brief Boundary Neumann definition. */
  DISPLACEMENT_BOUNDARY = 14, /*!< \brief Boundary displacement definition. */
  LOAD_BOUNDARY = 15,         /*!< \brief Boundary Load definition. */
  FLOWLOAD_BOUNDARY = 16,     /*!< \brief Boundary Load definition. */
  SUPERSONIC_INLET = 19,      /*!< \brief Boundary supersonic inlet definition. */
  SUPERSONIC_OUTLET = 20,     /*!< \brief Boundary supersonic inlet definition. */
  ENGINE_INFLOW = 21,         /*!< \brief Boundary nacelle inflow. */
  ENGINE_EXHAUST = 22,        /*!< \brief Boundary nacelle exhaust. */
  RIEMANN_BOUNDARY= 24,       /*!< \brief Riemann Boundary definition. */
  ISOTHERMAL = 25,            /*!< \brief No slip isothermal wall boundary condition. */
  HEAT_FLUX  = 26,            /*!< \brief No slip constant heat flux wall boundary condition. */
  ACTDISK_INLET = 32,         /*!< \brief Actuator disk inlet boundary definition. */
  ACTDISK_OUTLET = 33,        /*!< \brief Actuator disk outlet boundary definition. */
  CLAMPED_BOUNDARY = 34,      /*!< \brief Clamped Boundary definition. */
  LOAD_DIR_BOUNDARY = 35,     /*!< \brief Boundary Load definition. */
  LOAD_SINE_BOUNDARY = 36,    /*!< \brief Sine-waveBoundary Load definition. */
  GILES_BOUNDARY= 37,         /*!< \brief Giles Boundary definition. */
  INTERNAL_BOUNDARY= 38,      /*!< \brief Internal Boundary definition. */
  FLUID_INTERFACE = 39,       /*!< \brief Domain interface definition. */
  DISP_DIR_BOUNDARY = 40,     /*!< \brief Boundary displacement definition. */
  DAMPER_BOUNDARY = 41,       /*!< \brief Damper. */
  CHT_WALL_INTERFACE = 50,    /*!< \brief Domain interface definition. */
  SEND_RECEIVE = 99,          /*!< \brief Boundary send-receive definition. */
};

/*!
 * \brief Different regime modes
 */
enum ENUM_2DFORM {
  PLANE_STRESS = 0,     /*!< \brief Definition of plane stress solver. */
  PLANE_STRAIN = 1      /*!< \brief Definition of plane strain solver. */
};
static const MapType<string, ENUM_2DFORM> ElasForm_2D = {
  MakePair("PLANE_STRESS", PLANE_STRESS)
  MakePair("PLANE_STRAIN", PLANE_STRAIN)
};

/*!
 * \brief Kinds of relaxation for FSI problem
 */
enum ENUM_AITKEN {
  NO_RELAXATION = 0,        /*!< \brief No relaxation in the strongly coupled approach. */
  FIXED_PARAMETER = 1,      /*!< \brief Relaxation with a fixed parameter. */
  AITKEN_DYNAMIC = 2        /*!< \brief Relaxation using Aitken's dynamic parameter. */
};
static const MapType<string, ENUM_AITKEN> AitkenForm_Map = {
  MakePair("NONE", NO_RELAXATION)
  MakePair("FIXED_PARAMETER", FIXED_PARAMETER)
  MakePair("AITKEN_DYNAMIC", AITKEN_DYNAMIC)
};

/*!
 * \brief types of dynamic transfer methods
 */
enum ENUM_DYN_TRANSFER_METHOD {
  INSTANTANEOUS = 1,   /*!< \brief No ramp, load is transfer instantaneously. */
  POL_ORDER_1 = 2,     /*!< \brief The load is transferred using a ramp. */
  POL_ORDER_3 = 3,     /*!< \brief The load is transferred using an order 3 polynomial function */
  POL_ORDER_5 = 4,     /*!< \brief The load is transferred using an order 5 polynomial function */
  SIGMOID_10 = 5,      /*!< \brief The load is transferred using a sigmoid with parameter 10 */
  SIGMOID_20 = 6       /*!< \brief The load is transferred using a sigmoid with parameter 20 */
};
static const MapType<string, ENUM_DYN_TRANSFER_METHOD> Dyn_Transfer_Method_Map = {
  MakePair("INSTANTANEOUS", INSTANTANEOUS)
  MakePair("RAMP", POL_ORDER_1)
  MakePair("CUBIC", POL_ORDER_3)
  MakePair("QUINTIC", POL_ORDER_5)
  MakePair("SIGMOID_10", SIGMOID_10)
  MakePair("SIGMOID_20", SIGMOID_20)
};

/*!
 * \brief Kinds of Design Variables for FEA problems
 */
enum ENUM_DVFEA {
  NODV_FEA = 0,         /*!< \brief No design variable for FEA problems. */
  YOUNG_MODULUS = 1,    /*!< \brief Young modulus (E) as design variable. */
  POISSON_RATIO = 2,    /*!< \brief Poisson ratio (Nu) as design variable. */
  DENSITY_VAL = 3,      /*!< \brief Density (Rho) as design variable. */
  DEAD_WEIGHT = 4,      /*!< \brief Dead Weight (Rho_DL) as design variable. */
  ELECTRIC_FIELD = 5    /*!< \brief Electric field (E) as design variable. */
};
static const MapType<string, ENUM_DVFEA> DVFEA_Map = {
  MakePair("NONE", NODV_FEA)
  MakePair("YOUNG_MODULUS", YOUNG_MODULUS)
  MakePair("POISSON_RATIO", POISSON_RATIO)
  MakePair("DENSITY", DENSITY_VAL)
  MakePair("DEAD_WEIGHT", DEAD_WEIGHT)
  MakePair("ELECTRIC_FIELD", ELECTRIC_FIELD)
};

/*!
 * \brief Kinds of coupling methods at CHT interfaces.
 * The first (temperature) part determines the BC method on the fluid side, the second (heatflux) part determines
 * the BC method on the solid side of the CHT interface.
 */
enum ENUM_CHT_COUPLING {
  DIRECT_TEMPERATURE_NEUMANN_HEATFLUX = 0,
  AVERAGED_TEMPERATURE_NEUMANN_HEATFLUX = 1,
  DIRECT_TEMPERATURE_ROBIN_HEATFLUX = 2,
  AVERAGED_TEMPERATURE_ROBIN_HEATFLUX = 3
};
static const MapType<string, ENUM_CHT_COUPLING> CHT_Coupling_Map = {
  MakePair("DIRECT_TEMPERATURE_NEUMANN_HEATFLUX", DIRECT_TEMPERATURE_NEUMANN_HEATFLUX)
  MakePair("AVERAGED_TEMPERATURE_NEUMANN_HEATFLUX", AVERAGED_TEMPERATURE_NEUMANN_HEATFLUX)
  MakePair("DIRECT_TEMPERATURE_ROBIN_HEATFLUX", DIRECT_TEMPERATURE_ROBIN_HEATFLUX)
  MakePair("AVERAGED_TEMPERATURE_ROBIN_HEATFLUX", AVERAGED_TEMPERATURE_ROBIN_HEATFLUX)
};

/*!
 * \brief types Riemann boundary treatments
 */
enum RIEMANN_TYPE {
  TOTAL_CONDITIONS_PT = 1,          /*!< \brief User specifies total pressure, total temperature, and flow direction. */
  DENSITY_VELOCITY = 2,             /*!< \brief User specifies density and velocity, and flow direction. */
  STATIC_PRESSURE = 3,              /*!< \brief User specifies static pressure. */
  TOTAL_SUPERSONIC_INFLOW = 4,	    /*!< \brief User specifies total pressure, total temperature and Velocity components. */
  STATIC_SUPERSONIC_INFLOW_PT = 5,  /*!< \brief User specifies static pressure, static temperature, and Mach components. */
  STATIC_SUPERSONIC_INFLOW_PD = 6,  /*!< \brief User specifies static pressure, static temperature, and Mach components. */
  MIXING_IN = 7,                    /*!< \brief User does not specify anything; information is retrieved from the other domain */
  MIXING_OUT = 8,                   /*!< \brief User does not specify anything; information is retrieved from the other domain */
  SUPERSONIC_OUTFLOW = 9,
  RADIAL_EQUILIBRIUM = 10,
  TOTAL_CONDITIONS_PT_1D = 11,
  STATIC_PRESSURE_1D = 12,
  MIXING_IN_1D = 13,
  MIXING_OUT_1D =14
};
static const MapType<string, RIEMANN_TYPE> Riemann_Map = {
  MakePair("TOTAL_CONDITIONS_PT", TOTAL_CONDITIONS_PT)
  MakePair("DENSITY_VELOCITY", DENSITY_VELOCITY)
  MakePair("STATIC_PRESSURE", STATIC_PRESSURE)
  MakePair("TOTAL_SUPERSONIC_INFLOW", TOTAL_SUPERSONIC_INFLOW)
  MakePair("STATIC_SUPERSONIC_INFLOW_PT", STATIC_SUPERSONIC_INFLOW_PT)
  MakePair("STATIC_SUPERSONIC_INFLOW_PD", STATIC_SUPERSONIC_INFLOW_PD)
  MakePair("MIXING_IN", MIXING_IN)
  MakePair("MIXING_OUT", MIXING_OUT)
  MakePair("MIXING_IN_1D", MIXING_IN_1D)
  MakePair("MIXING_OUT_1D", MIXING_OUT_1D)
  MakePair("SUPERSONIC_OUTFLOW", SUPERSONIC_OUTFLOW)
  MakePair("RADIAL_EQUILIBRIUM", RADIAL_EQUILIBRIUM)
  MakePair("TOTAL_CONDITIONS_PT_1D", TOTAL_CONDITIONS_PT_1D)
  MakePair("STATIC_PRESSURE_1D", STATIC_PRESSURE_1D)
};

static const MapType<string, RIEMANN_TYPE> Giles_Map = {
  MakePair("TOTAL_CONDITIONS_PT", TOTAL_CONDITIONS_PT)
  MakePair("DENSITY_VELOCITY", DENSITY_VELOCITY)
  MakePair("STATIC_PRESSURE", STATIC_PRESSURE)
  MakePair("TOTAL_SUPERSONIC_INFLOW", TOTAL_SUPERSONIC_INFLOW)
  MakePair("STATIC_SUPERSONIC_INFLOW_PT", STATIC_SUPERSONIC_INFLOW_PT)
  MakePair("STATIC_SUPERSONIC_INFLOW_PD", STATIC_SUPERSONIC_INFLOW_PD)
  MakePair("MIXING_IN", MIXING_IN)
  MakePair("MIXING_OUT", MIXING_OUT)
  MakePair("MIXING_IN_1D", MIXING_IN_1D)
  MakePair("MIXING_OUT_1D", MIXING_OUT_1D)
  MakePair("SUPERSONIC_OUTFLOW", SUPERSONIC_OUTFLOW)
  MakePair("RADIAL_EQUILIBRIUM", RADIAL_EQUILIBRIUM)
  MakePair("TOTAL_CONDITIONS_PT_1D", TOTAL_CONDITIONS_PT_1D)
  MakePair("STATIC_PRESSURE_1D", STATIC_PRESSURE_1D)
};

/*!
 * \brief types of mixing process for averaging quantities at the boundaries.
 */
enum AVERAGEPROCESS_TYPE {
  ALGEBRAIC = 1,  /*!< \brief an algebraic average is computed at the boundary of interest. */
  AREA = 2,       /*!< \brief an area average is computed at the boundary of interest. */
  MIXEDOUT = 3,	  /*!< \brief an mixed-out average is computed at the boundary of interest. */
  MASSFLUX = 4    /*!< \brief a mass flow average is computed at the boundary of interest. */
};
static const MapType<string, AVERAGEPROCESS_TYPE> AverageProcess_Map = {
  MakePair("ALGEBRAIC", ALGEBRAIC)
  MakePair("AREA", AREA)
  MakePair("MIXEDOUT", MIXEDOUT)
  MakePair("MASSFLUX", MASSFLUX)
};

/*!
 * \brief types of mixing process for averaging quantities at the boundaries.
 */
enum MIXINGPLANE_INTERFACE_TYPE {
  MATCHING = 1,             /*!< \brief an algebraic average is computed at the boundary of interest. */
  NEAREST_SPAN = 2,         /*!< \brief an area average is computed at the boundary of interest. */
  LINEAR_INTERPOLATION = 3  /*!< \brief an mixed-out average is computed at the boundary of interest. */
};
static const MapType<string, MIXINGPLANE_INTERFACE_TYPE> MixingPlaneInterface_Map = {
  MakePair("MATCHING", MATCHING)
  MakePair("NEAREST_SPAN",  NEAREST_SPAN)
  MakePair("LINEAR_INTERPOLATION", LINEAR_INTERPOLATION)
};

/*!
 * \brief this option allow to compute the span-wise section in different ways.
 */
enum SPANWISE_TYPE {
  AUTOMATIC = 1,      /*!< \brief number of span-wise section are computed automatically */
  EQUISPACED = 2      /*!< \brief number of span-wise section are specified from the user */
};
static const MapType<string, SPANWISE_TYPE> SpanWise_Map = {
  MakePair("AUTOMATIC", AUTOMATIC)
  MakePair("EQUISPACED", EQUISPACED)
};

/*!
 * \brief types of mixing process for averaging quantities at the boundaries.
 */
enum TURBOMACHINERY_TYPE {
  AXIAL = 1,              /*!< \brief axial turbomachinery. */
  CENTRIFUGAL = 2,        /*!< \brief centrifugal turbomachinery. */
  CENTRIPETAL = 3,        /*!< \brief centripetal turbomachinery. */
  CENTRIPETAL_AXIAL = 4,  /*!< \brief mixed flow turbine. */
  AXIAL_CENTRIFUGAL = 5   /*!< \brief mixed flow turbine. */
};
static const MapType<string, TURBOMACHINERY_TYPE> TurboMachinery_Map = {
  MakePair("AXIAL", AXIAL)
  MakePair("CENTRIFUGAL", CENTRIFUGAL)
  MakePair("CENTRIPETAL",  CENTRIPETAL)
  MakePair("CENTRIPETAL_AXIAL",  CENTRIPETAL_AXIAL)
  MakePair("AXIAL_CENTRIFUGAL",  AXIAL_CENTRIFUGAL)
};

/*!
 * \brief types of Turbomachinery performance flag.
 */
enum TURBO_MARKER_TYPE{
  INFLOW   = 1,	  /*!< \brief flag for inflow marker for compute turboperformance. */
  OUTFLOW = 2     /*!< \brief flag for outflow marker for compute turboperformance. */
};

/*!
 * \brief types inlet boundary treatments
 */
enum INLET_TYPE {
  TOTAL_CONDITIONS = 1,	  /*!< \brief User specifies total pressure, total temperature, and flow direction. */
  MASS_FLOW = 2,          /*!< \brief User specifies density and velocity (mass flow). */
  INPUT_FILE = 3,         /*!< \brief User specifies an input file. */
  VELOCITY_INLET = 4,     /*!< \brief Velocity inlet for an incompressible flow. */
  PRESSURE_INLET = 5      /*!< \brief Total pressure inlet for an incompressible flow. */
};
static const MapType<string, INLET_TYPE> Inlet_Map = {
  MakePair("TOTAL_CONDITIONS", TOTAL_CONDITIONS)
  MakePair("MASS_FLOW", MASS_FLOW)
  MakePair("INPUT_FILE", INPUT_FILE)
  MakePair("VELOCITY_INLET", VELOCITY_INLET)
  MakePair("PRESSURE_INLET", PRESSURE_INLET)
};

/*!
 * \brief types outlet boundary treatments
 */
enum OUTLET_TYPE {
  PRESSURE_OUTLET = 1,    /*!< \brief Gauge pressure outlet for incompressible flow */
  MASS_FLOW_OUTLET = 2,   /*!< \brief Mass flow outlet for incompressible flow. */
};
static const MapType<string, OUTLET_TYPE> Outlet_Map = {
  MakePair("PRESSURE_OUTLET", PRESSURE_OUTLET)
  MakePair("MASS_FLOW_OUTLET", MASS_FLOW_OUTLET)
};

/*!
 * \brief types engine inflow boundary treatments
 */
enum ENGINE_INFLOW_TYPE {
  FAN_FACE_MACH = 1,          /*!< \brief User specifies fan face mach number. */
  FAN_FACE_MDOT = 2,          /*!< \brief User specifies Static pressure. */
  FAN_FACE_PRESSURE = 3       /*!< \brief User specifies Static pressure. */
};
static const MapType<string, ENGINE_INFLOW_TYPE> Engine_Inflow_Map = {
  MakePair("FAN_FACE_MACH", FAN_FACE_MACH)
  MakePair("FAN_FACE_MDOT", FAN_FACE_MDOT)
  MakePair("FAN_FACE_PRESSURE", FAN_FACE_PRESSURE)
};

/*!
 * \brief types actuator disk boundary treatments
 */
enum ACTDISK_TYPE {
  VARIABLES_JUMP = 1,     /*!< \brief User specifies the variables jump. */
  BC_THRUST = 2,          /*!< \brief User specifies the BC thrust. */
  NET_THRUST = 3,         /*!< \brief User specifies the Net thrust. */
  DRAG_MINUS_THRUST = 4,  /*!< \brief User specifies the D-T. */
  MASSFLOW = 5,           /*!< \brief User specifies the massflow. */
  POWER = 6               /*!< \brief User specifies the power. */
};
static const MapType<string, ACTDISK_TYPE> ActDisk_Map = {
  MakePair("VARIABLES_JUMP", VARIABLES_JUMP)
  MakePair("BC_THRUST", BC_THRUST)
  MakePair("NET_THRUST", NET_THRUST)
  MakePair("DRAG_MINUS_THRUST", DRAG_MINUS_THRUST)
  MakePair("MASSFLOW", MASSFLOW)
  MakePair("POWER", POWER)
};

/*!
 * \brief types of geometric entities based on VTK nomenclature
 */
enum GEO_TYPE {
  VERTEX = 1,         /*!< \brief VTK nomenclature for defining a vertex element. */
  LINE = 3,           /*!< \brief VTK nomenclature for defining a line element. */
  TRIANGLE = 5,       /*!< \brief VTK nomenclature for defining a triangle element. */
  QUADRILATERAL = 9,  /*!< \brief VTK nomenclature for defining a quadrilateral element. */
  TETRAHEDRON = 10,   /*!< \brief VTK nomenclature for defining a tetrahedron element. */
  HEXAHEDRON = 12,    /*!< \brief VTK nomenclature for defining a hexahedron element. */
  PRISM = 13,         /*!< \brief VTK nomenclature for defining a prism element. */
  PYRAMID = 14        /*!< \brief VTK nomenclature for defining a pyramid element. */
};

/*!
 * \brief types of objective functions
 */
enum ENUM_OBJECTIVE {
  DRAG_COEFFICIENT = 1,         /*!< \brief Drag objective function definition. */
  LIFT_COEFFICIENT = 2,         /*!< \brief Lift objective function definition. */
  SIDEFORCE_COEFFICIENT = 3,    /*!< \brief Side force objective function definition. */
  EFFICIENCY = 4,               /*!< \brief Efficiency objective function definition. */
  INVERSE_DESIGN_PRESSURE = 5,	/*!< \brief Pressure objective function definition (inverse design). */
  INVERSE_DESIGN_HEATFLUX = 6,  /*!< \brief Heat flux objective function definition (inverse design). */
  TOTAL_HEATFLUX = 7,           /*!< \brief Total heat flux. */
  MAXIMUM_HEATFLUX = 8,         /*!< \brief Maximum heat flux. */
  TOTAL_AVG_TEMPERATURE = 70,   /*!< \brief Total averaged temperature. */
  MOMENT_X_COEFFICIENT = 9,     /*!< \brief Pitching moment objective function definition. */
  MOMENT_Y_COEFFICIENT = 10,    /*!< \brief Rolling moment objective function definition. */
  MOMENT_Z_COEFFICIENT = 11,    /*!< \brief Yawing objective function definition. */
  EQUIVALENT_AREA = 12,         /*!< \brief Equivalent area objective function definition. */
  NEARFIELD_PRESSURE = 13,      /*!< \brief NearField Pressure objective function definition. */
  FORCE_X_COEFFICIENT = 14,     /*!< \brief X-direction force objective function definition. */
  FORCE_Y_COEFFICIENT = 15,     /*!< \brief Y-direction force objective function definition. */
  FORCE_Z_COEFFICIENT = 16,     /*!< \brief Z-direction force objective function definition. */
  THRUST_COEFFICIENT = 17,      /*!< \brief Thrust objective function definition. */
  TORQUE_COEFFICIENT = 18,      /*!< \brief Torque objective function definition. */
  FIGURE_OF_MERIT = 19,         /*!< \brief Rotor Figure of Merit objective function definition. */
  BUFFET_SENSOR = 20,           /*!< \brief Sensor for detecting separation. */
  SURFACE_TOTAL_PRESSURE = 28,  /*!< \brief Total Pressure objective function definition. */
  SURFACE_STATIC_PRESSURE = 29, /*!< \brief Static Pressure objective function definition. */
  SURFACE_MASSFLOW = 30,        /*!< \brief Mass Flow Rate objective function definition. */
  SURFACE_MACH = 51,            /*!< \brief Mach number objective function definition. */
  SURFACE_UNIFORMITY = 52,      /*!< \brief Flow uniformity objective function definition. */
  SURFACE_SECONDARY = 53,       /*!< \brief Secondary flow strength objective function definition. */
  SURFACE_MOM_DISTORTION = 54,  /*!< \brief Momentum distortion objective function definition. */
  SURFACE_SECOND_OVER_UNIFORM = 55, /*!< \brief Secondary over uniformity (relative secondary strength) objective function definition. */
  SURFACE_PRESSURE_DROP = 56, 	/*!< \brief Pressure drop objective function definition. */
  CUSTOM_OBJFUNC = 31, 	        /*!< \brief Custom objective function definition. */
  TOTAL_PRESSURE_LOSS = 39,
  KINETIC_ENERGY_LOSS = 40,
  TOTAL_EFFICIENCY = 41,
  TOTAL_STATIC_EFFICIENCY = 42,
  EULERIAN_WORK = 43,
  TOTAL_ENTHALPY_IN = 44,
  FLOW_ANGLE_IN = 45,
  FLOW_ANGLE_OUT = 46,
  MASS_FLOW_IN = 47,
  MASS_FLOW_OUT = 48,
  PRESSURE_RATIO = 49,
  ENTROPY_GENERATION = 50,
  REFERENCE_GEOMETRY = 60,      /*!< \brief Norm of displacements with respect to target geometry. */
  REFERENCE_NODE = 61,          /*!< \brief Objective function defined as the difference of a particular node respect to a reference position. */
  VOLUME_FRACTION = 62,         /*!< \brief Volume average physical density, for material-based topology optimization applications. */
  TOPOL_DISCRETENESS = 63,      /*!< \brief Measure of the discreteness of the current topology. */
  TOPOL_COMPLIANCE = 64         /*!< \brief Measure of the discreteness of the current topology. */
};
static const MapType<string, ENUM_OBJECTIVE> Objective_Map = {
  MakePair("DRAG", DRAG_COEFFICIENT)
  MakePair("LIFT", LIFT_COEFFICIENT)
  MakePair("SIDEFORCE", SIDEFORCE_COEFFICIENT)
  MakePair("EFFICIENCY", EFFICIENCY)
  MakePair("INVERSE_DESIGN_PRESSURE", INVERSE_DESIGN_PRESSURE)
  MakePair("INVERSE_DESIGN_HEATFLUX", INVERSE_DESIGN_HEATFLUX)
  MakePair("MOMENT_X", MOMENT_X_COEFFICIENT)
  MakePair("MOMENT_Y", MOMENT_Y_COEFFICIENT)
  MakePair("MOMENT_Z", MOMENT_Z_COEFFICIENT)
  MakePair("EQUIVALENT_AREA", EQUIVALENT_AREA)
  MakePair("NEARFIELD_PRESSURE", NEARFIELD_PRESSURE)
  MakePair("FORCE_X", FORCE_X_COEFFICIENT)
  MakePair("FORCE_Y", FORCE_Y_COEFFICIENT)
  MakePair("FORCE_Z", FORCE_Z_COEFFICIENT)
  MakePair("THRUST", THRUST_COEFFICIENT)
  MakePair("TORQUE", TORQUE_COEFFICIENT)
  MakePair("TOTAL_HEATFLUX", TOTAL_HEATFLUX)
  MakePair("MAXIMUM_HEATFLUX", MAXIMUM_HEATFLUX)
  MakePair("TOTAL_AVG_TEMPERATURE", TOTAL_AVG_TEMPERATURE)
  MakePair("FIGURE_OF_MERIT", FIGURE_OF_MERIT)
  MakePair("BUFFET", BUFFET_SENSOR)
  MakePair("SURFACE_TOTAL_PRESSURE", SURFACE_TOTAL_PRESSURE)
  MakePair("SURFACE_STATIC_PRESSURE", SURFACE_STATIC_PRESSURE)
  MakePair("SURFACE_MASSFLOW", SURFACE_MASSFLOW)
  MakePair("SURFACE_MACH", SURFACE_MACH)
  MakePair("SURFACE_UNIFORMITY", SURFACE_UNIFORMITY)
  MakePair("SURFACE_SECONDARY", SURFACE_SECONDARY)
  MakePair("SURFACE_MOM_DISTORTION", SURFACE_MOM_DISTORTION)
  MakePair("SURFACE_SECOND_OVER_UNIFORM", SURFACE_SECOND_OVER_UNIFORM)
  MakePair("SURFACE_PRESSURE_DROP", SURFACE_PRESSURE_DROP)
  MakePair("CUSTOM_OBJFUNC", CUSTOM_OBJFUNC)
  MakePair("TOTAL_EFFICIENCY", TOTAL_EFFICIENCY)
  MakePair("TOTAL_STATIC_EFFICIENCY", TOTAL_STATIC_EFFICIENCY)
  MakePair("TOTAL_PRESSURE_LOSS", TOTAL_PRESSURE_LOSS)
  MakePair("EULERIAN_WORK", EULERIAN_WORK)
  MakePair("TOTAL_ENTHALPY_IN", TOTAL_ENTHALPY_IN)
  MakePair("FLOW_ANGLE_IN", FLOW_ANGLE_IN)
  MakePair("FLOW_ANGLE_OUT", FLOW_ANGLE_OUT)
  MakePair("MASS_FLOW_IN", MASS_FLOW_IN)
  MakePair("MASS_FLOW_OUT", MASS_FLOW_OUT)
  MakePair("PRESSURE_RATIO",  PRESSURE_RATIO)
  MakePair("ENTROPY_GENERATION",  ENTROPY_GENERATION)
  MakePair("KINETIC_ENERGY_LOSS", KINETIC_ENERGY_LOSS)
  MakePair("REFERENCE_GEOMETRY", REFERENCE_GEOMETRY)
  MakePair("REFERENCE_NODE", REFERENCE_NODE)
  MakePair("VOLUME_FRACTION", VOLUME_FRACTION)
  MakePair("TOPOL_DISCRETENESS", TOPOL_DISCRETENESS)
  MakePair("TOPOL_COMPLIANCE", TOPOL_COMPLIANCE)
};

/*!
 * \brief types of residual criteria equations
 */
enum ENUM_RESIDUAL {
    RHO_RESIDUAL = 1, 	     /*!< \brief Rho equation residual criteria equation. */
    RHO_ENERGY_RESIDUAL = 2  /*!< \brief RhoE equation residual criteria equation. */
};
static const MapType<string, ENUM_RESIDUAL> Residual_Map = {
  MakePair("RHO", RHO_RESIDUAL)
  MakePair("RHO_ENERGY", RHO_ENERGY_RESIDUAL)
};

/*!
 * \brief types of residual criteria for structural problems
 */
enum ENUM_RESFEM {
  RESFEM_RELATIVE = 1,         /*!< \brief Relative criteria: Res/Res0. */
  RESFEM_ABSOLUTE = 2          /*!< \brief Absolute criteria: abs(Res). */
};
static const MapType<string, ENUM_RESFEM> ResFem_Map = {
  MakePair("RELATIVE", RESFEM_RELATIVE)
  MakePair("ABSOLUTE", RESFEM_ABSOLUTE)
};

/*!
 * \brief types of sensitivities to compute
 */
enum ENUM_SENS {
  SENS_GEOMETRY = 1,    /*!< \brief Geometrical sensitivity. */
  SENS_MACH = 2,        /*!< \brief Mach number sensitivity. */
  SENS_AOA = 3,         /*!< \brief Angle of attack sensitivity. */
  SENS_AOS = 4          /*!< \brief Angle of Sideslip sensitivity. */
};
static const MapType<string, ENUM_SENS> Sens_Map = {
  MakePair("SENS_GEOMETRY", SENS_GEOMETRY)
  MakePair("SENS_MACH", SENS_MACH)
  MakePair("SENS_AOA", SENS_AOA)
  MakePair("SENS_AOS", SENS_AOS)
};

/*!
 * \brief types of grid adaptation/refinement
 */
enum ENUM_ADAPT {
  NO_ADAPT = 0,           /*!< \brief No grid adaptation. */
  FULL = 1,               /*!< \brief Do a complete grid refinement of all the computational grids. */
  FULL_FLOW = 2,          /*!< \brief Do a complete grid refinement of the flow grid. */
  FULL_ADJOINT = 3,       /*!< \brief Do a complete grid refinement of the adjoint grid. */
  GRAD_FLOW = 5,          /*!< \brief Do a gradient based grid adaptation of the flow grid. */
  GRAD_ADJOINT = 6,       /*!< \brief Do a gradient based grid adaptation of the adjoint grid. */
  GRAD_FLOW_ADJ = 7,      /*!< \brief Do a gradient based grid adaptation of the flow and adjoint grid. */
  COMPUTABLE = 9,         /*!< \brief Apply a computable error grid adaptation. */
  REMAINING = 10,         /*!< \brief Apply a remaining error grid adaptation. */
  WAKE = 12,              /*!< \brief Do a grid refinement on the wake. */
  SMOOTHING = 14,         /*!< \brief Do a grid smoothing of the geometry. */
  SUPERSONIC_SHOCK = 15,  /*!< \brief Do a grid smoothing. */
  PERIODIC = 17           /*!< \brief Add the periodic halo cells. */
};
static const MapType<string, ENUM_ADAPT> Adapt_Map = {
  MakePair("NONE", NO_ADAPT)
  MakePair("FULL", FULL)
  MakePair("FULL_FLOW", FULL_FLOW)
  MakePair("FULL_ADJOINT", FULL_ADJOINT)
  MakePair("GRAD_FLOW", GRAD_FLOW)
  MakePair("GRAD_ADJOINT", GRAD_ADJOINT)
  MakePair("GRAD_FLOW_ADJ", GRAD_FLOW_ADJ)
  MakePair("COMPUTABLE", COMPUTABLE)
  MakePair("REMAINING", REMAINING)
  MakePair("WAKE", WAKE)
  MakePair("SMOOTHING", SMOOTHING)
  MakePair("SUPERSONIC_SHOCK", SUPERSONIC_SHOCK)
  MakePair("PERIODIC", PERIODIC)
};

/*!
 * \brief types of input file formats
 */
enum ENUM_INPUT {
  SU2       = 1,  /*!< \brief SU2 input format. */
  CGNS_GRID = 2,  /*!< \brief CGNS input format for the computational grid. */
  RECTANGLE = 3,  /*!< \brief 2D rectangular mesh with N x M points of size Lx x Ly. */
  BOX       = 4   /*!< \brief 3D box mesh with N x M x L points of size Lx x Ly x Lz. */
};
static const MapType<string, ENUM_INPUT> Input_Map = {
  MakePair("SU2", SU2)
  MakePair("CGNS", CGNS_GRID)
  MakePair("RECTANGLE", RECTANGLE)
  MakePair("BOX", BOX)
};

/*!
 * \brief type of solution output file formats
 */
enum ENUM_OUTPUT {
  TECPLOT                 = 1,  /*!< \brief Tecplot format for the solution output. */
  TECPLOT_BINARY          = 2,  /*!< \brief Tecplot binary format for the solution output. */
  SURFACE_TECPLOT         = 3,  /*!< \brief Tecplot format for the solution output. */
  SURFACE_TECPLOT_BINARY  = 4,  /*!< \brief Tecplot binary format for the solution output. */
  CSV                     = 5,  /*!< \brief Comma-separated values format for the solution output. */
  SURFACE_CSV             = 6,  /*!< \brief Comma-separated values format for the solution output. */
  PARAVIEW                = 7,  /*!< \brief Paraview ASCII format for the solution output. */
  PARAVIEW_BINARY         = 8,  /*!< \brief Paraview binary format for the solution output. */
  SURFACE_PARAVIEW        = 9,  /*!< \brief Paraview ASCII format for the solution output. */
  SURFACE_PARAVIEW_BINARY = 10, /*!< \brief Paraview binary format for the solution output. */
  MESH                    = 11, /*!< \brief SU2 mesh format. */
  RESTART_BINARY          = 12, /*!< \brief SU2 binary restart format. */
  RESTART_ASCII           = 13, /*!< \brief SU2 ASCII restart format. */
  CGNS                    = 14, /*!< \brief CGNS format. */
  STL                     = 15, /*!< \brief STL ASCII format for surface solution output. */
  STL_BINARY              = 16, /*!< \brief STL binary format for surface solution output. Not implemented yet. */
  PARAVIEW_XML            = 17, /*!< \brief Paraview XML with binary data format */
  SURFACE_PARAVIEW_XML    = 18, /*!< \brief Surface Paraview XML with binary data format */
  PARAVIEW_MULTIBLOCK     = 19  /*!< \brief Paraview XML Multiblock */
};
<<<<<<< HEAD
static const MapType<string, ENUM_OUTPUT> Output_Map = {
  MakePair("TECPLOT_ASCII", TECPLOT)
  MakePair("TECPLOT", TECPLOT_BINARY)
  MakePair("SURFACE_TECPLOT_ASCII", SURFACE_TECPLOT)
  MakePair("SURFACE_TECPLOT", SURFACE_TECPLOT_BINARY)
  MakePair("CSV", CSV)
  MakePair("SURFACE_CSV", SURFACE_CSV)
  MakePair("PARAVIEW_ASCII", PARAVIEW)
  MakePair("PARAVIEW", PARAVIEW_BINARY)
  MakePair("SURFACE_PARAVIEW_ASCII", SURFACE_PARAVIEW)
  MakePair("SURFACE_PARAVIEW", SURFACE_PARAVIEW_BINARY)
  MakePair("RESTART_ASCII", RESTART_ASCII)
  MakePair("RESTART", RESTART_BINARY)
  MakePair("CGNS", CGNS)
  MakePair("STL", STL)
  MakePair("STL_BINARY", STL_BINARY)
};
=======

static const map<string, ENUM_OUTPUT> Output_Map = CCreateMap<string, ENUM_OUTPUT>
("TECPLOT_ASCII", TECPLOT)
("TECPLOT", TECPLOT_BINARY)
("SURFACE_TECPLOT_ASCII", SURFACE_TECPLOT)
("SURFACE_TECPLOT", SURFACE_TECPLOT_BINARY)
("CSV", CSV)
("SURFACE_CSV", SURFACE_CSV)
("PARAVIEW_ASCII", PARAVIEW)
("PARAVIEW_LEGACY", PARAVIEW_BINARY)
("SURFACE_PARAVIEW_ASCII", SURFACE_PARAVIEW)
("SURFACE_PARAVIEW_LEGACY", SURFACE_PARAVIEW_BINARY)
("PARAVIEW", PARAVIEW_XML)
("SURFACE_PARAVIEW", SURFACE_PARAVIEW_XML)
("PARAVIEW_MULTIBLOCK", PARAVIEW_MULTIBLOCK)
("RESTART_ASCII", RESTART_ASCII)
("RESTART", RESTART_BINARY)
("CGNS", CGNS)
("STL", STL)
("STL_BINARY", STL_BINARY);
>>>>>>> eb281589

/*!
 * \brief type of solution output file formats
 */
enum ENUM_TAB_OUTPUT {
  TAB_CSV = 1,            /*!< \brief Comma-separated values format for the solution output. */
  TAB_TECPLOT = 2         /*!< \brief Tecplot format for the solution output. */
};
static const MapType<string, ENUM_TAB_OUTPUT> TabOutput_Map = {
  MakePair("CSV", TAB_CSV)
  MakePair("TECPLOT", TAB_TECPLOT)
};

/*!
 * \brief type of volume sensitivity file formats (inout to SU2_DOT)
 */
enum ENUM_SENSITIVITY {
  SU2_NATIVE = 1,       /*!< \brief SU2 native binary format for the volume sensitivity input. */
  UNORDERED_ASCII = 2   /*!< \brief Unordered ASCII list (x,y,z,dJ/dx,dJ/dy/dJ/dz) format for the volume sensitivity input. */
};
static const MapType<string, ENUM_SENSITIVITY> Sensitivity_Map = {
  MakePair("SU2_NATIVE", SU2_NATIVE)
  MakePair("UNORDERED_ASCII", UNORDERED_ASCII)
};

/*!
 * \brief type of jump definition
 */
enum JUMP_DEFINITION {
  DIFFERENCE = 1,     /*!< \brief Jump given by a difference in values. */
  RATIO = 2           /*!< \brief Jump given by a ratio. */
};
static const MapType<string, JUMP_DEFINITION> Jump_Map = {
  MakePair("DIFFERENCE", DIFFERENCE)
  MakePair("RATIO", RATIO)
};

/*!
 * \brief type of multigrid cycle
 */
enum MG_CYCLE {
  V_CYCLE = 0,        /*!< \brief V cycle. */
  W_CYCLE = 1,        /*!< \brief W cycle. */
  FULLMG_CYCLE = 2    /*!< \brief FullMG cycle. */
};
static const MapType<string, MG_CYCLE> MG_Cycle_Map = {
  MakePair("V_CYCLE", V_CYCLE)
  MakePair("W_CYCLE", W_CYCLE)
  MakePair("FULLMG_CYCLE", FULLMG_CYCLE)
};

/*!
 * \brief type of solution output variables
 */
enum ENUM_OUTPUT_VARS {
  DENSITY = 1,      /*!< \brief Density. */
  VEL_X = 2,        /*!< \brief X-component of velocity. */
  VEL_Y = 3,        /*!< \brief Y-component of velocity. */
  VEL_Z = 4,        /*!< \brief Z-component of velocity. */
  PRESSURE = 5,     /*!< \brief Static pressure. */
  MACH = 6,         /*!< \brief Mach number. */
  TEMPERATURE = 7,  /*!< \brief Temperature. */
  LAM_VISC = 8,     /*!< \brief Laminar viscosity. */
  EDDY_VISC = 9     /*!< \brief Eddy viscosity. */
};
static const MapType<string, ENUM_OUTPUT_VARS> Output_Vars_Map = {
  MakePair("DENSITY", DENSITY)
  MakePair("VEL_X", VEL_X)
  MakePair("VEL_Y", VEL_Y)
  MakePair("VEL_Z", VEL_Z)
  MakePair("PRESSURE", PRESSURE)
  MakePair("MACH", MACH)
  MakePair("TEMPERATURE", TEMPERATURE)
  MakePair("LAM_VISC", LAM_VISC)
  MakePair("EDDY_VISC", EDDY_VISC)
};

/*!
 * \brief types of design parameterizations
 */
enum ENUM_PARAM {
  NO_DEFORMATION = 0,         /*!< \brief No deformation. */
  TRANSLATION = 1,            /*!< \brief Surface movement as design variable. */
  ROTATION = 2,               /*!< \brief Surface rotation as design variable. */
  SCALE = 3,                  /*!< \brief Surface rotation as design variable. */
  FFD_SETTING = 10,           /*!< \brief No surface deformation. */
  FFD_CONTROL_POINT = 11,     /*!< \brief Free form deformation for 3D design (change a control point). */
  FFD_NACELLE = 12,           /*!< \brief Free form deformation for 3D design (change a control point). */
  FFD_GULL = 13,              /*!< \brief Free form deformation for 3D design (change a control point). */
  FFD_CAMBER = 14,            /*!< \brief Free form deformation for 3D design (camber change). */
  FFD_TWIST = 15,             /*!< \brief Free form deformation for 3D design (change the twist angle of a section). */
  FFD_THICKNESS = 16,         /*!< \brief Free form deformation for 3D design (thickness change). */
  FFD_ROTATION = 18,          /*!< \brief Free form deformation for 3D design (rotation around a line). */
  FFD_CONTROL_POINT_2D = 19,  /*!< \brief Free form deformation for 2D design (change a control point). */
  FFD_CAMBER_2D = 20,         /*!< \brief Free form deformation for 3D design (camber change). */
  FFD_THICKNESS_2D = 21,      /*!< \brief Free form deformation for 3D design (thickness change). */
  FFD_TWIST_2D = 22,          /*!< \brief Free form deformation for 3D design (camber change). */
  FFD_CONTROL_SURFACE = 23,   /*!< \brief Free form deformation for 3D design (control surface). */
  FFD_ANGLE_OF_ATTACK = 24,   /*!< \brief Angle of attack for FFD problem. */
  HICKS_HENNE = 30,           /*!< \brief Hicks-Henne bump function for airfoil deformation. */
  PARABOLIC = 31,             /*!< \brief Parabolic airfoil definition as design variables. */
  NACA_4DIGITS = 32,          /*!< \brief The four digits NACA airfoil family as design variables. */
  AIRFOIL = 33,               /*!< \brief Airfoil definition as design variables. */
  CST = 34,                   /*!< \brief CST method with Kulfan parameters for airfoil deformation. */
  SURFACE_BUMP = 35,          /*!< \brief Surfacebump function for flat surfaces deformation. */
  SURFACE_FILE = 36,          /*!< \brief Nodal coordinates for surface set using a file (external parameterization). */
  DV_EFIELD = 40,             /*!< \brief Electric field in deformable membranes. */
  DV_YOUNG = 41,
  DV_POISSON = 42,
  DV_RHO = 43,
  DV_RHO_DL = 44,
  TRANSLATE_GRID = 50,        /*!< \brief Translate the volume grid. */
  ROTATE_GRID = 51,           /*!< \brief Rotate the volume grid */
  SCALE_GRID = 52,            /*!< \brief Scale the volume grid. */
  ANGLE_OF_ATTACK = 101       /*!< \brief Angle of attack for airfoils. */
};
static const MapType<string, ENUM_PARAM> Param_Map = {
  MakePair("FFD_SETTING", FFD_SETTING)
  MakePair("FFD_CONTROL_POINT_2D", FFD_CONTROL_POINT_2D)
  MakePair("FFD_TWIST_2D", FFD_TWIST_2D)
  MakePair("FFD_ANGLE_OF_ATTACK", FFD_ANGLE_OF_ATTACK)
  MakePair("FFD_CAMBER_2D", FFD_CAMBER_2D)
  MakePair("FFD_THICKNESS_2D", FFD_THICKNESS_2D)
  MakePair("HICKS_HENNE", HICKS_HENNE)
  MakePair("SURFACE_BUMP", SURFACE_BUMP)
  MakePair("ANGLE_OF_ATTACK", ANGLE_OF_ATTACK)
  MakePair("NACA_4DIGITS", NACA_4DIGITS)
  MakePair("TRANSLATION", TRANSLATION)
  MakePair("ROTATION", ROTATION)
  MakePair("SCALE", SCALE)
  MakePair("FFD_CONTROL_POINT", FFD_CONTROL_POINT)
  MakePair("FFD_ROTATION", FFD_ROTATION)
  MakePair("FFD_CONTROL_SURFACE", FFD_CONTROL_SURFACE)
  MakePair("FFD_NACELLE", FFD_NACELLE)
  MakePair("FFD_GULL", FFD_GULL)
  MakePair("FFD_TWIST", FFD_TWIST)
  MakePair("FFD_CAMBER", FFD_CAMBER)
  MakePair("FFD_THICKNESS", FFD_THICKNESS)
  MakePair("PARABOLIC", PARABOLIC)
  MakePair("AIRFOIL", AIRFOIL)
  MakePair("SURFACE_FILE", SURFACE_FILE)
  MakePair("NO_DEFORMATION", NO_DEFORMATION)
  MakePair("CST", CST)
  MakePair("ELECTRIC_FIELD", DV_EFIELD)
  MakePair("YOUNG_MODULUS", DV_YOUNG)
  MakePair("POISSON_RATIO", DV_POISSON)
  MakePair("STRUCTURAL_DENSITY", DV_RHO)
  MakePair("DEAD_WEIGHT", DV_RHO_DL)
  MakePair("TRANSLATE_GRID", TRANSLATE_GRID)
  MakePair("ROTATE_GRID", ROTATE_GRID)
  MakePair("SCALE_GRID", SCALE_GRID)
};

/*!
 * \brief Types of FFD Blending function
 */
enum ENUM_FFD_BLENDING{
  BSPLINE_UNIFORM = 0,  /*!< \brief BSpline blending */
  BEZIER = 1,           /*!< \brief Bezier blending */
};
static const MapType<string, ENUM_FFD_BLENDING> Blending_Map = {
  MakePair("BSPLINE_UNIFORM", BSPLINE_UNIFORM)
  MakePair("BEZIER", BEZIER)
};

/*!
 * \brief Types of solvers for solving linear systems
 */
enum ENUM_LINEAR_SOLVER {
  STEEPEST_DESCENT = 1,     /*!< \brief Steepest descent method for point inversion algoritm (Free-Form). */
  NEWTON = 2,               /*!< \brief Newton method for point inversion algorithm (Free-Form). */
  QUASI_NEWTON = 3,         /*!< \brief Quasi Newton method for point inversion algorithm (Free-Form). */
  CONJUGATE_GRADIENT = 4,   /*!< \brief Preconditionated conjugate gradient method for grid deformation. */
  FGMRES = 5,               /*!< \brief Flexible Generalized Minimal Residual method. */
  BCGSTAB = 6,              /*!< \brief BCGSTAB - Biconjugate Gradient Stabilized Method (main solver). */
  RESTARTED_FGMRES = 7,     /*!< \brief Flexible Generalized Minimal Residual method with restart. */
  SMOOTHER = 8,             /*!< \brief Iterative smoother. */
  PASTIX_LDLT = 9,          /*!< \brief PaStiX LDLT (complete) factorization. */
  PASTIX_LU = 10,           /*!< \brief PaStiX LU (complete) factorization. */
};
static const MapType<string, ENUM_LINEAR_SOLVER> Linear_Solver_Map = {
  MakePair("STEEPEST_DESCENT", STEEPEST_DESCENT)
  MakePair("NEWTON", NEWTON)
  MakePair("QUASI_NEWTON", QUASI_NEWTON)
  MakePair("CONJUGATE_GRADIENT", CONJUGATE_GRADIENT)
  MakePair("BCGSTAB", BCGSTAB)
  MakePair("FGMRES", FGMRES)
  MakePair("RESTARTED_FGMRES", RESTARTED_FGMRES)
  MakePair("SMOOTHER", SMOOTHER)
  MakePair("PASTIX_LDLT", PASTIX_LDLT)
  MakePair("PASTIX_LU", PASTIX_LU)
};

/*!
 * \brief types surface continuity at the intersection with the FFD
 */
enum ENUM_FFD_CONTINUITY {
  DERIVATIVE_NONE = 0,    /*!< \brief No derivative continuity. */
  DERIVATIVE_1ST = 1,     /*!< \brief First derivative continuity. */
  DERIVATIVE_2ND = 2,     /*!< \brief Second derivative continuity. */
  USER_INPUT = 3          /*!< \brief User input. */
};
static const MapType<string, ENUM_FFD_CONTINUITY> Continuity_Map = {
  MakePair("NO_DERIVATIVE", DERIVATIVE_NONE)
  MakePair("1ST_DERIVATIVE", DERIVATIVE_1ST)
  MakePair("2ND_DERIVATIVE", DERIVATIVE_2ND)
  MakePair("USER_INPUT", USER_INPUT)
};

/*!
 * \brief types of coordinates systems for the FFD
 */
enum ENUM_FFD_COORD_SYSTEM {
  CARTESIAN = 0,    /*!< \brief Cartesian coordinate system. */
  CYLINDRICAL = 1,  /*!< \brief Cylindrical coordinate system. */
  SPHERICAL = 2,    /*!< \brief Spherical coordinate system. */
  POLAR = 3         /*!< \brief Polar coordinate system. */
};
static const MapType<string, ENUM_FFD_COORD_SYSTEM> CoordSystem_Map = {
  MakePair("CARTESIAN", CARTESIAN)
  MakePair("CYLINDRICAL", CYLINDRICAL)
  MakePair("SPHERICAL", SPHERICAL)
  MakePair("POLAR", POLAR)
};

/*!
 * \brief types of sensitivity smoothing
 */
enum ENUM_SENS_SMOOTHING {
  NO_SMOOTH = 0,  /*!< \brief No smoothing. */
  SOBOLEV = 1,    /*!< \brief Sobolev gradient smoothing. */
  BIGRID = 2      /*!< \brief Bi-grid technique smoothing. */
};
static const MapType<string, ENUM_SENS_SMOOTHING> Sens_Smoothing_Map = {
  MakePair("NONE", NO_SMOOTH)
  MakePair("SOBOLEV", SOBOLEV)
  MakePair("BIGRID", BIGRID)
};

/*!
 * \brief types of preconditioners for the linear solver
 */
enum ENUM_LINEAR_SOLVER_PREC {
  JACOBI = 1,        /*!< \brief Jacobi preconditioner. */
  LU_SGS = 2,        /*!< \brief LU SGS preconditioner. */
  LINELET = 3,       /*!< \brief Line implicit preconditioner. */
  ILU = 4,           /*!< \brief ILU(k) preconditioner. */
  PASTIX_ILU= 5,     /*!< \brief PaStiX ILU(k) preconditioner. */
  PASTIX_LU_P= 6,    /*!< \brief PaStiX LU as preconditioner. */
  PASTIX_LDLT_P= 7,  /*!< \brief PaStiX LDLT as preconditioner. */
};
static const MapType<string, ENUM_LINEAR_SOLVER_PREC> Linear_Solver_Prec_Map = {
  MakePair("JACOBI", JACOBI)
  MakePair("LU_SGS", LU_SGS)
  MakePair("LINELET", LINELET)
  MakePair("ILU", ILU)
  MakePair("PASTIX_ILU", PASTIX_ILU)
  MakePair("PASTIX_LU", PASTIX_LU_P)
  MakePair("PASTIX_LDLT", PASTIX_LDLT_P)
};

/*!
 * \brief types of analytic definitions for various geometries
 */
enum ENUM_GEO_ANALYTIC {
  NO_GEO_ANALYTIC = 0,   /*!< \brief No analytic definition of the geometry. */
  NACA0012_AIRFOIL = 1,  /*!< \brief Use the analytical definition of the NACA0012 for doing the grid adaptation. */
  NACA4412_AIRFOIL = 2,  /*!< \brief Use the analytical definition of the NACA4412 for doing the grid adaptation. */
  CYLINDER = 3,          /*!< \brief Use the analytical definition of a cylinder for doing the grid adaptation. */
  BIPARABOLIC = 4        /*!< \brief Use the analytical definition of a biparabolic airfoil for doing the grid adaptation. */
};
static const MapType<string, ENUM_GEO_ANALYTIC> Geo_Analytic_Map = {
  MakePair("NONE", NO_GEO_ANALYTIC)
  MakePair("NACA0012_AIRFOIL", NACA0012_AIRFOIL)
  MakePair("NACA4412_AIRFOIL", NACA4412_AIRFOIL)
  MakePair("CYLINDER", CYLINDER)
  MakePair("BIPARABOLIC", BIPARABOLIC)
};

/*!
 * \brief types of axis orientation
 */
enum ENUM_GEO_DESCRIPTION {
  TWOD_AIRFOIL = 0, /*!< \brief Airfoil analysis. */
  WING = 1, 	    /*!< \brief Wing analysis. */
  FUSELAGE = 2,     /*!< \brief Fuselage analysis. */
  NACELLE = 3       /*!< \brief Nacelle analysis. */
};
static const MapType<string, ENUM_GEO_DESCRIPTION> Geo_Description_Map = {
  MakePair("AIRFOIL", TWOD_AIRFOIL)
  MakePair("WING", WING)
  MakePair("FUSELAGE", FUSELAGE)
  MakePair("NACELLE", NACELLE)
};

/*!
 * \brief types of schemes for unsteady computations
 */
enum ENUM_UNSTEADY {
  STEADY = 0,            /*!< \brief A steady computation. */
  TIME_STEPPING = 1,     /*!< \brief Use a time stepping strategy for unsteady computations. */
  DT_STEPPING_1ST = 2,	 /*!< \brief Use a dual time stepping strategy for unsteady computations (1st order). */
  DT_STEPPING_2ND = 3,	 /*!< \brief Use a dual time stepping strategy for unsteady computations (2nd order). */
  ROTATIONAL_FRAME = 4,  /*!< \brief Use a rotational source term. */
  HARMONIC_BALANCE = 5   /*!< \brief Use a harmonic balance source term. */
};
static const MapType<string, ENUM_UNSTEADY> TimeMarching_Map = {
  MakePair("NO", STEADY)
  MakePair("TIME_STEPPING", TIME_STEPPING)
  MakePair("DUAL_TIME_STEPPING-1ST_ORDER", DT_STEPPING_1ST)
  MakePair("DUAL_TIME_STEPPING-2ND_ORDER", DT_STEPPING_2ND)
  MakePair("HARMONIC_BALANCE", HARMONIC_BALANCE)
  MakePair("ROTATIONAL_FRAME", ROTATIONAL_FRAME)
};

/*!
 * \brief types of criteria to determine when the solution is converged
 */
enum ENUM_CONVERGE_CRIT {
  CAUCHY = 1,       /*!< \brief Cauchy criteria to establish the convergence of the code. */
  RESIDUAL = 2      /*!< \brief Residual criteria to establish the convergence of the code. */
};
static const MapType<string, ENUM_CONVERGE_CRIT> Converge_Crit_Map = {
  MakePair("CAUCHY", CAUCHY)
  MakePair("RESIDUAL", RESIDUAL)
};

/*!
 * \brief types of element stiffnesses imposed for FEA mesh deformation
 */
enum ENUM_DEFORM_STIFFNESS {
  CONSTANT_STIFFNESS = 0,     /*!< \brief Impose a constant stiffness for each element (steel). */
  INVERSE_VOLUME = 1,         /*!< \brief Impose a stiffness for each element that is inversely proportional to cell volume. */
  SOLID_WALL_DISTANCE = 2     /*!< \brief Impose a stiffness for each element that is proportional to the distance from the solid surface. */
};
static const MapType<string, ENUM_DEFORM_STIFFNESS> Deform_Stiffness_Map = {
  MakePair("CONSTANT_STIFFNESS", CONSTANT_STIFFNESS)
  MakePair("INVERSE_VOLUME", INVERSE_VOLUME)
  MakePair("WALL_DISTANCE", SOLID_WALL_DISTANCE)
};

/*!
 * \brief The direct differentation variables.
 */
enum ENUM_DIRECTDIFF_VAR {
  NO_DERIVATIVE = 0,
  D_MACH = 1,         /*!< \brief Derivative w.r.t. the Mach number */
  D_AOA = 2,          /*!< \brief Derivative w.r.t. the angle of attack */
  D_PRESSURE = 3,     /*!< \brief Derivative w.r.t. the freestream pressure */
  D_TEMPERATURE = 4,  /*!< \brief Derivative w.r.t. the freestream temperature */
  D_DENSITY = 5,      /*!< \brief Derivative w.r.t. the freestream density */
  D_TURB2LAM = 6,     /*!< \brief Derivative w.r.t. the turb2lam */
  D_SIDESLIP = 7,     /*!< \brief Derivative w.r.t. the sideslip angle */
  D_VISCOSITY = 8,    /*!< \brief Derivative w.r.t. the viscosity */
  D_REYNOLDS = 9,     /*!< \brief Derivative w.r.t. the reynolds number */
  D_DESIGN = 10,      /*!< \brief Derivative w.r.t. the design?? */
  D_YOUNG = 11,       /*!< \brief Derivative w.r.t. the Young's modulus */
  D_POISSON = 12,     /*!< \brief Derivative w.r.t. the Poisson's ratio */
  D_RHO = 13,         /*!< \brief Derivative w.r.t. the solid density (inertial) */
  D_RHO_DL = 14,      /*!< \brief Derivative w.r.t. the density for dead loads */
  D_EFIELD = 15       /*!< \brief Derivative w.r.t. the electric field */
};
static const MapType<string, ENUM_DIRECTDIFF_VAR> DirectDiff_Var_Map = {
  MakePair("NONE", NO_DERIVATIVE)
  MakePair("MACH", D_MACH)
  MakePair("AOA", D_AOA)
  MakePair("PRESSURE", D_PRESSURE)
  MakePair("TEMPERATURE", D_TEMPERATURE)
  MakePair("DENSITY", D_DENSITY)
  MakePair("TURB2LAM", D_TURB2LAM)
  MakePair("SIDESLIP", D_SIDESLIP)
  MakePair("VISCOSITY", D_VISCOSITY)
  MakePair("REYNOLDS", D_REYNOLDS)
  MakePair("DESIGN_VARIABLES", D_DESIGN)
  MakePair("YOUNG_MODULUS", D_YOUNG)
  MakePair("POISSON_RATIO", D_POISSON)
  MakePair("STRUCTURAL_DENSITY", D_RHO)
  MakePair("STRUCTURAL_DEAD_LOAD", D_RHO_DL)
  MakePair("ELECTRIC_FIELD", D_EFIELD)
};


enum ENUM_RECORDING {
  FLOW_CONS_VARS   = 1,
  MESH_COORDS = 2,
  COMBINED    = 3,
  FEA_DISP_VARS = 4,
  FLOW_CROSS_TERM = 5,
  FEM_CROSS_TERM_GEOMETRY = 6,
  GEOMETRY_CROSS_TERM = 7,
  ALL_VARIABLES = 8,
  MESH_DEFORM = 9
};

/*!
 * \brief types of schemes for dynamic structural computations
 */
enum ENUM_DYNAMIC {
  STATIC = 0,     /*!< \brief A static structural computation. */
  DYNAMIC = 1     /*!< \brief Use a time stepping strategy for dynamic computations. */
};
static const MapType<string, ENUM_DYNAMIC> Dynamic_Map = {
  MakePair("NO", STATIC)
  MakePair("YES", DYNAMIC)
};

/*!
 * \brief types of input file formats
 */
enum ENUM_INPUT_REF {
  SU2_REF = 1,              /*!< \brief SU2 input format (from a restart). */
  CUSTOM_REF = 2            /*!< \brief CGNS input format for the computational grid. */
};
static const MapType<string, ENUM_INPUT_REF> Input_Ref_Map = {
  MakePair("SU2", SU2_REF)
  MakePair("CUSTOM", CUSTOM_REF)
};

/*!
 * \brief Vertex-based quantities exchanged during periodic marker communications.
 */
enum PERIODIC_QUANTITIES {
  PERIODIC_NONE       = 99,  /*!< \brief No periodic communication required. */
  PERIODIC_VOLUME     =  1,  /*!< \brief Volume communication for summing total CV (periodic only). */
  PERIODIC_NEIGHBORS  =  2,  /*!< \brief Communication of the number of neighbors for centered schemes (periodic only). */
  PERIODIC_RESIDUAL   =  3,  /*!< \brief Residual and Jacobian communication (periodic only). */
  PERIODIC_LAPLACIAN  =  4,  /*!< \brief Undivided Laplacian communication for JST (periodic only). */
  PERIODIC_MAX_EIG    =  5,  /*!< \brief Maximum eigenvalue communication (periodic only). */
  PERIODIC_SENSOR     =  6,  /*!< \brief Dissipation sensor communication (periodic only). */
  PERIODIC_SOL_GG     =  7,  /*!< \brief Solution gradient communication for Green-Gauss (periodic only). */
  PERIODIC_PRIM_GG    =  8,  /*!< \brief Primitive gradient communication for Green-Gauss (periodic only). */
  PERIODIC_SOL_LS     =  9,  /*!< \brief Solution gradient communication for weighted Least Squares (periodic only). */
  PERIODIC_PRIM_LS    = 10,  /*!< \brief Primitive gradient communication for weighted Least Squares (periodic only). */
  PERIODIC_LIM_SOL_1  = 11,  /*!< \brief Solution limiter communication phase 1 of 2 (periodic only). */
  PERIODIC_LIM_SOL_2  = 12,  /*!< \brief Solution limiter communication phase 2 of 2 (periodic only). */
  PERIODIC_LIM_PRIM_1 = 13,  /*!< \brief Primitive limiter communication phase 1 of 2 (periodic only). */
  PERIODIC_LIM_PRIM_2 = 14,  /*!< \brief Primitive limiter communication phase 2 of 2 (periodic only). */
  PERIODIC_IMPLICIT   = 15,  /*!< \brief Implicit update communication to ensure consistency across periodic boundaries. */
  PERIODIC_SOL_ULS    = 16,  /*!< \brief Solution gradient communication for unwieghted Least Squares (periodic only). */
  PERIODIC_PRIM_ULS   = 17   /*!< \brief Primitive gradient communication for unweighted Least Squares (periodic only). */
};

/*!
 * \brief Vertex-based quantities exchanged in MPI point-to-point communications.
 */
enum MPI_QUANTITIES {
  SOLUTION             =  0,  /*!< \brief Conservative solution communication. */
  SOLUTION_OLD         =  1,  /*!< \brief Conservative solution old communication. */
  SOLUTION_GRADIENT    =  2,  /*!< \brief Conservative solution gradient communication. */
  SOLUTION_LIMITER     =  3,  /*!< \brief Conservative solution limiter communication. */
  SOLUTION_DISPONLY    =  4,  /*!< \brief Solution displacement only communication. */
  SOLUTION_PRED        =  5,  /*!< \brief Solution predicted communication. */
  SOLUTION_PRED_OLD    =  6,  /*!< \brief Solution predicted old communication. */
  SOLUTION_GEOMETRY    =  7,  /*!< \brief Geometry solution communication. */
  PRIMITIVE_GRADIENT   =  8,  /*!< \brief Primitive gradient communication. */
  PRIMITIVE_LIMITER    =  9,  /*!< \brief Primitive limiter communication. */
  UNDIVIDED_LAPLACIAN  = 10,  /*!< \brief Undivided Laplacian communication. */
  MAX_EIGENVALUE       = 11,  /*!< \brief Maximum eigenvalue communication. */
  SENSOR               = 12,  /*!< \brief Dissipation sensor communication. */
  AUXVAR_GRADIENT      = 13,  /*!< \brief Auxiliary variable gradient communication. */
  COORDINATES          = 14,  /*!< \brief Vertex coordinates communication. */
  COORDINATES_OLD      = 15,  /*!< \brief Old vertex coordinates communication. */
  MAX_LENGTH           = 16,  /*!< \brief Maximum length communication. */
  GRID_VELOCITY        = 17,  /*!< \brief Grid velocity communication. */
  CROSS_TERM           = 18,  /*!< \brief Cross term communication. */
  CROSS_TERM_GEOMETRY  = 19,  /*!< \brief Geometric cross term communication. */
  REF_GEOMETRY         = 20,  /*!< \brief Reference geometry communication. */
  SOLUTION_EDDY        = 21,  /*!< \brief Turbulent solution plus eddy viscosity communication. */
  SOLUTION_MATRIX      = 22,  /*!< \brief Matrix solution communication. */
  SOLUTION_MATRIXTRANS = 23,  /*!< \brief Matrix transposed solution communication. */
  NEIGHBORS            = 24,  /*!< \brief Neighbor point count communication (for JST). */
  SOLUTION_FEA         = 25,  /*!< \brief FEA solution communication. */
  SOLUTION_FEA_OLD     = 26,  /*!< \brief FEA solution old communication. */
  MESH_DISPLACEMENTS   = 27,  /*!< \brief Mesh displacements at the interface. */
  SOLUTION_TIME_N      = 28,  /*!< \brief Solution at time n. */
  SOLUTION_TIME_N1     = 29   /*!< \brief Solution at time n-1. */
};

/*!
 * \brief MPI communication level
 */
enum COMM_LEVEL {
  COMM_NONE    = 0,   /*!< \brief Disable all MPI comms. Purely for testing, as results are incorrect. */
  COMM_MINIMAL = 1,   /*!< \brief Perform only the minimal set of MPI communications for correctness. Disables many console and output comms. */
  COMM_FULL    = 2    /*!< \brief Perform all MPI communications. */
};
static const MapType<string, COMM_LEVEL> Comm_Map = {
  MakePair("NONE",    COMM_NONE)
  MakePair("MINIMAL", COMM_MINIMAL)
  MakePair("FULL",    COMM_FULL)
};

/*
 * \brief types of filter kernels, initially intended for structural topology optimization applications
 */
enum ENUM_FILTER_KERNEL {
  CONSTANT_WEIGHT_FILTER = 0,      /*!< \brief Uniform weight. */
  CONICAL_WEIGHT_FILTER  = 1,      /*!< \brief Linear decay with distance from center point [Bruns and Tortorelli, 2001]. */
  GAUSSIAN_WEIGHT_FILTER = 2,      /*!< \brief Bell shape around center point [Bruns and Tortorelli, 2003]. */
  DILATE_MORPH_FILTER    = 3,      /*!< \brief Continuous version of the dilate morphology operator [Sigmund 2007]. */
  ERODE_MORPH_FILTER     = 4,      /*!< \brief Continuous version of the erode morphology operator [Sigmund 2007].*/
};
static const MapType<string, ENUM_FILTER_KERNEL> Filter_Kernel_Map = {
  MakePair("CONSTANT", CONSTANT_WEIGHT_FILTER)
  MakePair("CONICAL" , CONICAL_WEIGHT_FILTER)
  MakePair("GAUSSIAN", GAUSSIAN_WEIGHT_FILTER)
  MakePair("DILATE"  , DILATE_MORPH_FILTER)
  MakePair("ERODE"   , ERODE_MORPH_FILTER)
};

/*!
 * \brief types of projection function, initially intended for structural topology optimization applications
 */
enum ENUM_PROJECTION_FUNCTION {
  NO_PROJECTION  = 0,      /*!< \brief No projection. */
  HEAVISIDE_UP   = 1,      /*!< \brief Project values towards 1. */
  HEAVISIDE_DOWN = 2,      /*!< \brief Project values towards 0. */
};
static const MapType<string, ENUM_PROJECTION_FUNCTION> Projection_Function_Map = {
  MakePair("NO_PROJECTION" , NO_PROJECTION)
  MakePair("HEAVISIDE_UP"  , HEAVISIDE_UP)
  MakePair("HEAVISIDE_DOWN", HEAVISIDE_DOWN)
};

/*!
 * \brief the different validation solution
 */
enum ENUM_VERIFICATION_SOLUTIONS {
  NO_VERIFICATION_SOLUTION =  0,       /*!< \brief No verification solution, standard solver mode. */
  INVISCID_VORTEX          =  1,       /*!< \brief Inviscid vortex. Exact solution of the unsteady Euler equations. */
  RINGLEB                  =  2,       /*!< \brief Ringleb flow. Exact solution of the steady Euler equations. */
  NS_UNIT_QUAD             = 31,       /*!< \brief Exact solution of the laminar Navier Stokes equations without heat conduction. */
  TAYLOR_GREEN_VORTEX      = 32,       /*!< \brief Taylor Green Vortex. */
  INC_TAYLOR_GREEN_VORTEX  = 33,       /*!< \brief Incompressible Taylor Green Vortex (2D). */
  MMS_NS_UNIT_QUAD         = 61,       /*!< \brief Manufactured solution of the laminar Navier Stokes equations on a unit quad. */
  MMS_NS_UNIT_QUAD_WALL_BC = 62,       /*!< \brief Manufactured solution of the laminar Navier Stokes equations on a unit quad with wall BC's. */
  MMS_NS_TWO_HALF_CIRCLES  = 63,       /*!< \brief Manufactured solution of the laminar Navier Stokes equations between two half circles. */
  MMS_NS_TWO_HALF_SPHERES  = 64,       /*!< \brief Manufactured solution of the laminar Navier Stokes equations between two half spheres. */
  MMS_INC_EULER            = 65,       /*!< \brief Manufactured solution of the incompressible Euler equations. */
  MMS_INC_NS               = 66,       /*!< \brief Manufactured solution of the laminar incompressible Navier Stokes equations. */
  USER_DEFINED_SOLUTION    = 99,       /*!< \brief User defined solution. */
};
static const MapType<string, ENUM_VERIFICATION_SOLUTIONS> Verification_Solution_Map = {
  MakePair("NO_VERIFICATION_SOLUTION", NO_VERIFICATION_SOLUTION)
  MakePair("INVISCID_VORTEX",          INVISCID_VORTEX)
  MakePair("RINGLEB",                  RINGLEB)
  MakePair("NS_UNIT_QUAD",             NS_UNIT_QUAD)
  MakePair("TAYLOR_GREEN_VORTEX",      TAYLOR_GREEN_VORTEX)
  MakePair("INC_TAYLOR_GREEN_VORTEX",  INC_TAYLOR_GREEN_VORTEX)
  MakePair("MMS_NS_UNIT_QUAD",         MMS_NS_UNIT_QUAD)
  MakePair("MMS_NS_UNIT_QUAD_WALL_BC", MMS_NS_UNIT_QUAD_WALL_BC)
  MakePair("MMS_NS_TWO_HALF_CIRCLES",  MMS_NS_TWO_HALF_CIRCLES)
  MakePair("MMS_NS_TWO_HALF_SPHERES",  MMS_NS_TWO_HALF_SPHERES)
  MakePair("MMS_INC_EULER",            MMS_INC_EULER)
  MakePair("MMS_INC_NS",               MMS_INC_NS)
  MakePair("USER_DEFINED_SOLUTION",    USER_DEFINED_SOLUTION)
};

#undef MakePair
/* END_CONFIG_ENUMS */

class COptionBase {
private:
  vector<string> value;
public:
  COptionBase() {};
  virtual  ~COptionBase() = 0;

  virtual string SetValue(vector<string> value){this->value = value; return "";}
  vector<string> GetValue() {return value;}
  virtual void SetDefault() = 0;

  string optionCheckMultipleValues(vector<string> & option_value, string type_id, string option_name) {
    if (option_value.size() != 1) {
      string newString;
      newString.append(option_name);
      newString.append(": multiple values for type ");
      newString.append(type_id);
      return newString;
    }
    return "";
  }

  string badValue(vector<string> & option_value, string type_id, string option_name) {
    string newString;
    newString.append(option_name);
    newString.append(": improper option value for type ");
    newString.append(type_id);
    return newString;
  }
};

inline COptionBase::~COptionBase() {}

#ifdef ENABLE_MAPS
#include "option_structure.inl"
#endif<|MERGE_RESOLUTION|>--- conflicted
+++ resolved
@@ -1561,7 +1561,6 @@
   SURFACE_PARAVIEW_XML    = 18, /*!< \brief Surface Paraview XML with binary data format */
   PARAVIEW_MULTIBLOCK     = 19  /*!< \brief Paraview XML Multiblock */
 };
-<<<<<<< HEAD
 static const MapType<string, ENUM_OUTPUT> Output_Map = {
   MakePair("TECPLOT_ASCII", TECPLOT)
   MakePair("TECPLOT", TECPLOT_BINARY)
@@ -1570,37 +1569,18 @@
   MakePair("CSV", CSV)
   MakePair("SURFACE_CSV", SURFACE_CSV)
   MakePair("PARAVIEW_ASCII", PARAVIEW)
-  MakePair("PARAVIEW", PARAVIEW_BINARY)
+  MakePair("PARAVIEW_LEGACY", PARAVIEW_BINARY)
   MakePair("SURFACE_PARAVIEW_ASCII", SURFACE_PARAVIEW)
-  MakePair("SURFACE_PARAVIEW", SURFACE_PARAVIEW_BINARY)
+  MakePair("SURFACE_PARAVIEW_LEGACY", SURFACE_PARAVIEW_BINARY)
+  MakePair("PARAVIEW", PARAVIEW_XML)
+  MakePair("SURFACE_PARAVIEW", SURFACE_PARAVIEW_XML)
+  MakePair("PARAVIEW_MULTIBLOCK", PARAVIEW_MULTIBLOCK)
   MakePair("RESTART_ASCII", RESTART_ASCII)
   MakePair("RESTART", RESTART_BINARY)
   MakePair("CGNS", CGNS)
   MakePair("STL", STL)
   MakePair("STL_BINARY", STL_BINARY)
 };
-=======
-
-static const map<string, ENUM_OUTPUT> Output_Map = CCreateMap<string, ENUM_OUTPUT>
-("TECPLOT_ASCII", TECPLOT)
-("TECPLOT", TECPLOT_BINARY)
-("SURFACE_TECPLOT_ASCII", SURFACE_TECPLOT)
-("SURFACE_TECPLOT", SURFACE_TECPLOT_BINARY)
-("CSV", CSV)
-("SURFACE_CSV", SURFACE_CSV)
-("PARAVIEW_ASCII", PARAVIEW)
-("PARAVIEW_LEGACY", PARAVIEW_BINARY)
-("SURFACE_PARAVIEW_ASCII", SURFACE_PARAVIEW)
-("SURFACE_PARAVIEW_LEGACY", SURFACE_PARAVIEW_BINARY)
-("PARAVIEW", PARAVIEW_XML)
-("SURFACE_PARAVIEW", SURFACE_PARAVIEW_XML)
-("PARAVIEW_MULTIBLOCK", PARAVIEW_MULTIBLOCK)
-("RESTART_ASCII", RESTART_ASCII)
-("RESTART", RESTART_BINARY)
-("CGNS", CGNS)
-("STL", STL)
-("STL_BINARY", STL_BINARY);
->>>>>>> eb281589
 
 /*!
  * \brief type of solution output file formats
