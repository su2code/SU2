/*!
 * \file option_structure.hpp
 * \brief Defines classes for referencing options for easy input in CConfig
 * \author J. Hicken, B. Tracey
 * \version 8.0.1 "Harrier"
 *
 * SU2 Project Website: https://su2code.github.io
 *
 * The SU2 Project is maintained by the SU2 Foundation
 * (http://su2foundation.org)
 *
 * Copyright 2012-2024, SU2 Contributors (cf. AUTHORS.md)
 *
 * SU2 is free software; you can redistribute it and/or
 * modify it under the terms of the GNU Lesser General Public
 * License as published by the Free Software Foundation; either
 * version 2.1 of the License, or (at your option) any later version.
 *
 * SU2 is distributed in the hope that it will be useful,
 * but WITHOUT ANY WARRANTY; without even the implied warranty of
 * MERCHANTABILITY or FITNESS FOR A PARTICULAR PURPOSE. See the GNU
 * Lesser General Public License for more details.
 *
 * You should have received a copy of the GNU Lesser General Public
 * License along with SU2. If not, see <http://www.gnu.org/licenses/>.
 */

#pragma once

#include "./parallelization/mpi_structure.hpp"

#include <iostream>
#include <sstream>
#include <string>
#include <vector>
#include <map>
#include <cstdlib>
#include <algorithm>
#include <cassert>

/*!
 * \class CEmptyMap
 * \brief We use this dummy class instead of std::map when
 * we only need the enum definition and not the string to
 * enum maps, this makes compilation much faster.
 */
template <typename T, typename U>
struct CEmptyMap {
  CEmptyMap(std::initializer_list<std::pair<const T, U> >) {}
};

#ifdef ENABLE_MAPS
template<class T, class U>
using MapType = std::map<T,U>;
#define MakePair(a,b) {a,b},
#else
template<class T, class U>
using MapType = CEmptyMap<T,U>;
#define MakePair(a,b)
#endif

/*!
 * \brief Different software components of SU2
 */
enum class SU2_COMPONENT {
  SU2_CFD, /*!< \brief Running the SU2_CFD software. */
  SU2_DEF, /*!< \brief Running the SU2_DEF software. */
  SU2_DOT, /*!< \brief Running the SU2_DOT software. */
  SU2_GEO, /*!< \brief Running the SU2_GEO software. */
  SU2_SOL  /*!< \brief Running the SU2_SOL software. */
};

const unsigned int EXIT_DIVERGENCE = 2;   /*!< \brief Exit code (divergence). */

const unsigned int MAX_PARAMETERS = 10;       /*!< \brief Maximum number of parameters for a design variable definition. */
const unsigned int MAX_NUMBER_PERIODIC = 10;  /*!< \brief Maximum number of periodic boundary conditions. */
const unsigned int MAX_STRING_SIZE = 400;     /*!< \brief Maximum size of a generic string. */
const unsigned int MAX_NUMBER_FFD = 15;       /*!< \brief Maximum number of FFDBoxes for the FFD. */
enum: unsigned int{MAX_SOLS = 13};            /*!< \brief Maximum number of solutions at the same time (dimension of solution container array). */
const unsigned int MAX_TERMS = 7;             /*!< \brief Maximum number of terms in the numerical equations (dimension of solver container array). */
const unsigned int MAX_ZONES = 3;             /*!< \brief Maximum number of zones. */
const unsigned int MAX_FE_KINDS = 7;          /*!< \brief Maximum number of Finite Elements. */
const unsigned int NO_RK_ITER = 0;            /*!< \brief No Runge-Kutta iteration. */

const unsigned int OVERHEAD = 4;    /*!< \brief Overhead space above nMarker when allocating space for boundary elems (MPI + periodic). */

const unsigned int MESH_0 = 0;  /*!< \brief Definition of the finest grid level. */
const unsigned int MESH_1 = 1;  /*!< \brief Definition of the finest grid level. */
const unsigned int ZONE_0 = 0;  /*!< \brief Definition of the first grid domain. */
const unsigned int ZONE_1 = 1;  /*!< \brief Definition of the second grid domain. */
const unsigned int INST_0 = 0;  /*!< \brief Definition of the first instance per grid level. */

const su2double STANDARD_GRAVITY = 9.80665;           /*!< \brief Acceleration due to gravity at surface of earth. */
const su2double UNIVERSAL_GAS_CONSTANT = 8.3144598;   /*!< \brief Universal gas constant in J/(mol*K) */
const su2double BOLTZMANN_CONSTANT = 1.3806503E-23;   /*!< \brief Boltzmann's constant [J K^-1] */
const su2double AVOGAD_CONSTANT = 6.0221415E26; /*!< \brief Avogadro's constant, number of particles in one kmole. */
const su2double FUND_ELEC_CHARGE_CGS = 4.8032047E-10; /*!< \brief Fundamental electric charge in CGS units, cm^(3/2) g^(1/2) s^(-1). */

const su2double EPS = 1.0E-16;        /*!< \brief Error scale. */
const su2double TURB_EPS = 1.0E-16;   /*!< \brief Turbulent Error scale. */

const su2double ONE2 = 0.5;         /*!< \brief One divided by two. */
const su2double ONE3 = 1.0 / 3.0;   /*!< \brief One divided by three. */
const su2double TWO3 = 2.0 / 3.0;   /*!< \brief Two divided by three. */
const su2double FOUR3 = 4.0 / 3.0;  /*!< \brief Four divided by three. */

const su2double PI_NUMBER = 4.0 * atan(1.0);  /*!< \brief Pi number. */

const su2double STEFAN_BOLTZMANN = 5.670367E-08;  /*!< \brief Stefan-Boltzmann constant in W/(m^2*K^4). */

const int MASTER_NODE = 0;      /*!< \brief Master node for MPI parallelization. */
const int SINGLE_NODE = 1;      /*!< \brief There is only a node in the MPI parallelization. */
const int SINGLE_ZONE = 1;      /*!< \brief There is only a zone. */

const unsigned short COMM_TYPE_UNSIGNED_LONG  = 1;  /*!< \brief Communication type for unsigned long. */
const unsigned short COMM_TYPE_LONG           = 2;  /*!< \brief Communication type for long. */
const unsigned short COMM_TYPE_UNSIGNED_SHORT = 3;  /*!< \brief Communication type for unsigned short. */
const unsigned short COMM_TYPE_DOUBLE         = 4;  /*!< \brief Communication type for double. */
const unsigned short COMM_TYPE_CHAR           = 5;  /*!< \brief Communication type for char. */
const unsigned short COMM_TYPE_SHORT          = 6;  /*!< \brief Communication type for short. */
const unsigned short COMM_TYPE_INT            = 7;  /*!< \brief Communication type for int. */

/*!
 * \brief Types of geometric entities based on VTK nomenclature
 */
enum GEO_TYPE {
  VERTEX = 1,         /*!< \brief VTK nomenclature for defining a vertex element. */
  LINE = 3,           /*!< \brief VTK nomenclature for defining a line element. */
  TRIANGLE = 5,       /*!< \brief VTK nomenclature for defining a triangle element. */
  QUADRILATERAL = 9,  /*!< \brief VTK nomenclature for defining a quadrilateral element. */
  TETRAHEDRON = 10,   /*!< \brief VTK nomenclature for defining a tetrahedron element. */
  HEXAHEDRON = 12,    /*!< \brief VTK nomenclature for defining a hexahedron element. */
  PRISM = 13,         /*!< \brief VTK nomenclature for defining a prism element. */
  PYRAMID = 14        /*!< \brief VTK nomenclature for defining a pyramid element. */
};
constexpr unsigned short N_ELEM_TYPES = 7;           /*!< \brief General output & CGNS defines. */

constexpr unsigned short N_POINTS_LINE = 2;          /*!< \brief General output & CGNS defines. */
constexpr unsigned short N_POINTS_TRIANGLE = 3;      /*!< \brief General output & CGNS defines. */
constexpr unsigned short N_POINTS_QUADRILATERAL = 4; /*!< \brief General output & CGNS defines. */
constexpr unsigned short N_POINTS_TETRAHEDRON = 4;   /*!< \brief General output & CGNS defines. */
constexpr unsigned short N_POINTS_HEXAHEDRON = 8;    /*!< \brief General output & CGNS defines. */
constexpr unsigned short N_POINTS_PYRAMID = 5;       /*!< \brief General output & CGNS defines. */
constexpr unsigned short N_POINTS_PRISM = 6;         /*!< \brief General output & CGNS defines. */
constexpr unsigned short N_POINTS_MAXIMUM = 8;       /*!< \brief Max. out of the above, used for static arrays, keep it up to date. */

constexpr unsigned short N_FACES_LINE = 1;           /*!< \brief General output & CGNS defines. */
constexpr unsigned short N_FACES_TRIANGLE = 3;       /*!< \brief General output & CGNS defines. */
constexpr unsigned short N_FACES_QUADRILATERAL = 4;  /*!< \brief General output & CGNS defines. */
constexpr unsigned short N_FACES_TETRAHEDRON = 4;    /*!< \brief General output & CGNS defines. */
constexpr unsigned short N_FACES_PYRAMID = 5;        /*!< \brief General output & CGNS defines. */
constexpr unsigned short N_FACES_PRISM = 5;          /*!< \brief General output & CGNS defines. */
constexpr unsigned short N_FACES_HEXAHEDRON = 6;     /*!< \brief General output & CGNS defines. */
constexpr unsigned short N_FACES_MAXIMUM = 6;        /*!< \brief Max. out of the above, used for static arrays, keep it up to date. */

/*!
 * \brief Get the number of faces of the element.
 * \param[in] elementType - element type
 * \return number of faces
 */
inline unsigned short nFacesOfElementType(unsigned short elementType) {
  switch (elementType) {
    case LINE: return N_FACES_LINE;
    case TRIANGLE: return N_FACES_TRIANGLE;
    case QUADRILATERAL: return N_FACES_QUADRILATERAL;
    case TETRAHEDRON: return N_FACES_TETRAHEDRON;
    case HEXAHEDRON: return N_FACES_HEXAHEDRON;
    case PYRAMID: return N_FACES_PYRAMID;
    case PRISM: return N_FACES_PRISM;
    default: assert(false && "Invalid element type."); return 0;
  }
}

/*!
 * \brief Get the number of points of the element.
 * \param[in] elementType - element type
 * \return number of points
 */
inline unsigned short nPointsOfElementType(unsigned short elementType) {
  switch (elementType) {
    case LINE: return N_POINTS_LINE;
    case TRIANGLE: return N_POINTS_TRIANGLE;
    case QUADRILATERAL: return N_POINTS_QUADRILATERAL;
    case TETRAHEDRON: return N_POINTS_TETRAHEDRON;
    case HEXAHEDRON: return N_POINTS_HEXAHEDRON;
    case PYRAMID: return N_POINTS_PYRAMID;
    case PRISM: return N_POINTS_PRISM;
    default: assert(false && "Invalid element type."); return 0;
  }
}

const int CGNS_STRING_SIZE = 33; /*!< \brief Length of strings used in the CGNS format. */
const int SU2_CONN_SIZE   = 10;  /*!< \brief Size of the connectivity array that is allocated for each element
                                             that we read from a mesh file in the format [[globalID vtkType n0 n1 n2 n3 n4 n5 n6 n7 n8]. */
const int SU2_CONN_SKIP   = 2;   /*!< \brief Offset to skip the globalID and VTK type at the start of the element connectivity list for each CGNS element. */

const su2double COLORING_EFF_THRESH = 0.875;  /*!< \brief Below this value fallback strategies are used instead. */

/*--- All temperature polynomial fits for the fluid models currently
   assume a quartic form (5 coefficients). For example,
   Cp(T) = b0 + b1*T + b2*T^2 + b3*T^3 + b4*T^4. By default, all coeffs
   are set to zero and will be properly non-dim. in the solver. ---*/
constexpr int N_POLY_COEFFS = 5; /*!< \brief Number of coefficients in temperature polynomial fits for fluid models. */

/*!
 * \brief Boolean answers
 */
enum ANSWER {
  NONE = 0,
  NO = 0,   /*!< \brief Boolean definition of no. */
  YES = 1   /*!< \brief Boolean definition of yes. */
};

/*!
 * \brief Average method for marker analyze
 */
enum AVERAGE_TYPE {
  AVERAGE_AREA = 1,     /*!< \brief Area-weighted average. */
  AVERAGE_MASSFLUX = 2  /*!< \brief Mass-flux weighted average. */
};
static const MapType<std::string, AVERAGE_TYPE> Average_Map = {
  MakePair("AREA", AVERAGE_AREA)
  MakePair("MASSFLUX", AVERAGE_MASSFLUX)
};

/*!
 * \brief different solver types for the CFD component
 */
enum class MAIN_SOLVER {
  NONE,                        /*!< \brief Definition of no solver. */
  EULER,                       /*!< \brief Definition of the Euler's solver. */
  NAVIER_STOKES,               /*!< \brief Definition of the Navier-Stokes' solver. */
  RANS,                        /*!< \brief Definition of the Reynolds-averaged Navier-Stokes' (RANS) solver. */
  INC_EULER,                   /*!< \brief Definition of the incompressible Euler's solver. */
  INC_NAVIER_STOKES,           /*!< \brief Definition of the incompressible Navier-Stokes' solver. */
  INC_RANS,                    /*!< \brief Definition of the incompressible Reynolds-averaged Navier-Stokes' (RANS) solver. */
  HEAT_EQUATION,               /*!< \brief Definition of the finite volume heat solver. */
  FEM_ELASTICITY,              /*!< \brief Definition of a FEM solver. */
  ADJ_EULER,                   /*!< \brief Definition of the continuous adjoint Euler's solver. */
  ADJ_NAVIER_STOKES,           /*!< \brief Definition of the continuous adjoint Navier-Stokes' solver. */
  ADJ_RANS,                    /*!< \brief Definition of the continuous adjoint Reynolds-averaged Navier-Stokes' (RANS) solver. */
  TEMPLATE_SOLVER,             /*!< \brief Definition of template solver. */
  DISC_ADJ_EULER,              /*!< \brief Definition of the discrete adjoint Euler solver. */
  DISC_ADJ_RANS,               /*!< \brief Definition of the discrete adjoint Reynolds-averaged Navier-Stokes' (RANS) solver. */
  DISC_ADJ_NAVIER_STOKES,      /*!< \brief Definition of the discrete adjoint Navier-Stokes' solver. */
  DISC_ADJ_INC_EULER,          /*!< \brief Definition of the discrete adjoint incompressible Euler solver. */
  DISC_ADJ_INC_RANS,           /*!< \brief Definition of the discrete adjoint incompressible Reynolds-averaged Navier-Stokes' (RANS) solver. */
  DISC_ADJ_INC_NAVIER_STOKES,  /*!< \brief Definition of the discrete adjoint incompressible Navier-Stokes'. */
  DISC_ADJ_HEAT,               /*!< \brief Definition of the discrete adjoint heat solver. */
  DISC_ADJ_FEM_EULER,          /*!< \brief Definition of the discrete adjoint FEM Euler solver. */
  DISC_ADJ_FEM_RANS,           /*!< \brief Definition of the discrete adjoint FEM Reynolds-averaged Navier-Stokes' (RANS) solver. */
  DISC_ADJ_FEM_NS,             /*!< \brief Definition of the discrete adjoint FEM Navier-Stokes' solver. */
  DISC_ADJ_FEM,                /*!< \brief Definition of the discrete adjoint FEM solver. */
  FEM_EULER,                   /*!< \brief Definition of the finite element Euler's solver. */
  FEM_NAVIER_STOKES,           /*!< \brief Definition of the finite element Navier-Stokes' solver. */
  FEM_RANS,                    /*!< \brief Definition of the finite element Reynolds-averaged Navier-Stokes' (RANS) solver. */
  FEM_LES,                     /*!< \brief Definition of the finite element Large Eddy Simulation Navier-Stokes' (LES) solver. */
  MULTIPHYSICS,
  NEMO_EULER,                  /*!< \brief Definition of the NEMO Euler solver. */
  NEMO_NAVIER_STOKES,          /*!< \brief Definition of the NEMO NS solver. */
};
static const MapType<std::string, MAIN_SOLVER> Solver_Map = {
  MakePair("NONE", MAIN_SOLVER::NONE)
  MakePair("EULER", MAIN_SOLVER::EULER)
  MakePair("NAVIER_STOKES", MAIN_SOLVER::NAVIER_STOKES)
  MakePair("RANS", MAIN_SOLVER::RANS)
  MakePair("INC_EULER", MAIN_SOLVER::INC_EULER)
  MakePair("INC_NAVIER_STOKES", MAIN_SOLVER::INC_NAVIER_STOKES)
  MakePair("INC_RANS", MAIN_SOLVER::INC_RANS)
  MakePair("FEM_EULER", MAIN_SOLVER::FEM_EULER)
  MakePair("FEM_NAVIER_STOKES", MAIN_SOLVER::FEM_NAVIER_STOKES)
  MakePair("FEM_RANS", MAIN_SOLVER::FEM_RANS)
  MakePair("FEM_LES", MAIN_SOLVER::FEM_LES)
  MakePair("NEMO_EULER",MAIN_SOLVER::NEMO_EULER)
  MakePair("NEMO_NAVIER_STOKES",MAIN_SOLVER::NEMO_NAVIER_STOKES)
  MakePair("HEAT_EQUATION", MAIN_SOLVER::HEAT_EQUATION)
  MakePair("ELASTICITY", MAIN_SOLVER::FEM_ELASTICITY)
  MakePair("TEMPLATE_SOLVER", MAIN_SOLVER::TEMPLATE_SOLVER)
  MakePair("MULTIPHYSICS", MAIN_SOLVER::MULTIPHYSICS)
};

/*!
 * \brief Different solver types for multizone problems
 */
enum class ENUM_MULTIZONE {
  MZ_BLOCK_GAUSS_SEIDEL, /*!< \brief Definition of a Block-Gauss-Seidel multizone solver. */
  MZ_BLOCK_JACOBI,       /*!< \brief Definition of a Block-Jacobi solver. */
};
static const MapType<std::string, ENUM_MULTIZONE> Multizone_Map = {
  MakePair("BLOCK_GAUSS_SEIDEL", ENUM_MULTIZONE::MZ_BLOCK_GAUSS_SEIDEL)
  MakePair("BLOCK_JACOBI", ENUM_MULTIZONE::MZ_BLOCK_JACOBI)
};

/*!
 * \brief Material geometric conditions
 */
enum class STRUCT_DEFORMATION {
  SMALL,       /*!< \brief Definition of linear elastic material. */
  LARGE,       /*!< \brief Definition of Neo-Hookean material. */
};
static const MapType<std::string, STRUCT_DEFORMATION> Struct_Map = {
  MakePair("SMALL_DEFORMATIONS", STRUCT_DEFORMATION::SMALL)
  MakePair("LARGE_DEFORMATIONS", STRUCT_DEFORMATION::LARGE)
};

/*!
 * \brief Material model
 */
enum class STRUCT_MODEL {
  LINEAR_ELASTIC,   /*!< \brief Definition of linear elastic material. */
  NEO_HOOKEAN,      /*!< \brief Definition of Neo-Hookean material. */
  KNOWLES,          /*!< \brief Definition of Knowles stored-energy potential */
  IDEAL_DE,         /*!< \brief Definition of ideal Dielectric Elastomer */
};
static const MapType<std::string, STRUCT_MODEL> Material_Map = {
  MakePair("LINEAR_ELASTIC", STRUCT_MODEL::LINEAR_ELASTIC)
  MakePair("NEO_HOOKEAN", STRUCT_MODEL::NEO_HOOKEAN)
  MakePair("KNOWLES", STRUCT_MODEL::KNOWLES)
  MakePair("IDEAL_DE", STRUCT_MODEL::IDEAL_DE)
};

/*!
 * \brief Material compressibility
 */
enum class STRUCT_COMPRESS {
  COMPRESSIBLE,     /*!< \brief Definition of compressible material. */
  NEARLY_INCOMP,    /*!< \brief Definition of nearly incompressible material. */
};
static const MapType<std::string, STRUCT_COMPRESS> MatComp_Map = {
  MakePair("COMPRESSIBLE", STRUCT_COMPRESS::COMPRESSIBLE)
  MakePair("NEARLY_INCOMPRESSIBLE", STRUCT_COMPRESS::NEARLY_INCOMP)
};

/*!
 * \brief Types of interpolators
 */
enum class INTERFACE_INTERPOLATOR {
  NEAREST_NEIGHBOR,      /*!< \brief Nearest Neigbhor interpolation */
  ISOPARAMETRIC,         /*!< \brief Isoparametric interpolation, use CONSERVATIVE_INTERPOLATION=YES for conservative interpolation (S.A. Brown 1997).*/
  WEIGHTED_AVERAGE,      /*!< \brief Sliding Mesh Approach E. Rinaldi 2015 */
  RADIAL_BASIS_FUNCTION, /*!< \brief Radial basis function interpolation. */
};
static const MapType<std::string, INTERFACE_INTERPOLATOR> Interpolator_Map = {
  MakePair("NEAREST_NEIGHBOR", INTERFACE_INTERPOLATOR::NEAREST_NEIGHBOR)
  MakePair("ISOPARAMETRIC",    INTERFACE_INTERPOLATOR::ISOPARAMETRIC)
  MakePair("WEIGHTED_AVERAGE", INTERFACE_INTERPOLATOR::WEIGHTED_AVERAGE)
  MakePair("RADIAL_BASIS_FUNCTION", INTERFACE_INTERPOLATOR::RADIAL_BASIS_FUNCTION)
};

/*!
 * \brief Types of radial basis functions
 */
enum class RADIAL_BASIS {
  WENDLAND_C2,        /*!< \brief Wendland C2 radial basis function. */
  INV_MULTI_QUADRIC,  /*!< \brief Inversed multi quartic biharmonic spline. */
  GAUSSIAN,           /*!< \brief Gaussian basis function. */
  THIN_PLATE_SPLINE,  /*!< \brief Thin plate spline. */
  MULTI_QUADRIC,      /*!< \brief Multi quartic biharmonic spline. */
};
static const MapType<std::string, RADIAL_BASIS> RadialBasisFunction_Map = {
  MakePair("WENDLAND_C2", RADIAL_BASIS::WENDLAND_C2)
  MakePair("INV_MULTI_QUADRIC", RADIAL_BASIS::INV_MULTI_QUADRIC)
  MakePair("GAUSSIAN", RADIAL_BASIS::GAUSSIAN)
  MakePair("THIN_PLATE_SPLINE", RADIAL_BASIS::THIN_PLATE_SPLINE)
  MakePair("MULTI_QUADRIC", RADIAL_BASIS::MULTI_QUADRIC)
};

/*!
 * \brief type of radial spanwise interpolation function for the inlet face
 */
enum class INLET_SPANWISE_INTERP {
  NONE,
  LINEAR_1D,
  AKIMA_1D,
  CUBIC_1D,
};
static const MapType<std::string, INLET_SPANWISE_INTERP> Inlet_SpanwiseInterpolation_Map = {
  MakePair("NONE", INLET_SPANWISE_INTERP::NONE)
  MakePair("LINEAR_1D", INLET_SPANWISE_INTERP::LINEAR_1D)
  MakePair("AKIMA_1D", INLET_SPANWISE_INTERP::AKIMA_1D)
  MakePair("CUBIC_1D", INLET_SPANWISE_INTERP::CUBIC_1D)
};

/*!
 * \brief type of radial spanwise interpolation data type for the inlet face
 */
enum class INLET_INTERP_TYPE {
  VR_VTHETA,
  ALPHA_PHI,
};
static const MapType<std::string, INLET_INTERP_TYPE> Inlet_SpanwiseInterpolationType_Map = {
  MakePair("VR_VTHETA", INLET_INTERP_TYPE::VR_VTHETA)
  MakePair("ALPHA_PHI", INLET_INTERP_TYPE::ALPHA_PHI)
};

/*!
 * \brief types of (coupling) transfers between distinct physical zones
 */
enum ENUM_TRANSFER {
  ZONES_ARE_EQUAL                   = 0,    /*!< \brief Zones are equal - no transfer. */
  NO_COMMON_INTERFACE               = 1,    /*!< \brief No common interface between the zones (geometrical). */
  NO_TRANSFER                       = 2,    /*!< \brief Zones may share a boundary, but still no coupling desired. */
  FLOW_TRACTION                     = 10,   /*!< \brief Flow traction coupling (between fluids and solids). */
  BOUNDARY_DISPLACEMENTS            = 21,   /*!< \brief Boundary displacements (between fluids and solids) */
  SLIDING_INTERFACE                 = 13,   /*!< \brief Sliding interface (between fluids). */
  CONSERVATIVE_VARIABLES            = 14,   /*!< \brief General coupling that simply transfers the conservative variables (between same solvers). */
  MIXING_PLANE                      = 15,   /*!< \brief Mixing plane between fluids. */
  CONJUGATE_HEAT_FS                 = 16,   /*!< \brief Conjugate heat transfer (between compressible fluids and solids). */
  CONJUGATE_HEAT_WEAKLY_FS          = 17,   /*!< \brief Conjugate heat transfer (between incompressible fluids and solids). */
  CONJUGATE_HEAT_SF                 = 18,   /*!< \brief Conjugate heat transfer (between solids and compressible fluids). */
  CONJUGATE_HEAT_WEAKLY_SF          = 19,   /*!< \brief Conjugate heat transfer (between solids and incompressible fluids). */
  CONJUGATE_HEAT_SS                 = 20,   /*!< \brief Conjugate heat transfer (between two solids). */
};

/*!
 * \brief different regime modes
 */
enum class ENUM_REGIME {
  COMPRESSIBLE = 0,   /*!< \brief Definition of compressible solver. */
  INCOMPRESSIBLE = 1, /*!< \brief Definition of incompressible solver. */
  NO_FLOW = 2
};

/*!
 * \brief different non-dimensional modes
 */
enum ENUM_KIND_NONDIM {
  DIMENSIONAL = 0,              /*!< \brief Dimensional simulation (compressible or incompressible). */
  FREESTREAM_PRESS_EQ_ONE = 1,  /*!< \brief Non-dimensional compressible simulation with freestream pressure equal to 1.0. */
  FREESTREAM_VEL_EQ_MACH = 2,   /*!< \brief Non-dimensional compressible simulation with freestream velocity equal to Mach number. */
  FREESTREAM_VEL_EQ_ONE = 3,    /*!< \brief Non-dimensional compressible simulation with freestream pressure equal to 1.0. */
  INITIAL_VALUES   = 4,         /*!< \brief Non-dimensional incompressible simulation based on intial values for external flow. */
  REFERENCE_VALUES = 5          /*!< \brief Non-dimensional incompressible simulation based on custom reference values. */
};
static const MapType<std::string, ENUM_KIND_NONDIM> NonDim_Map = {
  MakePair("DIMENSIONAL", DIMENSIONAL)
  MakePair("FREESTREAM_PRESS_EQ_ONE", FREESTREAM_PRESS_EQ_ONE)
  MakePair("FREESTREAM_VEL_EQ_MACH",  FREESTREAM_VEL_EQ_MACH)
  MakePair("FREESTREAM_VEL_EQ_ONE",   FREESTREAM_VEL_EQ_ONE)
  MakePair("INITIAL_VALUES",   INITIAL_VALUES)
  MakePair("REFERENCE_VALUES", REFERENCE_VALUES)
};

/*!
 * \brief different system of measurements
 */
enum ENUM_MEASUREMENTS {
  SI = 0,     /*!< \brief Definition of compressible solver. */
  US = 1      /*!< \brief Definition of incompressible solver. */
};
static const MapType<std::string, ENUM_MEASUREMENTS> Measurements_Map = {
  MakePair("SI", SI)
  MakePair("US", US)
};

/*!
 * \brief different types of systems
 */
enum RUNTIME_TYPE {
  RUNTIME_FLOW_SYS = 2,       /*!< \brief One-physics case, the code is solving the flow equations(Euler and Navier-Stokes). */
  RUNTIME_TURB_SYS = 3,       /*!< \brief One-physics case, the code is solving the turbulence model. */
  RUNTIME_ADJFLOW_SYS = 6,    /*!< \brief One-physics case, the code is solving the adjoint equations is being solved (Euler and Navier-Stokes). */
  RUNTIME_ADJTURB_SYS = 7,    /*!< \brief One-physics case, the code is solving the adjoint turbulence model. */
  RUNTIME_MULTIGRID_SYS = 14, /*!< \brief Full Approximation Storage Multigrid system of equations. */
  RUNTIME_FEA_SYS = 20,       /*!< \brief One-physics case, the code is solving the FEA equation. */
  RUNTIME_ADJFEA_SYS = 30,    /*!< \brief One-physics case, the code is solving the adjoint FEA equation. */
  RUNTIME_HEAT_SYS = 21,      /*!< \brief One-physics case, the code is solving the heat equation. */
  RUNTIME_ADJHEAT_SYS = 31,   /*!< \brief One-physics case, the code is solving the adjoint heat equation. */
  RUNTIME_TRANS_SYS = 22,     /*!< \brief One-physics case, the code is solving the transition model. */
  RUNTIME_RADIATION_SYS = 23, /*!< \brief One-physics case, the code is solving the radiation model. */
  RUNTIME_ADJRAD_SYS = 24,    /*!< \brief One-physics case, the code is solving the adjoint radiation model. */
  RUNTIME_SPECIES_SYS = 25,   /*!< \brief One-physics case, the code is solving the species model. */
  RUNTIME_ADJSPECIES_SYS = 26,/*!< \brief One-physics case, the code is solving the adjoint species model. */
};

 enum SOLVER_TYPE : const int {
   FLOW_SOL=0,       /*!< \brief Position of the mean flow solution in the solver container array. */
   ADJFLOW_SOL=1,    /*!< \brief Position of the continuous adjoint flow solution in the solver container array. */
   TURB_SOL=2,       /*!< \brief Position of the turbulence model solution in the solver container array. */
   ADJTURB_SOL=3,    /*!< \brief Position of the continuous adjoint turbulence solution in the solver container array. */
   TRANS_SOL=4,      /*!< \brief Position of the transition model solution in the solver container array. */
   HEAT_SOL=5,       /*!< \brief Position of the heat equation in the solution solver array. */
   ADJHEAT_SOL=6,    /*!< \brief Position of the adjoint heat equation in the solution solver array. */
   RAD_SOL=7,        /*!< \brief Position of the radiation equation in the solution solver array. */
   ADJRAD_SOL=8,     /*!< \brief Position of the continuous adjoint turbulence solution in the solver container array. */
   MESH_SOL=9,       /*!< \brief Position of the mesh solver. */
   ADJMESH_SOL=10,    /*!< \brief Position of the adjoint of the mesh solver. */
   SPECIES_SOL=11,    /*!< \brief Position of the species solver. */
   ADJSPECIES_SOL=12, /*!< \brief Position of the adjoint of the species solver. */
   FEA_SOL=0,        /*!< \brief Position of the Finite Element flow solution in the solver container array. */
   ADJFEA_SOL=1,     /*!< \brief Position of the continuous adjoint Finite Element flow solution in the solver container array. */
   TEMPLATE_SOL=0,   /*!< \brief Position of the template solution. */
 };

const int CONV_TERM = 0;           /*!< \brief Position of the convective terms in the numerics container array. */
const int VISC_TERM = 1;           /*!< \brief Position of the viscous terms in the numerics container array. */
const int SOURCE_FIRST_TERM = 2;   /*!< \brief Position of the first source term in the numerics container array. */
const int SOURCE_SECOND_TERM = 3;  /*!< \brief Position of the second source term in the numerics container array. */
const int CONV_BOUND_TERM = 4;     /*!< \brief Position of the convective boundary terms in the numerics container array. */
const int VISC_BOUND_TERM = 5;     /*!< \brief Position of the viscous boundary terms in the numerics container array. */
const int GRAD_TERM = 6;           /*!< \brief Position of the gradient smoothing terms in the numerics container array. */

const int FEA_TERM = 0;      /*!< \brief Position of the finite element analysis terms in the numerics container array. */
const int DE_TERM = 1;       /*!< \brief Position of the dielectric terms in the numerics container array. */

const int MAT_NHCOMP  = 2;   /*!< \brief Position of the Neo-Hookean compressible material model. */
const int MAT_IDEALDE = 3;   /*!< \brief Position of the Ideal-DE material model. */
const int MAT_KNOWLES = 4;   /*!< \brief Position of the Knowles material model. */

/*!
 * \brief Types of finite elements (in 1D or 2D or 3D)
 */
const int EL_LINE = 6;    /*!< \brief Elements of two nodes, with second order gauss quadrature (1D). */

const int EL_TRIA = 0;    /*!< \brief Elements of three nodes (2D). */
const int EL_QUAD = 1;    /*!< \brief Elements of four nodes (2D). */
const int EL_TRIA2 = 2;   /*!< \brief Elements of three nodes (2D), with second order gauss quadrature. */

const int EL_TETRA = 0;   /*!< \brief Elements of four nodes (3D). */
const int EL_HEXA  = 1;   /*!< \brief Elements of eight nodes (3D). */
const int EL_PYRAM = 2;   /*!< \brief Elements of five nodes (3D). */
const int EL_PRISM = 3;   /*!< \brief Elements of six nodes (3D). */
const int EL_TETRA2 = 4;  /*!< \brief Elements of four nodes, with second order gauss quadrature (3D). */
const int EL_PYRAM2 = 5;  /*!< \brief Elements of five nodes, with third order gauss quadrature (3D). */

/*!
 * \brief Types of spatial discretizations
 */
enum ENUM_SPACE {
  NO_CONVECTIVE = 0,   /*!< \brief No convective scheme is used. */
  SPACE_CENTERED = 1,  /*!< \brief Space centered convective numerical method. */
  SPACE_UPWIND = 2,    /*!< \brief Upwind convective numerical method. */
  FINITE_ELEMENT = 3   /*!< \brief Finite element convective numerical method. */
};

/*!
 * \brief Types of fluid model
 */
enum ENUM_FLUIDMODEL {
  STANDARD_AIR = 0,       /*!< \brief Standard air gas model. */
  IDEAL_GAS = 1,          /*!< \brief Ideal gas model. */
  VW_GAS = 2,             /*!< \brief Van Der Waals gas model. */
  PR_GAS = 3,             /*!< \brief Perfect Real gas model. */
  CONSTANT_DENSITY = 4,   /*!< \brief Constant density gas model. */
  INC_IDEAL_GAS = 5,      /*!< \brief Incompressible ideal gas model. */
  INC_IDEAL_GAS_POLY = 6, /*!< \brief Inc. ideal gas, polynomial gas model. */
  MUTATIONPP = 7,         /*!< \brief Mutation++ gas model for nonequilibrium flow. */
  SU2_NONEQ = 8,          /*!< \brief User defined gas model for nonequilibrium flow. */
  FLUID_MIXTURE = 9,      /*!< \brief Species mixture model. */
  COOLPROP = 10,          /*!< \brief Thermodynamics library. */
  FLUID_FLAMELET = 11,    /*!< \brief lookup table (LUT) method for premixed flamelets. */
  DATADRIVEN_FLUID = 12,           /*!< \brief multi-layer perceptron driven fluid model. */
};
static const MapType<std::string, ENUM_FLUIDMODEL> FluidModel_Map = {
  MakePair("STANDARD_AIR", STANDARD_AIR)
  MakePair("IDEAL_GAS", IDEAL_GAS)
  MakePair("VW_GAS", VW_GAS)
  MakePair("PR_GAS", PR_GAS)
  MakePair("CONSTANT_DENSITY", CONSTANT_DENSITY)
  MakePair("INC_IDEAL_GAS", INC_IDEAL_GAS)
  MakePair("INC_IDEAL_GAS_POLY", INC_IDEAL_GAS_POLY)
  MakePair("MUTATIONPP", MUTATIONPP)
  MakePair("SU2_NONEQ", SU2_NONEQ)
  MakePair("FLUID_MIXTURE", FLUID_MIXTURE)
  MakePair("COOLPROP", COOLPROP)
  MakePair("DATADRIVEN_FLUID", DATADRIVEN_FLUID)
  MakePair("FLUID_FLAMELET", FLUID_FLAMELET)
};

/*!
 * \brief types of gas models
 */
enum ENUM_GASMODEL {
   NO_MODEL   = 0,
   ARGON      = 1,
   AIR7       = 2,
   AIR21      = 3,
   O2         = 4,
   N2         = 5,
   AIR5       = 6,
   ARGON_SID  = 7,
   ONESPECIES = 8
};
static const MapType<std::string, ENUM_GASMODEL> GasModel_Map = {
MakePair("NONE", NO_MODEL)
MakePair("ARGON", ARGON)
MakePair("AIR-7", AIR7)
MakePair("AIR-21", AIR21)
MakePair("O2", O2)
MakePair("N2", N2)
MakePair("AIR-5", AIR5)
MakePair("ARGON-SID",ARGON_SID)
MakePair("ONESPECIES", ONESPECIES)
};

/*!
* \brief Types of interpolation methods for data-driven fluid models.
*/
enum class ENUM_DATADRIVEN_METHOD {
  LUT = 0,
  MLP = 1
};

static const MapType<std::string, ENUM_DATADRIVEN_METHOD> DataDrivenMethod_Map = {
  MakePair("LUT", ENUM_DATADRIVEN_METHOD::LUT)
  MakePair("MLP", ENUM_DATADRIVEN_METHOD::MLP)
};

/*!
 * \brief types of coefficient transport model
 */
enum class TRANSCOEFFMODEL {
  SUTHERLAND,
  WILKE,
  GUPTAYOS,
  CHAPMANN_ENSKOG
};
static const MapType<std::string, TRANSCOEFFMODEL> TransCoeffModel_Map = {
MakePair("SUTHERLAND", TRANSCOEFFMODEL::SUTHERLAND)
MakePair("WILKE", TRANSCOEFFMODEL::WILKE)
MakePair("GUPTA-YOS", TRANSCOEFFMODEL::GUPTAYOS)
MakePair("CHAPMANN-ENSKOG", TRANSCOEFFMODEL::CHAPMANN_ENSKOG)
};

/*!
 * \brief Types of density models
 */
enum class INC_DENSITYMODEL {
  CONSTANT,   /*!< \brief Constant density. */
  BOUSSINESQ, /*!< \brief Boussinesq density model. */
  VARIABLE,   /*!< \brief Variable density model. */
  FLAMELET,   /*!< \brief Density according to flamelet manifold. */
};
static const MapType<std::string, INC_DENSITYMODEL> DensityModel_Map = {
  MakePair("CONSTANT", INC_DENSITYMODEL::CONSTANT)
  MakePair("BOUSSINESQ", INC_DENSITYMODEL::BOUSSINESQ)
  MakePair("VARIABLE", INC_DENSITYMODEL::VARIABLE)
  MakePair("FLAMELET", INC_DENSITYMODEL::FLAMELET)
};

/*!
 * \brief Types of initialization option
 */
enum ENUM_INIT_OPTION {
  REYNOLDS = 0,      /*!< \brief Reynold's number initalization. */
  TD_CONDITIONS = 1  /*!< \brief Total conditions initalization. */
};
static const MapType<std::string, ENUM_INIT_OPTION> InitOption_Map = {
  MakePair("REYNOLDS", REYNOLDS)
  MakePair("TD_CONDITIONS", TD_CONDITIONS)
};

/*!
 * \brief Types of freestream specification
 */
enum class FREESTREAM_OPTION {
  TEMPERATURE_FS, /*!< \brief Temperature initialization. */
  DENSITY_FS, /*!< \brief Density initalization. */
};
static const MapType<std::string, FREESTREAM_OPTION> FreeStreamOption_Map = {
  MakePair("TEMPERATURE_FS", FREESTREAM_OPTION::TEMPERATURE_FS)
  MakePair("DENSITY_FS", FREESTREAM_OPTION::DENSITY_FS)
};

/*!
 * \brief Types of viscosity model
 */
enum class VISCOSITYMODEL {
  CONSTANT, /*!< \brief Constant viscosity. */
  SUTHERLAND, /*!< \brief Sutherlands Law viscosity. */
  POLYNOMIAL, /*!< \brief Polynomial viscosity. */
  FLAMELET, /*!< \brief LUT method for flamelets */
  COOLPROP, /*!< \brief CoolProp viscosity. */
};
static const MapType<std::string, VISCOSITYMODEL> ViscosityModel_Map = {
  MakePair("CONSTANT_VISCOSITY", VISCOSITYMODEL::CONSTANT)
  MakePair("SUTHERLAND", VISCOSITYMODEL::SUTHERLAND)
  MakePair("POLYNOMIAL_VISCOSITY", VISCOSITYMODEL::POLYNOMIAL)
  MakePair("FLAMELET", VISCOSITYMODEL::FLAMELET)
  MakePair("COOLPROP", VISCOSITYMODEL::COOLPROP)
};

/*!
 * \brief Types of Mixing viscosity model
 */
enum class MIXINGVISCOSITYMODEL {
  WILKE,    /*!< \brief Wilke mixing viscosity model. */
  DAVIDSON, /*!< \brief Davidson mixing viscosity model. */
};
static const MapType<std::string, MIXINGVISCOSITYMODEL> MixingViscosityModel_Map = {
  MakePair("WILKE", MIXINGVISCOSITYMODEL::WILKE)
  MakePair("DAVIDSON", MIXINGVISCOSITYMODEL::DAVIDSON)
};

/*!
 * \brief Types of thermal conductivity model
 */
enum class CONDUCTIVITYMODEL {
  CONSTANT, /*!< \brief Constant thermal conductivity. */
  CONSTANT_PRANDTL, /*!< \brief Constant Prandtl number. */
  POLYNOMIAL, /*!< \brief Polynomial thermal conductivity. */
  FLAMELET, /*!< \brief LUT method for flamelets */
  COOLPROP, /*!< \brief COOLPROP thermal conductivity. */
};
static const MapType<std::string, CONDUCTIVITYMODEL> ConductivityModel_Map = {
  MakePair("CONSTANT_CONDUCTIVITY", CONDUCTIVITYMODEL::CONSTANT)
  MakePair("CONSTANT_PRANDTL", CONDUCTIVITYMODEL::CONSTANT_PRANDTL)
  MakePair("POLYNOMIAL_CONDUCTIVITY", CONDUCTIVITYMODEL::POLYNOMIAL)
  MakePair("FLAMELET", CONDUCTIVITYMODEL::FLAMELET)
  MakePair("COOLPROP", CONDUCTIVITYMODEL::COOLPROP)
};

/*!
 * \brief Types of turbulent thermal conductivity model
 */
enum class CONDUCTIVITYMODEL_TURB {
  NONE, /*!< \brief No turbulent contribution to the effective thermal conductivity for RANS. */
  CONSTANT_PRANDTL, /*!< \brief Include contribution to effective conductivity using constant turbulent Prandtl number for RANS. */
};
static const MapType<std::string, CONDUCTIVITYMODEL_TURB> TurbConductivityModel_Map = {
  MakePair("NONE", CONDUCTIVITYMODEL_TURB::NONE)
  MakePair("CONSTANT_PRANDTL_TURB", CONDUCTIVITYMODEL_TURB::CONSTANT_PRANDTL)
};

/*!
 * \brief types of mass diffusivity models
 */
enum class DIFFUSIVITYMODEL {
  CONSTANT_DIFFUSIVITY, /*!< \brief Constant mass diffusivity for scalar transport. */
  CONSTANT_SCHMIDT,     /*!< \brief Constant Schmidt number for mass diffusion in scalar transport. */
  UNITY_LEWIS,          /*!< \brief Unity Lewis model for mass diffusion in scalar transport. */
  CONSTANT_LEWIS,      /*!< \brief Different Lewis number model for mass diffusion in scalar transport. */
  FLAMELET,            /*!< \brief flamelet model for tabulated chemistry, diffusivity from lookup table */
};

static const MapType<std::string, DIFFUSIVITYMODEL> Diffusivity_Model_Map = {
  MakePair("CONSTANT_DIFFUSIVITY", DIFFUSIVITYMODEL::CONSTANT_DIFFUSIVITY)
  MakePair("CONSTANT_SCHMIDT", DIFFUSIVITYMODEL::CONSTANT_SCHMIDT)
  MakePair("UNITY_LEWIS", DIFFUSIVITYMODEL::UNITY_LEWIS)
  MakePair("CONSTANT_LEWIS", DIFFUSIVITYMODEL::CONSTANT_LEWIS)
  MakePair("FLAMELET", DIFFUSIVITYMODEL::FLAMELET)
};

/*!
 * \brief Types of unsteady mesh motion
 */
enum ENUM_GRIDMOVEMENT {
  NO_MOVEMENT = 0,          /*!< \brief Simulation on a static mesh. */
  RIGID_MOTION = 2,         /*!< \brief Simulation with rigid mesh motion (plunging/pitching/rotation). */
  ROTATING_FRAME = 8,       /*!< \brief Simulation in a rotating frame. */
  STEADY_TRANSLATION = 11,  /*!< \brief Simulation in a steadily translating frame. */
  GUST = 12,                /*!< \brief Simulation on a static mesh with a gust. */
};
static const MapType<std::string, ENUM_GRIDMOVEMENT> GridMovement_Map = {
  MakePair("NONE", NO_MOVEMENT)
  MakePair("RIGID_MOTION", RIGID_MOTION)
  MakePair("ROTATING_FRAME", ROTATING_FRAME)
  MakePair("STEADY_TRANSLATION", STEADY_TRANSLATION)
  MakePair("GUST", GUST)
};

enum ENUM_SURFACEMOVEMENT {
  DEFORMING = 1,                 /*!< \brief Simulation with deformation. */
  MOVING_WALL = 2,               /*!< \brief Simulation with moving wall. */
  AEROELASTIC = 3,               /*!< \brief Simulation with aeroelastic motion. */
  AEROELASTIC_RIGID_MOTION = 4,  /*!< \brief Simulation with rotation and aeroelastic motion. */
  EXTERNAL = 6,                  /*!< \brief Simulation with external motion. */
  EXTERNAL_ROTATION = 7,         /*!< \brief Simulation with external rotation motion. */
};
static const MapType<std::string, ENUM_SURFACEMOVEMENT> SurfaceMovement_Map = {
  MakePair("DEFORMING", DEFORMING)
  MakePair("MOVING_WALL", MOVING_WALL)
  MakePair("AEROELASTIC_RIGID_MOTION", AEROELASTIC_RIGID_MOTION)
  MakePair("AEROELASTIC", AEROELASTIC)
  MakePair("EXTERNAL", EXTERNAL)
  MakePair("EXTERNAL_ROTATION", EXTERNAL_ROTATION)
};

/*!
 * \brief Type of wind gusts
 */
enum ENUM_GUST_TYPE {
  NO_GUST = 0,      /*!< \brief No gust. */
  TOP_HAT = 1,      /*!< \brief Top-hat function shaped gust  */
  SINE = 2,         /*!< \brief Sine shaped gust */
  ONE_M_COSINE = 3, /*!< \brief 1-cosine shaped gust */
  VORTEX = 4,       /*!< \brief A gust made from vortices */
  EOG = 5           /*!< \brief An extreme operating gust */
};
static const MapType<std::string, ENUM_GUST_TYPE> Gust_Type_Map = {
  MakePair("NONE", NO_GUST)
  MakePair("TOP_HAT", TOP_HAT)
  MakePair("SINE", SINE)
  MakePair("ONE_M_COSINE", ONE_M_COSINE)
  MakePair("VORTEX", VORTEX)
  MakePair("EOG", EOG)
};

/*!
 * \brief Type of wind direction
 */
enum ENUM_GUST_DIR {
  X_DIR = 0,  /*!< \brief Gust direction-X. */
  Y_DIR = 1,  /*!< \brief Gust direction-Y. */
  Z_DIR = 2   /*!< \brief Gust direction-Z. */
};
static const MapType<std::string, ENUM_GUST_DIR> Gust_Dir_Map = {
  MakePair("X_DIR", X_DIR)
  MakePair("Y_DIR", Y_DIR)
  MakePair("Z_DIR", Z_DIR)
};

// If you add to ENUM_CENTERED, you must also add the option to ENUM_CONVECTIVE
/*!
 * \brief Types of centered spatial discretizations
 */
enum class CENTERED {
  NONE,           /*!< \brief No centered scheme is used. */
  JST,            /*!< \brief Jameson-Smith-Turkel centered numerical method. */
  LAX,            /*!< \brief Lax-Friedrich centered numerical method. */
  JST_MAT,        /*!< \brief JST with matrix dissipation. */
  JST_KE          /*!< \brief Kinetic Energy preserving Jameson-Smith-Turkel centered numerical method. */
};
static const MapType<std::string, CENTERED> Centered_Map = {
  MakePair("NONE", CENTERED::NONE)
  MakePair("JST", CENTERED::JST)
  MakePair("JST_KE", CENTERED::JST_KE)
  MakePair("JST_MAT", CENTERED::JST_MAT)
  MakePair("LAX-FRIEDRICH", CENTERED::LAX)
};


// If you add to UPWIND, you must also add the option to ENUM_CONVECTIVE
/*!
 * \brief Types of upwind spatial discretizations
 */
enum class UPWIND {
  NONE,                   /*!< \brief No upwind scheme is used. */
  ROE,                    /*!< \brief Roe's upwind numerical method. */
  SCALAR_UPWIND,          /*!< \brief Scalar upwind numerical method. */
  AUSM,                   /*!< \brief AUSM numerical method. */
  HLLC,                   /*!< \brief HLLC numerical method. */
  SW,                     /*!< \brief Steger-Warming method. */
  MSW,                    /*!< \brief Modified Steger-Warming method. */
  TURKEL,                 /*!< \brief Roe-Turkel's upwind numerical method. */
  SLAU,                   /*!< \brief Simple Low-Dissipation AUSM numerical method. */
  CONVECTIVE_TEMPLATE,    /*!< \brief Template for new numerical method . */
  L2ROE,                  /*!< \brief L2ROE numerical method . */
  LMROE,                  /*!< \brief Rieper's Low Mach ROE numerical method . */
  SLAU2,                  /*!< \brief Simple Low-Dissipation AUSM 2 numerical method. */
  FDS,                    /*!< \brief Flux difference splitting upwind method (incompressible flows). */
  LAX_FRIEDRICH,          /*!< \brief Lax-Friedrich numerical method. */
  AUSMPLUSUP,             /*!< \brief AUSM+ -up numerical method (All Speed) */
  AUSMPLUSUP2,            /*!< \brief AUSM+ -up2 numerical method (All Speed) */
  AUSMPLUSM,              /*!< \breif AUSM+M numerical method. (NEMO Only)*/
  BOUNDED_SCALAR          /*!< \brief Scalar advection numerical method. */
};
static const MapType<std::string, UPWIND> Upwind_Map = {
  MakePair("NONE", UPWIND::NONE)
  MakePair("ROE", UPWIND::ROE)
  MakePair("TURKEL_PREC", UPWIND::TURKEL)
  MakePair("AUSM", UPWIND::AUSM)
  MakePair("AUSMPLUSUP", UPWIND::AUSMPLUSUP)
  MakePair("AUSMPLUSUP2", UPWIND::AUSMPLUSUP2)
  MakePair("AUSMPLUSM", UPWIND::AUSMPLUSM)
  MakePair("SLAU", UPWIND::SLAU)
  MakePair("HLLC", UPWIND::HLLC)
  MakePair("SW", UPWIND::SW)
  MakePair("MSW", UPWIND::MSW)
  MakePair("SCALAR_UPWIND", UPWIND::SCALAR_UPWIND)
  MakePair("BOUNDED_SCALAR", UPWIND::BOUNDED_SCALAR)
  MakePair("CONVECTIVE_TEMPLATE", UPWIND::CONVECTIVE_TEMPLATE)
  MakePair("L2ROE", UPWIND::L2ROE)
  MakePair("LMROE", UPWIND::LMROE)
  MakePair("SLAU2", UPWIND::SLAU2)
  MakePair("FDS", UPWIND::FDS)
  MakePair("LAX-FRIEDRICH", UPWIND::LAX_FRIEDRICH)
};

/*!
 * \brief Types of FEM spatial discretizations
 */
enum ENUM_FEM {
  NO_FEM = 0,  /*!< \brief No finite element scheme is used. */
  DG = 1       /*!< \brief Discontinuous Galerkin numerical method. */
};
static const MapType<std::string, ENUM_FEM> FEM_Map = {
  MakePair("NONE", NO_FEM)
  MakePair("DG", DG)
};

/*!
 * \brief Types of shock capturing method in Discontinuous Galerkin numerical method.
 */
enum class FEM_SHOCK_CAPTURING_DG {
  NONE,     /*!< \brief Shock capturing is not used. */
  PERSSON   /*!< \brief Per-Olof Persson's sub-cell shock capturing method. */
};
static const MapType<std::string, FEM_SHOCK_CAPTURING_DG> ShockCapturingDG_Map = {
  MakePair("NONE", FEM_SHOCK_CAPTURING_DG::NONE)
  MakePair("PERSSON", FEM_SHOCK_CAPTURING_DG::PERSSON)
};

/*!
 * \brief Types of matrix coloring to compute a sparse Jacobian matrix.
 */
enum ENUM_MATRIX_COLORING {
  GREEDY_COLORING = 0,            /*!< \brief Greedy type of algorithm for the coloring. */
  NATURAL_COLORING = 1            /*!< \brief One color for every DOF, very slow. Only to be used for debugging. */
};
static const MapType<std::string, ENUM_MATRIX_COLORING> MatrixColoring_Map = {
  MakePair("GREEDY_COLORING", GREEDY_COLORING)
  MakePair("NATURAL_COLORING", NATURAL_COLORING)
};

/*!
 * \brief Types of slope limiters
 */
enum class LIMITER {
  NONE                 , /*!< \brief No limiter. */
  VENKATAKRISHNAN      , /*!< \brief Slope limiter using Venkatakrisnan method (stencil formulation). */
  NISHIKAWA_R3          , /*!< \brief Slope limiter using Nishikawa's R3 method (stencil formulation). */
  NISHIKAWA_R4          , /*!< \brief Slope limiter using Nishikawa's R4 method (stencil formulation). */
  NISHIKAWA_R5          , /*!< \brief Slope limiter using Nishikawa's R5 method (stencil formulation). */
  VENKATAKRISHNAN_WANG , /*!< \brief Slope limiter using Venkatakrisnan method, eps based on solution (stencil formulation). */
  BARTH_JESPERSEN      , /*!< \brief Slope limiter using Barth-Jespersen method (stencil formulation). */
  VAN_ALBADA_EDGE      , /*!< \brief Slope limiter using Van Albada method (edge formulation). */
  SHARP_EDGES          , /*!< \brief Slope limiter using sharp edges. */
  WALL_DISTANCE          /*!< \brief Slope limiter using wall distance. */
};
static const MapType<std::string, LIMITER> Limiter_Map = {
  MakePair("NONE", LIMITER::NONE)
  MakePair("VENKATAKRISHNAN", LIMITER::VENKATAKRISHNAN)
  MakePair("NISHIKAWA_R3", LIMITER::NISHIKAWA_R3)
  MakePair("NISHIKAWA_R4", LIMITER::NISHIKAWA_R4)
  MakePair("NISHIKAWA_R5", LIMITER::NISHIKAWA_R5)
  MakePair("VENKATAKRISHNAN_WANG", LIMITER::VENKATAKRISHNAN_WANG)
  MakePair("BARTH_JESPERSEN", LIMITER::BARTH_JESPERSEN)
  MakePair("VAN_ALBADA_EDGE", LIMITER::VAN_ALBADA_EDGE)
  MakePair("SHARP_EDGES", LIMITER::SHARP_EDGES)
  MakePair("WALL_DISTANCE", LIMITER::WALL_DISTANCE)
};

/*!
 * \brief Types of turbulent models
 */
enum class TURB_MODEL {
  NONE,      /*!< \brief No turbulence model. */
  SA,        /*!< \brief Kind of Turbulent model (Spalart-Allmaras). */
  SST,       /*!< \brief Kind of Turbulence model (Menter SST). */
};
static const MapType<std::string, TURB_MODEL> Turb_Model_Map = {
  MakePair("NONE", TURB_MODEL::NONE)
  MakePair("SA", TURB_MODEL::SA)
  MakePair("SST", TURB_MODEL::SST)
};

/*!
 * \brief Families of turbulence models
 */
enum class TURB_FAMILY {
  NONE,   /*!< \brief No turbulence model. */
  SA,     /*!< \brief Spalart-Allmaras variants. */
  KW,     /*!< \brief k-w models. */
};
/*!
 * \brief Associate turb models with their family
 */
inline TURB_FAMILY TurbModelFamily(TURB_MODEL model) {
  switch (model) {
    case TURB_MODEL::NONE:
      return TURB_FAMILY::NONE;
    case TURB_MODEL::SA:
      return TURB_FAMILY::SA;
    case TURB_MODEL::SST:
      return TURB_FAMILY::KW;
  }
  return TURB_FAMILY::NONE;
}

/*!
 * \brief SST Options
 */
enum class SST_OPTIONS {
  NONE,        /*!< \brief No SST Turb model. */
  V1994,       /*!< \brief 1994 Menter k-w SST model. */
  V2003,       /*!< \brief 2003 Menter k-w SST model. */
  V1994m,      /*!< \brief 1994m Menter k-w SST model. */
  V2003m,      /*!< \brief 2003m Menter k-w SST model. */
  SUST,        /*!< \brief Menter k-w SST model with sustaining terms. */
  V,           /*!< \brief Menter k-w SST model with vorticity production terms. */
  KL,          /*!< \brief Menter k-w SST model with Kato-Launder production terms. */
  UQ,          /*!< \brief Menter k-w SST model with uncertainty quantification modifications. */
  COMP_Wilcox, /*!< \brief Menter k-w SST model with Compressibility correction of Wilcox. */
  COMP_Sarkar, /*!< \brief Menter k-w SST model with Compressibility correction of Sarkar. */
  DLL,         /*!< \brief Menter k-w SST model with dimensionless lower limit clipping of turbulence variables. */
};
static const MapType<std::string, SST_OPTIONS> SST_Options_Map = {
  MakePair("NONE", SST_OPTIONS::NONE)
  MakePair("V1994m", SST_OPTIONS::V1994m)
  MakePair("V2003m", SST_OPTIONS::V2003m)
  /// TODO: For now we do not support "unmodified" versions of SST.
  //MakePair("V1994", SST_OPTIONS::V1994)
  //MakePair("V2003", SST_OPTIONS::V2003)
  MakePair("SUSTAINING", SST_OPTIONS::SUST)
  MakePair("VORTICITY", SST_OPTIONS::V)
  MakePair("KATO-LAUNDER", SST_OPTIONS::KL)
  MakePair("UQ", SST_OPTIONS::UQ)
  MakePair("COMPRESSIBILITY-WILCOX", SST_OPTIONS::COMP_Wilcox)
  MakePair("COMPRESSIBILITY-SARKAR", SST_OPTIONS::COMP_Sarkar)
  MakePair("DIMENSIONLESS_LIMIT", SST_OPTIONS::DLL)
};

/*!
 * \brief Structure containing parsed SST options.
 */
struct SST_ParsedOptions {
  SST_OPTIONS version = SST_OPTIONS::V1994;   /*!< \brief Enum SST base model. */
  SST_OPTIONS production = SST_OPTIONS::NONE; /*!< \brief Enum for production corrections/modifiers for SST model. */
  bool sust = false;                          /*!< \brief Bool for SST model with sustaining terms. */
  bool uq = false;                            /*!< \brief Bool for using uncertainty quantification. */
  bool modified = false;                      /*!< \brief Bool for modified (m) SST model. */
  bool compWilcox = false;                    /*!< \brief Bool for compressibility correction of Wilcox. */
  bool compSarkar = false;                    /*!< \brief Bool for compressibility correction of Sarkar. */
  bool dll = false;                           /*!< \brief Bool dimensionless lower limit. */
};

/*!
 * \brief Function to parse SST options.
 * \param[in] SST_Options - Selected SST option from config.
 * \param[in] nSST_Options - Number of options selected.
 * \param[in] rank - MPI rank.
 * \return Struct with SST options.
 */
inline SST_ParsedOptions ParseSSTOptions(const SST_OPTIONS *SST_Options, unsigned short nSST_Options, int rank) {
  SST_ParsedOptions SSTParsedOptions;

  auto IsPresent = [&](SST_OPTIONS option) {
    const auto sst_options_end = SST_Options + nSST_Options;
    return std::find(SST_Options, sst_options_end, option) != sst_options_end;
  };

  const bool found_1994 = IsPresent(SST_OPTIONS::V1994);
  const bool found_2003 = IsPresent(SST_OPTIONS::V2003);
  const bool found_1994m = IsPresent(SST_OPTIONS::V1994m);
  const bool found_2003m = IsPresent(SST_OPTIONS::V2003m);

  const bool default_version = !found_1994 && !found_1994m && !found_2003 && !found_2003m;

  const bool sst_1994 = found_1994 || found_1994m;
  /*--- Default version since v8. ---*/
  const bool sst_2003 = found_2003 || found_2003m || default_version;

  /*--- When V2003m or V1994m is selected, we automatically select sst_m. ---*/
  const bool sst_m = found_1994m || found_2003m || default_version;

  const bool sst_sust = IsPresent(SST_OPTIONS::SUST);
  const bool sst_v = IsPresent(SST_OPTIONS::V);
  const bool sst_kl = IsPresent(SST_OPTIONS::KL);
  const bool sst_uq = IsPresent(SST_OPTIONS::UQ);
  const bool sst_compWilcox = IsPresent(SST_OPTIONS::COMP_Wilcox);
  const bool sst_compSarkar = IsPresent(SST_OPTIONS::COMP_Sarkar);
  const bool sst_dll = IsPresent(SST_OPTIONS::DLL);

  if (sst_1994 && sst_2003) {
    SU2_MPI::Error("Two versions (1994 and 2003) selected for SST_OPTIONS. Please choose only one.", CURRENT_FUNCTION);
  } else if (sst_2003) {
    SSTParsedOptions.version = SST_OPTIONS::V2003;
  } else {
    SSTParsedOptions.version = SST_OPTIONS::V1994;
  }

  // Parse production modifications
  if ((int(sst_v) + int(sst_kl) + int(sst_uq)) > 1) {
    SU2_MPI::Error("Please select only one SST production term modifier (VORTICITY, KATO-LAUNDER, or UQ).", CURRENT_FUNCTION);
  } else if (sst_v) {
    SSTParsedOptions.production = SST_OPTIONS::V;
  } else if (sst_kl) {
    SSTParsedOptions.production = SST_OPTIONS::KL;
  } else if (sst_uq) {
    SSTParsedOptions.production = SST_OPTIONS::UQ;
  }

  // Parse compressibility options
  if (sst_compWilcox && sst_compSarkar) {
    SU2_MPI::Error("Please select only one compressibility correction (COMPRESSIBILITY-WILCOX or COMPRESSIBILITY-SARKAR).", CURRENT_FUNCTION);
  } else if (sst_compWilcox) {
    SSTParsedOptions.production = SST_OPTIONS::COMP_Wilcox;
  } else if (sst_compSarkar) {
    SSTParsedOptions.production = SST_OPTIONS::COMP_Sarkar;
  }

  SSTParsedOptions.sust = sst_sust;
  SSTParsedOptions.modified = sst_m;
  SSTParsedOptions.uq = sst_uq;
  SSTParsedOptions.compWilcox = sst_compWilcox;
  SSTParsedOptions.compSarkar = sst_compSarkar;
  SSTParsedOptions.dll = sst_dll;

  return SSTParsedOptions;
}

/*!
 * \brief SA Options
 */
enum class SA_OPTIONS {
  NONE,     /*!< \brief No option / default. */
  NEG,      /*!< \brief Negative SA. */
  EDW,      /*!< \brief Edwards version. */
  FT2,      /*!< \brief Use FT2 term. */
  QCR2000,  /*!< \brief Quadratic constitutive relation. */
  COMP,     /*!< \brief Compressibility correction. */
  ROT,      /*!< \brief Rotation correction. */
  BC,       /*!< \brief Bas-Cakmakcioclu transition. */
  EXP,      /*!< \brief Allow experimental combinations of options (according to TMR). */
};
static const MapType<std::string, SA_OPTIONS> SA_Options_Map = {
  MakePair("NONE", SA_OPTIONS::NONE)
  MakePair("NEGATIVE", SA_OPTIONS::NEG)
  MakePair("EDWARDS", SA_OPTIONS::EDW)
  MakePair("WITHFT2", SA_OPTIONS::FT2)
  MakePair("QCR2000", SA_OPTIONS::QCR2000)
  MakePair("COMPRESSIBILITY", SA_OPTIONS::COMP)
  MakePair("ROTATION", SA_OPTIONS::ROT)
  MakePair("BCM", SA_OPTIONS::BC)
  MakePair("EXPERIMENTAL", SA_OPTIONS::EXP)
};

/*!
 * \brief Structure containing parsed SA options.
 */
struct SA_ParsedOptions {
  SA_OPTIONS version = SA_OPTIONS::NONE;  /*!< \brief SA base model. */
  bool ft2 = false;                       /*!< \brief Use ft2 term. */
  bool qcr2000 = false;                   /*!< \brief Use QCR-2000. */
  bool comp = false;                      /*!< \brief Use compressibility correction. */
  bool rot = false;                       /*!< \brief Use rotation correction. */
  bool bc = false;                        /*!< \brief BC transition. */
};

/*!
 * \brief Function to parse SA options.
 * \param[in] SA_Options - Selected SA option from config.
 * \param[in] nSA_Options - Number of options selected.
 * \param[in] rank - MPI rank.
 * \return Struct with SA options.
 */
inline SA_ParsedOptions ParseSAOptions(const SA_OPTIONS *SA_Options, unsigned short nSA_Options, int rank) {
  SA_ParsedOptions SAParsedOptions;

  auto IsPresent = [&](SA_OPTIONS option) {
    const auto sa_options_end = SA_Options + nSA_Options;
    return std::find(SA_Options, sa_options_end, option) != sa_options_end;
  };

  const bool found_neg = IsPresent(SA_OPTIONS::NEG);
  const bool found_edw = IsPresent(SA_OPTIONS::EDW);
  const bool found_bsl = !found_neg && !found_edw;

  if (found_neg && found_edw) {
    SU2_MPI::Error("Two versions (Negative and Edwards) selected for SA_OPTIONS. Please choose only one.", CURRENT_FUNCTION);
  }

  if (found_bsl) {
    SAParsedOptions.version = SA_OPTIONS::NONE;
  } else if (found_neg) {
    SAParsedOptions.version = SA_OPTIONS::NEG;
  } else {
    SAParsedOptions.version = SA_OPTIONS::EDW;
  }
  SAParsedOptions.ft2 = IsPresent(SA_OPTIONS::FT2);
  SAParsedOptions.qcr2000 = IsPresent(SA_OPTIONS::QCR2000);
  SAParsedOptions.comp = IsPresent(SA_OPTIONS::COMP);
  SAParsedOptions.rot = IsPresent(SA_OPTIONS::ROT);
  SAParsedOptions.bc = IsPresent(SA_OPTIONS::BC);

  /*--- Validate user settings when not in experimental mode. ---*/
  if (!IsPresent(SA_OPTIONS::EXP)) {
    const bool any_but_bc = SAParsedOptions.ft2 || SAParsedOptions.qcr2000 || SAParsedOptions.comp || SAParsedOptions.rot;

    switch (SAParsedOptions.version) {
      case SA_OPTIONS::NEG:
        if (!SAParsedOptions.ft2 || SAParsedOptions.bc)
          SU2_MPI::Error("A non-standard version of SA-neg was requested (see https://turbmodels.larc.nasa.gov/spalart.html).\n"
                         "If you want to continue, add EXPERIMENTAL to SA_OPTIONS.", CURRENT_FUNCTION);
        break;
      case SA_OPTIONS::EDW:
        if (any_but_bc || SAParsedOptions.bc)
          SU2_MPI::Error("A non-standard version of SA-noft2-Edwards was requested (see https://turbmodels.larc.nasa.gov/spalart.html).\n"
                         "If you want to continue, add EXPERIMENTAL to SA_OPTIONS.", CURRENT_FUNCTION);
        break;
      default:
        if (SAParsedOptions.bc && any_but_bc)
          SU2_MPI::Error("A non-standard version of SA-BCM was requested (see https://turbmodels.larc.nasa.gov/spalart.html).\n"
                         "If you want to continue, add EXPERIMENTAL to SA_OPTIONS.", CURRENT_FUNCTION);
        break;
    }
  }
  return SAParsedOptions;
}

/*!
 * \brief Types of transition models
 */
enum class TURB_TRANS_MODEL {
  NONE,  /*!< \brief No transition model. */
  LM,    /*!< \brief Kind of transition model (Langtry-Menter (LM) for SST and Spalart-Allmaras). */
};
static const MapType<std::string, TURB_TRANS_MODEL> Trans_Model_Map = {
  MakePair("NONE", TURB_TRANS_MODEL::NONE)
  MakePair("LM", TURB_TRANS_MODEL::LM)
};

/*!
 * \brief LM Options
 */
enum class LM_OPTIONS {
<<<<<<< HEAD
  NONE,         /*!< \brief No option / default. */
  CROSSFLOW,    /*!< \brief Cross-flow corrections. */
  SLM,          /*!< \brief Simplified version. */
  PRODLIM,      /*!< \brief Add production term to Pk. */
  MALAN,        /*!< \brief Kind of transition correlation model (Malan). */
  SULUKSNA,     /*!< \brief Kind of transition correlation model (Suluksna). */
  KRAUSE,       /*!< \brief Kind of transition correlation model (Krause). */
  KRAUSE_HYPER, /*!< \brief Kind of transition correlation model (Krause hypersonic). */
  MEDIDA_BAEDER,/*!< \brief Kind of transition correlation model (Medida-Baeder). */
  MEDIDA,       /*!< \brief Kind of transition correlation model (Medida). */
  MENTER_LANGTRY,   /*!< \brief Kind of transition correlation model (Menter-Langtry). */
  MENTER_SLM,   /*!< \brief Kind of transition correlation model (Menter Simplified LM model). */
  CODER_SLM,   /*!< \brief Kind of transition correlation model (Coder Simplified LM model). */
  MOD_EPPLER_SLM,        /*!< \brief Kind of transition correlation model (Modified Eppler Simplified LM model). */
  DEFAULT       /*!< \brief Kind of transition correlation model (Menter-Langtry if SST, MALAN if SA). */
=======
  NONE,           /*!< \brief No option / default. */
  CROSSFLOW,      /*!< \brief Cross-flow corrections. */
  SLM,            /*!< \brief Simplified version. */
  PRODLIM,        /*!< \brief Add production term to Pk. */
  MALAN,          /*!< \brief Kind of transition correlation model (Malan). */
  SULUKSNA,       /*!< \brief Kind of transition correlation model (Suluksna). */
  KRAUSE,         /*!< \brief Kind of transition correlation model (Krause). */
  KRAUSE_HYPER,   /*!< \brief Kind of transition correlation model (Krause hypersonic). */
  MEDIDA_BAEDER,  /*!< \brief Kind of transition correlation model (Medida-Baeder). */
  MEDIDA,         /*!< \brief Kind of transition correlation model (Medida). */
  MENTER_LANGTRY, /*!< \brief Kind of transition correlation model (Menter-Langtry). */
  MENTER_SLM,     /*!< \brief Kind of transition correlation model (Menter Simplified LM model). */
  CODER_SLM,      /*!< \brief Kind of transition correlation model (Coder Simplified LM model). */
  MOD_EPPLER_SLM, /*!< \brief Kind of transition correlation model (Modified Eppler Simplified LM model). */
  DEFAULT         /*!< \brief Kind of transition correlation model (Menter-Langtry if SST, MALAN if SA). */
>>>>>>> 1e7e7a34
};

static const MapType<std::string, LM_OPTIONS> LM_Options_Map = {
  MakePair("NONE", LM_OPTIONS::NONE)
  MakePair("CROSSFLOW", LM_OPTIONS::CROSSFLOW)
  MakePair("SLM", LM_OPTIONS::SLM)
  MakePair("PRODLIM", LM_OPTIONS::PRODLIM)
  MakePair("MALAN", LM_OPTIONS::MALAN)
  MakePair("SULUKSNA", LM_OPTIONS::SULUKSNA)
  MakePair("KRAUSE", LM_OPTIONS::KRAUSE)
  MakePair("KRAUSE_HYPER", LM_OPTIONS::KRAUSE_HYPER)
  MakePair("MEDIDA_BAEDER", LM_OPTIONS::MEDIDA_BAEDER)
  MakePair("MENTER_LANGTRY", LM_OPTIONS::MENTER_LANGTRY)
  MakePair("MENTER_SLM", LM_OPTIONS::MENTER_SLM)
  MakePair("CODER_SLM", LM_OPTIONS::CODER_SLM)
  MakePair("MOD_EPPLER_SLM", LM_OPTIONS::MOD_EPPLER_SLM)
  MakePair("DEFAULT", LM_OPTIONS::DEFAULT)
};

/*!
 * \brief Types of transition correlations
 */
enum class TURB_TRANS_CORRELATION {
  MALAN,        /*!< \brief Kind of transition correlation model (Malan). */
  SULUKSNA,     /*!< \brief Kind of transition correlation model (Suluksna). */
  KRAUSE,       /*!< \brief Kind of transition correlation model (Krause). */
  KRAUSE_HYPER, /*!< \brief Kind of transition correlation model (Krause hypersonic). */
  MEDIDA_BAEDER,/*!< \brief Kind of transition correlation model (Medida-Baeder). */
  MEDIDA,       /*!< \brief Kind of transition correlation model (Medida). */
  MENTER_LANGTRY,   /*!< \brief Kind of transition correlation model (Menter-Langtry). */
  DEFAULT       /*!< \brief Kind of transition correlation model (Menter-Langtry if SST, MALAN if SA). */
};

/*!
 * \brief Types of transition correlations for Simplified LM model
 */
enum class TURB_TRANS_CORRELATION_SLM {
  MENTER_SLM,        /*!< \brief Kind of transition correlation model (Menter Simplified LM model). */
  CODER_SLM,        /*!< \brief Kind of transition correlation model (Coder Simplified LM model). */
  MOD_EPPLER_SLM,        /*!< \brief Kind of transition correlation model (Modified Eppler Simplified LM model). */
  DEFAULT       /*!< \brief Kind of transition correlation model. */
};

/*!
 * \brief Structure containing parsed LM options.
 */
struct LM_ParsedOptions {
  LM_OPTIONS version = LM_OPTIONS::NONE;  /*!< \brief LM base model. */
<<<<<<< HEAD
  bool CrossFlow = false;                 /*!< \brief Use cross-flow corrections. */
  bool SLM = false;                       /*!< \brief Use simplified version. */
  bool ProdLim = false;                   /*!< \brief Add production term to Pk. */
=======
  bool SLM = false;                       /*!< \brief Use simplified version. */
  bool ProdLim = false;                   /*!< \brief Add production term to Pk. */
  bool CrossFlow = false;                    /*!< \brief Use cross-flow corrections. */
>>>>>>> 1e7e7a34
  TURB_TRANS_CORRELATION Correlation = TURB_TRANS_CORRELATION::DEFAULT;
  TURB_TRANS_CORRELATION_SLM Correlation_SLM = TURB_TRANS_CORRELATION_SLM::DEFAULT;
};

/*!
 * \brief Function to parse LM options.
 * \param[in] LM_Options - Selected LM option from config.
 * \param[in] nLM_Options - Number of options selected.
 * \param[in] rank - MPI rank.
 * \return Struct with SA options.
 */
inline LM_ParsedOptions ParseLMOptions(const LM_OPTIONS *LM_Options, unsigned short nLM_Options, int rank, TURB_MODEL Kind_Turb_Model) {
  LM_ParsedOptions LMParsedOptions;

  auto IsPresent = [&](LM_OPTIONS option) {
    const auto lm_options_end = LM_Options + nLM_Options;
    return std::find(LM_Options, lm_options_end, option) != lm_options_end;
  };

<<<<<<< HEAD
  LMParsedOptions.CrossFlow = IsPresent(LM_OPTIONS::CROSSFLOW);
  LMParsedOptions.SLM = IsPresent(LM_OPTIONS::SLM);
  LMParsedOptions.ProdLim = IsPresent(LM_OPTIONS::PRODLIM);
=======
  LMParsedOptions.SLM = IsPresent(LM_OPTIONS::SLM);
  LMParsedOptions.ProdLim = IsPresent(LM_OPTIONS::PRODLIM);

  LMParsedOptions.CrossFlow = IsPresent(LM_OPTIONS::CROSSFLOW);
>>>>>>> 1e7e7a34

  int NFoundCorrelations = 0;
  if (IsPresent(LM_OPTIONS::MALAN)) {
    LMParsedOptions.Correlation = TURB_TRANS_CORRELATION::MALAN;
    NFoundCorrelations++;
  }
  if (IsPresent(LM_OPTIONS::SULUKSNA)) {
    LMParsedOptions.Correlation = TURB_TRANS_CORRELATION::SULUKSNA;
    NFoundCorrelations++;
  }
  if (IsPresent(LM_OPTIONS::KRAUSE)) {
    LMParsedOptions.Correlation = TURB_TRANS_CORRELATION::KRAUSE;
    NFoundCorrelations++;
  }
  if (IsPresent(LM_OPTIONS::KRAUSE_HYPER)) {
    LMParsedOptions.Correlation = TURB_TRANS_CORRELATION::KRAUSE_HYPER;
    NFoundCorrelations++;
  }
  if (IsPresent(LM_OPTIONS::MEDIDA_BAEDER)) {
    LMParsedOptions.Correlation = TURB_TRANS_CORRELATION::MEDIDA_BAEDER;
    NFoundCorrelations++;
  }
  if (IsPresent(LM_OPTIONS::MEDIDA)) {
    LMParsedOptions.Correlation = TURB_TRANS_CORRELATION::MEDIDA;
    NFoundCorrelations++;
  }
  if (IsPresent(LM_OPTIONS::MENTER_LANGTRY)) {
    LMParsedOptions.Correlation = TURB_TRANS_CORRELATION::MENTER_LANGTRY;
    NFoundCorrelations++;
  }

  int NFoundCorrelations_SLM = 0;
  if (IsPresent(LM_OPTIONS::MENTER_SLM)) {
    LMParsedOptions.Correlation_SLM = TURB_TRANS_CORRELATION_SLM::MENTER_SLM;
    NFoundCorrelations_SLM++;
  }
  if (IsPresent(LM_OPTIONS::CODER_SLM)) {
    LMParsedOptions.Correlation_SLM = TURB_TRANS_CORRELATION_SLM::CODER_SLM;
    NFoundCorrelations_SLM++;
  }
  if (IsPresent(LM_OPTIONS::MOD_EPPLER_SLM)) {
    LMParsedOptions.Correlation_SLM = TURB_TRANS_CORRELATION_SLM::MOD_EPPLER_SLM;
    NFoundCorrelations_SLM++;
  }

  if (NFoundCorrelations > 1) {
    SU2_MPI::Error("Two correlations selected for LM_OPTIONS. Please choose only one.", CURRENT_FUNCTION);
  }
  if (NFoundCorrelations_SLM > 1) {
    SU2_MPI::Error("Two correlations selected for Simplified model into LM_OPTIONS. Please choose only one.", CURRENT_FUNCTION);
  }

  int NFoundCorrelations_SLM = 0;
  if (IsPresent(LM_OPTIONS::MENTER_SLM)) {
    LMParsedOptions.Correlation_SLM = TURB_TRANS_CORRELATION_SLM::MENTER_SLM;
    NFoundCorrelations_SLM++;
  }
  if (IsPresent(LM_OPTIONS::CODER_SLM)) {
    LMParsedOptions.Correlation_SLM = TURB_TRANS_CORRELATION_SLM::CODER_SLM;
    NFoundCorrelations_SLM++;
  }
  if (IsPresent(LM_OPTIONS::MOD_EPPLER_SLM)) {
    LMParsedOptions.Correlation_SLM = TURB_TRANS_CORRELATION_SLM::MOD_EPPLER_SLM;
    NFoundCorrelations_SLM++;
  }

  if (NFoundCorrelations_SLM > 1) {
    SU2_MPI::Error("Two correlations selected for Simplified model into LM_OPTIONS. Please choose only one.", CURRENT_FUNCTION);
  }

  if (LMParsedOptions.Correlation == TURB_TRANS_CORRELATION::DEFAULT){
    if (Kind_Turb_Model == TURB_MODEL::SST) {
      LMParsedOptions.Correlation = TURB_TRANS_CORRELATION::MENTER_LANGTRY;
    } else if (Kind_Turb_Model == TURB_MODEL::SA) {
      LMParsedOptions.Correlation = TURB_TRANS_CORRELATION::MALAN;
    }
  }

  if (LMParsedOptions.Correlation_SLM == TURB_TRANS_CORRELATION_SLM::DEFAULT){
    LMParsedOptions.Correlation_SLM = TURB_TRANS_CORRELATION_SLM::MENTER_SLM;
  }

  return LMParsedOptions;
}

/*!
 * \brief types of species transport models
 */
enum class SPECIES_MODEL {
  NONE,              /*!< \brief No scalar transport model. */
  SPECIES_TRANSPORT,    /*!< \brief species transport model. */
  FLAMELET,          /*!< \brief flamelet model. */
};
static const MapType<std::string, SPECIES_MODEL> Species_Model_Map = {
  MakePair("NONE", SPECIES_MODEL::NONE)
  MakePair("SPECIES_TRANSPORT", SPECIES_MODEL::SPECIES_TRANSPORT)
  MakePair("FLAMELET", SPECIES_MODEL::FLAMELET)
};

/*!
 * \brief Progress variable and enthalpy are the first and second entries in the lookup table.
 * \note The order matters.
 */
enum FLAMELET_SCALAR_VARIABLES {
  I_PROGVAR,
  I_ENTH,
  I_MIXFRAC,
};

/*!
 * \brief the source terms for the flamelet method. At the moment only progress variable
 */
enum FLAMELET_SCALAR_SOURCES {
  I_SRC_TOT_PROGVAR
};

/*!
 * \brief Look-up operations for the flamelet scalar solver.
 */
enum FLAMELET_LOOKUP_OPS {
  THERMO,   /*!< \brief Thermochemical properties (temperature, density, diffusivity, etc.). */
  PREFDIF,  /*!< \brief Preferential diffusion scalars. */
  SOURCES,  /*!< \brief Scalar source terms (controlling variables, passive species).*/
  LOOKUP,   /*!< \brief Passive look-up variables specified in config. */
};

/*!
 * \brief The preferential diffusion scalar indices for the preferential diffusion model.
 */
enum FLAMELET_PREF_DIFF_SCALARS {
  I_BETA_PROGVAR,       /*!< \brief Preferential diffusion scalar for the progress variable. */
  I_BETA_ENTH_THERMAL,  /*!< \brief Preferential diffusion scalar for temperature. */
  I_BETA_ENTH,          /*!< \brief Preferential diffusion scalar for total enthalpy. */
  I_BETA_MIXFRAC,       /*!< \brief Preferential diffusion scalar for mixture fraction. */
  N_BETA_TERMS,         /*!< \brief Total number of preferential diffusion scalars. */
};

/*!
 * \brief Flame initialization options for the flamelet solver.
 */
enum class FLAMELET_INIT_TYPE {
  FLAME_FRONT,  /*!< \brief Straight flame front. */
  SPARK,        /*!< \brief Species reaction rate in a set location. */
  NONE,         /*!< \brief No ignition, cold flow only. */
};

static const MapType<std::string, FLAMELET_INIT_TYPE> Flamelet_Init_Map = {
  MakePair("NONE", FLAMELET_INIT_TYPE::NONE)
  MakePair("FLAME_FRONT", FLAMELET_INIT_TYPE::FLAME_FRONT)
  MakePair("SPARK", FLAMELET_INIT_TYPE::SPARK)
};

/*!
 * \brief Types of subgrid scale models
 */
enum class TURB_SGS_MODEL {
  NONE        , /*!< \brief No subgrid scale model. */
  IMPLICIT_LES, /*!< \brief Implicit LES, i.e. no explicit SGS model. */
  SMAGORINSKY , /*!< \brief Smagorinsky SGS model. */
  WALE        , /*!< \brief Wall-Adapting Local Eddy-viscosity SGS model. */
  VREMAN        /*!< \brief Vreman SGS model. */
};
static const MapType<std::string, TURB_SGS_MODEL> SGS_Model_Map = {
  MakePair("NONE",         TURB_SGS_MODEL::NONE)
  MakePair("IMPLICIT_LES", TURB_SGS_MODEL::IMPLICIT_LES)
  MakePair("SMAGORINSKY",  TURB_SGS_MODEL::SMAGORINSKY)
  MakePair("WALE",         TURB_SGS_MODEL::WALE)
  MakePair("VREMAN",       TURB_SGS_MODEL::VREMAN)
};

/*!
 * \brief Types of window (weight) functions for cost functional
 */
enum class WINDOW_FUNCTION {
  SQUARE,        /*!< \brief No weight function  (order 1)*/
  HANN,          /*!< \brief Hann-type weight function (order 3) */
  HANN_SQUARE,   /*!< \brief Hann-squared type weight function (order 5)*/
  BUMP,          /*!< \brief bump type weight function (exponential order of convergence) */
};
static const MapType<std::string, WINDOW_FUNCTION> Window_Map = {
  MakePair("SQUARE", WINDOW_FUNCTION::SQUARE)
  MakePair("HANN", WINDOW_FUNCTION::HANN)
  MakePair("HANN_SQUARE", WINDOW_FUNCTION::HANN_SQUARE)
  MakePair("BUMP", WINDOW_FUNCTION::BUMP)
};

/*!
 * \brief Types of hybrid RANS/LES models
 */
enum ENUM_HYBRIDRANSLES {
  NO_HYBRIDRANSLES = 0,  /*!< \brief No turbulence model. */
  SA_DES   = 1,          /*!< \brief Kind of Hybrid RANS/LES (SA - Detached Eddy Simulation (DES)). */
  SA_DDES  = 2,          /*!< \brief Kind of Hybrid RANS/LES (SA - Delayed DES (DDES) with Delta_max SGS ). */
  SA_ZDES  = 3,          /*!< \brief Kind of Hybrid RANS/LES (SA - Delayed DES (DDES) with Vorticity based SGS like Zonal DES). */
  SA_EDDES = 4           /*!< \brief Kind of Hybrid RANS/LES (SA - Delayed DES (DDES) with Shear Layer Adapted SGS: Enhanced DDES). */
};
static const MapType<std::string, ENUM_HYBRIDRANSLES> HybridRANSLES_Map = {
  MakePair("NONE", NO_HYBRIDRANSLES)
  MakePair("SA_DES", SA_DES)
  MakePair("SA_DDES", SA_DDES)
  MakePair("SA_ZDES", SA_ZDES)
  MakePair("SA_EDDES", SA_EDDES)
};

/*!
 * \brief Types of Roe Low Dissipation Schemes
 */
enum ENUM_ROELOWDISS {
  NO_ROELOWDISS = 0, /*!< \brief No Roe Low Dissipation model. */
  FD            = 1, /*!< \brief Numerical Blending based on DDES's F_d function */
  NTS           = 2, /*!< \brief Numerical Blending of Travin and Shur. */
  NTS_DUCROS    = 3, /*!< \brief Numerical Blending of Travin and Shur + Ducros' Shock Sensor. */
  FD_DUCROS     = 4  /*!< \brief Numerical Blending based on DDES's F_d function + Ducros' Shock Sensor */
};
static const MapType<std::string, ENUM_ROELOWDISS> RoeLowDiss_Map = {
  MakePair("NONE", NO_ROELOWDISS)
  MakePair("FD", FD)
  MakePair("NTS", NTS)
  MakePair("NTS_DUCROS", NTS_DUCROS)
  MakePair("FD_DUCROS", FD_DUCROS)
};

/*!
 * \brief Types of wall functions.
 */
enum class WALL_FUNCTIONS {
  NONE                 ,   /*!< \brief No wall function treatment, integration to the wall. Default behavior. */
  STANDARD_FUNCTION    ,   /*!< \brief Standard wall function. */
  ADAPTIVE_FUNCTION    ,   /*!< \brief Adaptive wall function. Formulation depends on y+. */
  SCALABLE_FUNCTION    ,   /*!< \brief Scalable wall function. */
  EQUILIBRIUM_MODEL    ,   /*!< \brief Equilibrium wall model for LES. */
  NONEQUILIBRIUM_MODEL ,   /*!< \brief Non-equilibrium wall model for LES. */
  LOGARITHMIC_MODEL        /*!< \brief Logarithmic law-of-the-wall model for LES. */
};
static const MapType<std::string, WALL_FUNCTIONS> Wall_Functions_Map = {
  MakePair("NO_WALL_FUNCTION",          WALL_FUNCTIONS::NONE)
  MakePair("STANDARD_WALL_FUNCTION",    WALL_FUNCTIONS::STANDARD_FUNCTION)
  MakePair("ADAPTIVE_WALL_FUNCTION",    WALL_FUNCTIONS::ADAPTIVE_FUNCTION)
  MakePair("SCALABLE_WALL_FUNCTION",    WALL_FUNCTIONS::SCALABLE_FUNCTION)
  MakePair("EQUILIBRIUM_WALL_MODEL",    WALL_FUNCTIONS::EQUILIBRIUM_MODEL)
  MakePair("NONEQUILIBRIUM_WALL_MODEL", WALL_FUNCTIONS::NONEQUILIBRIUM_MODEL)
  MakePair("LOGARITHMIC_WALL_MODEL",    WALL_FUNCTIONS::LOGARITHMIC_MODEL)
};

/*!
 * \brief Type of time integration schemes
 */
enum ENUM_TIME_INT {
  RUNGE_KUTTA_EXPLICIT = 1,   /*!< \brief Explicit Runge-Kutta time integration definition. */
  EULER_EXPLICIT = 2,         /*!< \brief Explicit Euler time integration definition. */
  EULER_IMPLICIT = 3,         /*!< \brief Implicit Euler time integration definition. */
  CLASSICAL_RK4_EXPLICIT = 4, /*!< \brief Classical RK4 time integration definition. */
  ADER_DG = 5                 /*!< \brief ADER-DG time integration definition. */
};
static const MapType<std::string, ENUM_TIME_INT> Time_Int_Map = {
  MakePair("RUNGE-KUTTA_EXPLICIT", RUNGE_KUTTA_EXPLICIT)
  MakePair("EULER_EXPLICIT", EULER_EXPLICIT)
  MakePair("EULER_IMPLICIT", EULER_IMPLICIT)
  MakePair("CLASSICAL_RK4_EXPLICIT", CLASSICAL_RK4_EXPLICIT)
  MakePair("ADER_DG", ADER_DG)
};

/*!
 * \brief Type of predictor for the ADER-DG time integration scheme.
 */
enum ENUM_ADER_PREDICTOR {
  ADER_ALIASED_PREDICTOR     = 1, /*!< \brief Aliased predictor, easiest to do. */
  ADER_NON_ALIASED_PREDICTOR = 2  /*!< \brief Non-aliased predictor. Consistent, but more difficult. */
};
static const MapType<std::string, ENUM_ADER_PREDICTOR> Ader_Predictor_Map = {
  MakePair("ADER_ALIASED_PREDICTOR", ADER_ALIASED_PREDICTOR)
  MakePair("ADER_NON_ALIASED_PREDICTOR", ADER_NON_ALIASED_PREDICTOR)
};

/*!
 * \brief Type of heat timestep calculation
 */
enum ENUM_HEAT_TIMESTEP {
  MINIMUM = 1,     /*!< \brief Local time stepping based on minimum lambda.*/
  CONVECTIVE = 2,  /*!< \brief Local time stepping based on convective spectral radius.*/
  VISCOUS = 3,     /*!< \brief Local time stepping based on viscous spectral radius.*/
  BYFLOW = 4,      /*!< \brief Unsing the mean solvers time step. */
};
static const MapType<std::string, ENUM_HEAT_TIMESTEP> Heat_TimeStep_Map = {
  MakePair("LOCAL", MINIMUM)
  MakePair("CONVECTIVE", CONVECTIVE)
  MakePair("VISCOUS", VISCOUS)
  MakePair("BYFLOW", BYFLOW)
};

/*!
 * \brief Type of time integration schemes
 */
enum class STRUCT_TIME_INT {
  NEWMARK_IMPLICIT,  /*!< \brief Implicit Newmark integration definition. */
  GENERALIZED_ALPHA, /*!< \brief Support for implementing another implicit method. */
};
static const MapType<std::string, STRUCT_TIME_INT> Time_Int_Map_FEA = {
  MakePair("NEWMARK_IMPLICIT", STRUCT_TIME_INT::NEWMARK_IMPLICIT)
  // MakePair("GENERALIZED_ALPHA", STRUCT_TIME_INT::GENERALIZED_ALPHA) Not fully implemented.
};

/*!
 * \brief Type of time integration schemes
 */
enum class STRUCT_SPACE_ITE {
  NEWTON,       /*!< \brief Full Newton-Rapshon method. */
  MOD_NEWTON,   /*!< \brief Modified Newton-Raphson method. */
};
static const MapType<std::string, STRUCT_SPACE_ITE> Space_Ite_Map_FEA = {
  MakePair("NEWTON_RAPHSON", STRUCT_SPACE_ITE::NEWTON)
  MakePair("MODIFIED_NEWTON_RAPHSON", STRUCT_SPACE_ITE::MOD_NEWTON)
};

/*!
 * \brief Types of schemes to compute the flow gradient
 */
enum ENUM_FLOW_GRADIENT {
  NO_GRADIENT            = 0,   /*!< \brief No gradient method. Only possible for reconstruction gradient, in which case, the option chosen for NUM_METHOD_GRAD is used. */
  GREEN_GAUSS            = 1,   /*!< \brief Gradient computation using Green-Gauss theorem. */
  LEAST_SQUARES          = 2,   /*!< \brief Gradient computation using unweighted least squares. */
  WEIGHTED_LEAST_SQUARES = 3    /*!< \brief Gradients computation using inverse-distance weighted least squares. */
};
static const MapType<std::string, ENUM_FLOW_GRADIENT> Gradient_Map = {
  MakePair("NONE", NO_GRADIENT)
  MakePair("GREEN_GAUSS", GREEN_GAUSS)
  MakePair("LEAST_SQUARES", LEAST_SQUARES)
  MakePair("WEIGHTED_LEAST_SQUARES", WEIGHTED_LEAST_SQUARES)
};

/*!
 * \brief Types of action to take on a geometry structure
 */
enum GEOMETRY_ACTION {
  ALLOCATE = 0,     /*!< \brief Allocate geometry structure. */
  UPDATE = 1        /*!< \brief Update geometry structure (grid moving, adaptation, etc.). */
};

/*!
 * \brief Types of action to perform when doing the geometry evaluation
 */
enum GEOMETRY_MODE {
  FUNCTION = 0,     /*!< \brief Geometrical analysis. */
  GRADIENT = 1      /*!< \brief Geometrical analysis and gradient using finite differences. */
};
static const MapType<std::string, GEOMETRY_MODE> GeometryMode_Map = {
  MakePair("FUNCTION", FUNCTION)
  MakePair("GRADIENT", GRADIENT)
};

/*!
 * \brief Types of boundary conditions
 */
enum BC_TYPE {
  EULER_WALL = 1,             /*!< \brief Boundary Euler wall definition. */
  FAR_FIELD = 2,              /*!< \brief Boundary far-field definition. */
  SYMMETRY_PLANE = 3,         /*!< \brief Boundary symmetry plane definition. */
  INLET_FLOW = 4,             /*!< \brief Boundary inlet flow definition. */
  OUTLET_FLOW = 5,            /*!< \brief Boundary outlet flow definition. */
  PERIODIC_BOUNDARY = 6,      /*!< \brief Periodic boundary definition. */
  NEARFIELD_BOUNDARY = 7,     /*!< \brief Near-Field boundary definition. */
  CUSTOM_BOUNDARY = 10,       /*!< \brief custom boundary definition. */
  DISPLACEMENT_BOUNDARY = 14, /*!< \brief Boundary displacement definition. */
  LOAD_BOUNDARY = 15,         /*!< \brief Boundary Load definition. */
  FLOWLOAD_BOUNDARY = 16,     /*!< \brief Boundary Load definition. */
  SUPERSONIC_INLET = 19,      /*!< \brief Boundary supersonic inlet definition. */
  SUPERSONIC_OUTLET = 20,     /*!< \brief Boundary supersonic inlet definition. */
  ENGINE_INFLOW = 21,         /*!< \brief Boundary nacelle inflow. */
  ENGINE_EXHAUST = 22,        /*!< \brief Boundary nacelle exhaust. */
  RIEMANN_BOUNDARY= 24,       /*!< \brief Riemann Boundary definition. */
  ISOTHERMAL = 25,            /*!< \brief No slip isothermal wall boundary condition. */
  HEAT_FLUX = 26,             /*!< \brief No slip constant heat flux wall boundary condition. */
  HEAT_TRANSFER = 27,         /*!< \brief No slip heat transfer boundary condition. */
  ACTDISK_INLET = 32,         /*!< \brief Actuator disk inlet boundary definition. */
  ACTDISK_OUTLET = 33,        /*!< \brief Actuator disk outlet boundary definition. */
  CLAMPED_BOUNDARY = 34,      /*!< \brief Clamped Boundary definition. */
  LOAD_DIR_BOUNDARY = 35,     /*!< \brief Boundary Load definition. */
  LOAD_SINE_BOUNDARY = 36,    /*!< \brief Sine-waveBoundary Load definition. */
  GILES_BOUNDARY= 37,         /*!< \brief Giles Boundary definition. */
  INTERNAL_BOUNDARY= 38,      /*!< \brief Internal Boundary definition. */
  FLUID_INTERFACE = 39,       /*!< \brief Domain interface definition. */
  DISP_DIR_BOUNDARY = 40,     /*!< \brief Boundary displacement definition. */
  DAMPER_BOUNDARY = 41,       /*!< \brief Damper. */
  CHT_WALL_INTERFACE = 50,    /*!< \brief Domain interface definition. */
  SMOLUCHOWSKI_MAXWELL = 55,  /*!< \brief Smoluchoski/Maxwell wall boundary condition. */
  SEND_RECEIVE = 99,          /*!< \brief Boundary send-receive definition. */
};

/*!
 * \brief 2D Formulation for structural problems
 */
enum class STRUCT_2DFORM {
  PLANE_STRESS,     /*!< \brief Definition of plane stress solver. */
  PLANE_STRAIN      /*!< \brief Definition of plane strain solver. */
};
static const MapType<std::string, STRUCT_2DFORM> ElasForm_2D = {
  MakePair("PLANE_STRESS", STRUCT_2DFORM::PLANE_STRESS)
  MakePair("PLANE_STRAIN", STRUCT_2DFORM::PLANE_STRAIN)
};

/*!
 * \brief Kinds of relaxation for multizone problems
 */
enum class BGS_RELAXATION {
  NONE,       /*!< \brief No relaxation in the strongly coupled approach. */
  FIXED,      /*!< \brief Relaxation with a fixed parameter. */
  AITKEN,     /*!< \brief Relaxation using Aitken's dynamic parameter. */
};
static const MapType<std::string, BGS_RELAXATION> AitkenForm_Map = {
  MakePair("NONE", BGS_RELAXATION::NONE)
  MakePair("FIXED_PARAMETER", BGS_RELAXATION::FIXED)
  MakePair("AITKEN_DYNAMIC", BGS_RELAXATION::AITKEN)
};

/*!
 * \brief Types of dynamic transfer methods
 */
enum ENUM_DYN_TRANSFER_METHOD {
  INSTANTANEOUS = 1,   /*!< \brief No ramp, load is transfer instantaneously. */
  POL_ORDER_1 = 2,     /*!< \brief The load is transferred using a ramp. */
  POL_ORDER_3 = 3,     /*!< \brief The load is transferred using an order 3 polynomial function */
  POL_ORDER_5 = 4,     /*!< \brief The load is transferred using an order 5 polynomial function */
  SIGMOID_10 = 5,      /*!< \brief The load is transferred using a sigmoid with parameter 10 */
  SIGMOID_20 = 6       /*!< \brief The load is transferred using a sigmoid with parameter 20 */
};
static const MapType<std::string, ENUM_DYN_TRANSFER_METHOD> Dyn_Transfer_Method_Map = {
  MakePair("INSTANTANEOUS", INSTANTANEOUS)
  MakePair("RAMP", POL_ORDER_1)
  MakePair("CUBIC", POL_ORDER_3)
  MakePair("QUINTIC", POL_ORDER_5)
  MakePair("SIGMOID_10", SIGMOID_10)
  MakePair("SIGMOID_20", SIGMOID_20)
};

/*!
 * \brief Kinds of Design Variables for FEA problems
 */
enum ENUM_DVFEA {
  NODV_FEA = 0,         /*!< \brief No design variable for FEA problems. */
  YOUNG_MODULUS = 1,    /*!< \brief Young modulus (E) as design variable. */
  POISSON_RATIO = 2,    /*!< \brief Poisson ratio (Nu) as design variable. */
  DENSITY_VAL = 3,      /*!< \brief Density (Rho) as design variable. */
  DEAD_WEIGHT = 4,      /*!< \brief Dead Weight (Rho_DL) as design variable. */
  ELECTRIC_FIELD = 5    /*!< \brief Electric field (E) as design variable. */
};
static const MapType<std::string, ENUM_DVFEA> DVFEA_Map = {
  MakePair("NONE", NODV_FEA)
  MakePair("YOUNG_MODULUS", YOUNG_MODULUS)
  MakePair("POISSON_RATIO", POISSON_RATIO)
  MakePair("DENSITY", DENSITY_VAL)
  MakePair("DEAD_WEIGHT", DEAD_WEIGHT)
  MakePair("ELECTRIC_FIELD", ELECTRIC_FIELD)
};

/*!
 * \brief Kinds of radiation models
 */
enum class RADIATION_MODEL {
  NONE,   /*!< \brief No radiation model */
  P1,     /*!< \brief P1 Radiation model. */
};
static const MapType<std::string, RADIATION_MODEL> Radiation_Map = {
  MakePair("NONE", RADIATION_MODEL::NONE)
  MakePair("P1", RADIATION_MODEL::P1)
};

/*!
 * \brief Kinds of P1 initialization
 */
enum class P1_INIT {
  ZERO,         /*!< \brief Initialize the P1 model from zero values */
  TEMPERATURE,  /*!< \brief Initialize the P1 model from blackbody energy computed from the initial temperature. */
};
static const MapType<std::string, P1_INIT> P1_Init_Map = {
  MakePair("ZERO", P1_INIT::ZERO)
  MakePair("TEMPERATURE_INIT", P1_INIT::TEMPERATURE)
};

/*!
 * \brief Kinds of coupling methods at CHT interfaces.
 * The first (temperature) part determines the BC method on the fluid side, the second (heatflux) part determines
 * the BC method on the solid side of the CHT interface.
 */
enum CHT_COUPLING {
  DIRECT_TEMPERATURE_NEUMANN_HEATFLUX,
  AVERAGED_TEMPERATURE_NEUMANN_HEATFLUX,
  DIRECT_TEMPERATURE_ROBIN_HEATFLUX,
  AVERAGED_TEMPERATURE_ROBIN_HEATFLUX,
};
static const MapType<std::string, CHT_COUPLING> CHT_Coupling_Map = {
  MakePair("DIRECT_TEMPERATURE_NEUMANN_HEATFLUX", CHT_COUPLING::DIRECT_TEMPERATURE_NEUMANN_HEATFLUX)
  MakePair("AVERAGED_TEMPERATURE_NEUMANN_HEATFLUX", CHT_COUPLING::AVERAGED_TEMPERATURE_NEUMANN_HEATFLUX)
  MakePair("DIRECT_TEMPERATURE_ROBIN_HEATFLUX", CHT_COUPLING::DIRECT_TEMPERATURE_ROBIN_HEATFLUX)
  MakePair("AVERAGED_TEMPERATURE_ROBIN_HEATFLUX", CHT_COUPLING::AVERAGED_TEMPERATURE_ROBIN_HEATFLUX)
};

/*!
 * \brief Types Riemann boundary treatments
 */
enum RIEMANN_TYPE {
  TOTAL_CONDITIONS_PT = 1,          /*!< \brief User specifies total pressure, total temperature, and flow direction. */
  DENSITY_VELOCITY = 2,             /*!< \brief User specifies density and velocity, and flow direction. */
  STATIC_PRESSURE = 3,              /*!< \brief User specifies static pressure. */
  TOTAL_SUPERSONIC_INFLOW = 4,      /*!< \brief User specifies total pressure, total temperature and Velocity components. */
  STATIC_SUPERSONIC_INFLOW_PT = 5,  /*!< \brief User specifies static pressure, static temperature, and Mach components. */
  STATIC_SUPERSONIC_INFLOW_PD = 6,  /*!< \brief User specifies static pressure, static temperature, and Mach components. */
  MIXING_IN = 7,                    /*!< \brief User does not specify anything; information is retrieved from the other domain */
  MIXING_OUT = 8,                   /*!< \brief User does not specify anything; information is retrieved from the other domain */
  SUPERSONIC_OUTFLOW = 9,
  RADIAL_EQUILIBRIUM = 10,
  TOTAL_CONDITIONS_PT_1D = 11,
  STATIC_PRESSURE_1D = 12,
  MIXING_IN_1D = 13,
  MIXING_OUT_1D =14
};
static const MapType<std::string, RIEMANN_TYPE> Riemann_Map = {
  MakePair("TOTAL_CONDITIONS_PT", TOTAL_CONDITIONS_PT)
  MakePair("DENSITY_VELOCITY", DENSITY_VELOCITY)
  MakePair("STATIC_PRESSURE", STATIC_PRESSURE)
  MakePair("TOTAL_SUPERSONIC_INFLOW", TOTAL_SUPERSONIC_INFLOW)
  MakePair("STATIC_SUPERSONIC_INFLOW_PT", STATIC_SUPERSONIC_INFLOW_PT)
  MakePair("STATIC_SUPERSONIC_INFLOW_PD", STATIC_SUPERSONIC_INFLOW_PD)
  MakePair("MIXING_IN", MIXING_IN)
  MakePair("MIXING_OUT", MIXING_OUT)
  MakePair("MIXING_IN_1D", MIXING_IN_1D)
  MakePair("MIXING_OUT_1D", MIXING_OUT_1D)
  MakePair("SUPERSONIC_OUTFLOW", SUPERSONIC_OUTFLOW)
  MakePair("RADIAL_EQUILIBRIUM", RADIAL_EQUILIBRIUM)
  MakePair("TOTAL_CONDITIONS_PT_1D", TOTAL_CONDITIONS_PT_1D)
  MakePair("STATIC_PRESSURE_1D", STATIC_PRESSURE_1D)
};

static const MapType<std::string, RIEMANN_TYPE> Giles_Map = {
  MakePair("TOTAL_CONDITIONS_PT", TOTAL_CONDITIONS_PT)
  MakePair("DENSITY_VELOCITY", DENSITY_VELOCITY)
  MakePair("STATIC_PRESSURE", STATIC_PRESSURE)
  MakePair("TOTAL_SUPERSONIC_INFLOW", TOTAL_SUPERSONIC_INFLOW)
  MakePair("STATIC_SUPERSONIC_INFLOW_PT", STATIC_SUPERSONIC_INFLOW_PT)
  MakePair("STATIC_SUPERSONIC_INFLOW_PD", STATIC_SUPERSONIC_INFLOW_PD)
  MakePair("MIXING_IN", MIXING_IN)
  MakePair("MIXING_OUT", MIXING_OUT)
  MakePair("MIXING_IN_1D", MIXING_IN_1D)
  MakePair("MIXING_OUT_1D", MIXING_OUT_1D)
  MakePair("SUPERSONIC_OUTFLOW", SUPERSONIC_OUTFLOW)
  MakePair("RADIAL_EQUILIBRIUM", RADIAL_EQUILIBRIUM)
  MakePair("TOTAL_CONDITIONS_PT_1D", TOTAL_CONDITIONS_PT_1D)
  MakePair("STATIC_PRESSURE_1D", STATIC_PRESSURE_1D)
};

/*!
 * \brief Types of mixing process for averaging quantities at the boundaries.
 */
enum AVERAGEPROCESS_TYPE {
  ALGEBRAIC = 1,  /*!< \brief an algebraic average is computed at the boundary of interest. */
  AREA = 2,       /*!< \brief an area average is computed at the boundary of interest. */
  MIXEDOUT = 3,   /*!< \brief an mixed-out average is computed at the boundary of interest. */
  MASSFLUX = 4    /*!< \brief a mass flow average is computed at the boundary of interest. */
};
static const MapType<std::string, AVERAGEPROCESS_TYPE> AverageProcess_Map = {
  MakePair("ALGEBRAIC", ALGEBRAIC)
  MakePair("AREA", AREA)
  MakePair("MIXEDOUT", MIXEDOUT)
  MakePair("MASSFLUX", MASSFLUX)
};

/*!
 * \brief Types of mixing process for averaging quantities at the boundaries.
 */
enum MIXINGPLANE_INTERFACE_TYPE {
  MATCHING = 1,             /*!< \brief an algebraic average is computed at the boundary of interest. */
  NEAREST_SPAN = 2,         /*!< \brief an area average is computed at the boundary of interest. */
  LINEAR_INTERPOLATION = 3  /*!< \brief an mixed-out average is computed at the boundary of interest. */
};
static const MapType<std::string, MIXINGPLANE_INTERFACE_TYPE> MixingPlaneInterface_Map = {
  MakePair("MATCHING", MATCHING)
  MakePair("NEAREST_SPAN",  NEAREST_SPAN)
  MakePair("LINEAR_INTERPOLATION", LINEAR_INTERPOLATION)
};

/*!
 * \brief this option allow to compute the span-wise section in different ways.
 */
enum SPANWISE_TYPE {
  AUTOMATIC = 1,      /*!< \brief number of span-wise section are computed automatically */
  EQUISPACED = 2      /*!< \brief number of span-wise section are specified from the user */
};
static const MapType<std::string, SPANWISE_TYPE> SpanWise_Map = {
  MakePair("AUTOMATIC", AUTOMATIC)
  MakePair("EQUISPACED", EQUISPACED)
};

/*!
 * \brief Types of mixing process for averaging quantities at the boundaries.
 */
enum class TURBOMACHINERY_TYPE {
  AXIAL,              /*!< \brief axial turbomachinery. */
  CENTRIFUGAL,        /*!< \brief centrifugal turbomachinery. */
  CENTRIPETAL,        /*!< \brief centripetal turbomachinery. */
  CENTRIPETAL_AXIAL,  /*!< \brief mixed flow turbine. */
  AXIAL_CENTRIFUGAL   /*!< \brief mixed flow turbine. */
};
static const MapType<std::string, TURBOMACHINERY_TYPE> TurboMachinery_Map = {
  MakePair("AXIAL", TURBOMACHINERY_TYPE::AXIAL)
  MakePair("CENTRIFUGAL", TURBOMACHINERY_TYPE::CENTRIFUGAL)
  MakePair("CENTRIPETAL",  TURBOMACHINERY_TYPE::CENTRIPETAL)
  MakePair("CENTRIPETAL_AXIAL",  TURBOMACHINERY_TYPE::CENTRIPETAL_AXIAL)
  MakePair("AXIAL_CENTRIFUGAL",  TURBOMACHINERY_TYPE::AXIAL_CENTRIFUGAL)
};

/*!
 * \brief Types of Turbomachinery performance Type.
 */
enum class TURBO_PERF_KIND{
  TURBINE,            /*!< \brief Turbine Performance. */
  COMPRESSOR,         /*!< \brief Compressor Performance. */
  PROPELLOR           /*!< \brief Propellor Performance. */
};
static const MapType<std::string, TURBO_PERF_KIND> TurboPerfKind_Map = {
  MakePair("TURBINE",  TURBO_PERF_KIND::TURBINE)
  MakePair("COMPRESSOR",  TURBO_PERF_KIND::COMPRESSOR)
  MakePair("PROPELLOR",  TURBO_PERF_KIND::PROPELLOR)
};

/*!
 * \brief Types of Turbomachinery performance flag.
 */
enum TURBO_MARKER_TYPE{
  INFLOW  = 1,    /*!< \brief flag for inflow marker for compute turboperformance. */
  OUTFLOW = 2     /*!< \brief flag for outflow marker for compute turboperformance. */
};

/*!
 * \brief Types inlet boundary treatments
 */
enum class INLET_TYPE {
  TOTAL_CONDITIONS, /*!< \brief User specifies total pressure, total temperature, and flow direction. */
  MASS_FLOW,        /*!< \brief User specifies density and velocity (mass flow). */
  INPUT_FILE,       /*!< \brief User specifies an input file. */
  VELOCITY_INLET,   /*!< \brief Velocity inlet for an incompressible flow. */
  PRESSURE_INLET,   /*!< \brief Total pressure inlet for an incompressible flow. */
};
static const MapType<std::string, INLET_TYPE> Inlet_Map = {
  MakePair("TOTAL_CONDITIONS", INLET_TYPE::TOTAL_CONDITIONS)
  MakePair("MASS_FLOW", INLET_TYPE::MASS_FLOW)
  MakePair("INPUT_FILE", INLET_TYPE::INPUT_FILE)
  MakePair("VELOCITY_INLET", INLET_TYPE::VELOCITY_INLET)
  MakePair("PRESSURE_INLET", INLET_TYPE::PRESSURE_INLET)
};

/*!
 * \brief Types outlet boundary treatments
 */
enum class INC_OUTLET_TYPE {
  PRESSURE_OUTLET,    /*!< \brief Gauge pressure outlet for incompressible flow */
  MASS_FLOW_OUTLET,   /*!< \brief Mass flow outlet for incompressible flow. */
};
static const MapType<std::string, INC_OUTLET_TYPE> Inc_Outlet_Map = {
  MakePair("PRESSURE_OUTLET",  INC_OUTLET_TYPE::PRESSURE_OUTLET)
  MakePair("MASS_FLOW_OUTLET", INC_OUTLET_TYPE::MASS_FLOW_OUTLET)
};

/*!
 * \brief Types engine inflow boundary treatments
 */
enum ENGINE_INFLOW_TYPE {
  FAN_FACE_MACH = 1,          /*!< \brief User specifies fan face mach number. */
  FAN_FACE_MDOT = 2,          /*!< \brief User specifies Static pressure. */
  FAN_FACE_PRESSURE = 3       /*!< \brief User specifies Static pressure. */
};
static const MapType<std::string, ENGINE_INFLOW_TYPE> Engine_Inflow_Map = {
  MakePair("FAN_FACE_MACH", FAN_FACE_MACH)
  MakePair("FAN_FACE_MDOT", FAN_FACE_MDOT)
  MakePair("FAN_FACE_PRESSURE", FAN_FACE_PRESSURE)
};

/*!
 * \brief Types actuator disk boundary treatments
 */
enum ACTDISK_TYPE {
  VARIABLES_JUMP = 1,     /*!< \brief User specifies the variables jump. */
  BC_THRUST = 2,          /*!< \brief User specifies the BC thrust. */
  NET_THRUST = 3,         /*!< \brief User specifies the Net thrust. */
  DRAG_MINUS_THRUST = 4,  /*!< \brief User specifies the D-T. */
  MASSFLOW = 5,           /*!< \brief User specifies the massflow. */
  POWER = 6,              /*!< \brief User specifies the power. */
  VARIABLE_LOAD = 7,      /*!< \brief User specifies the load distribution. */
  BLADE_ELEMENT = 8       /*!< \brief User specifies to use Blade element method. */
};
static const MapType<std::string, ACTDISK_TYPE> ActDisk_Map = {
  MakePair("VARIABLES_JUMP", VARIABLES_JUMP)
  MakePair("BC_THRUST", BC_THRUST)
  MakePair("NET_THRUST", NET_THRUST)
  MakePair("DRAG_MINUS_THRUST", DRAG_MINUS_THRUST)
  MakePair("MASSFLOW", MASSFLOW)
  MakePair("POWER", POWER)
  MakePair("VARIABLE_LOAD", VARIABLE_LOAD)
  MakePair("BLADE_ELEMENT", BLADE_ELEMENT)
};

/*!
 * \brief types of wall boundary condition - smooth or rough
 */
enum class WALL_TYPE {
  SMOOTH,  /*!< \brief Smooth wall */
  ROUGH,   /*!< \brief Rough wall */
};
static const MapType<std::string, WALL_TYPE> WallType_Map = {
  MakePair("SMOOTH", WALL_TYPE::SMOOTH)
  MakePair("ROUGH", WALL_TYPE::ROUGH)
};

/*!
 * \brief Types of objective functions
 */
enum ENUM_OBJECTIVE {
  DRAG_COEFFICIENT = 1,         /*!< \brief Drag objective function definition. */
  LIFT_COEFFICIENT = 2,         /*!< \brief Lift objective function definition. */
  SIDEFORCE_COEFFICIENT = 3,    /*!< \brief Side force objective function definition. */
  EFFICIENCY = 4,               /*!< \brief Efficiency objective function definition. */
  INVERSE_DESIGN_PRESSURE = 5,  /*!< \brief Pressure objective function definition (inverse design). */
  INVERSE_DESIGN_HEATFLUX = 6,  /*!< \brief Heat flux objective function definition (inverse design). */
  TOTAL_HEATFLUX = 7,           /*!< \brief Total heat flux. */
  MAXIMUM_HEATFLUX = 8,         /*!< \brief Maximum heat flux. */
  AVG_TEMPERATURE = 70,         /*!< \brief Total averaged temperature. */
  MOMENT_X_COEFFICIENT = 9,     /*!< \brief Pitching moment objective function definition. */
  MOMENT_Y_COEFFICIENT = 10,    /*!< \brief Rolling moment objective function definition. */
  MOMENT_Z_COEFFICIENT = 11,    /*!< \brief Yawing objective function definition. */
  EQUIVALENT_AREA = 12,         /*!< \brief Equivalent area objective function definition. */
  NEARFIELD_PRESSURE = 13,      /*!< \brief NearField Pressure objective function definition. */
  FORCE_X_COEFFICIENT = 14,     /*!< \brief X-direction force objective function definition. */
  FORCE_Y_COEFFICIENT = 15,     /*!< \brief Y-direction force objective function definition. */
  FORCE_Z_COEFFICIENT = 16,     /*!< \brief Z-direction force objective function definition. */
  THRUST_COEFFICIENT = 17,      /*!< \brief Thrust objective function definition. */
  TORQUE_COEFFICIENT = 18,      /*!< \brief Torque objective function definition. */
  FIGURE_OF_MERIT = 19,         /*!< \brief Rotor Figure of Merit objective function definition. */
  BUFFET_SENSOR = 20,           /*!< \brief Sensor for detecting separation. */
  SURFACE_TOTAL_PRESSURE = 28,  /*!< \brief Total Pressure objective function definition. */
  SURFACE_STATIC_PRESSURE = 29, /*!< \brief Static Pressure objective function definition. */
  SURFACE_STATIC_TEMPERATURE = 57, /*!< \brief Static Temperature objective function definition. */
  SURFACE_MASSFLOW = 30,        /*!< \brief Mass Flow Rate objective function definition. */
  SURFACE_MACH = 51,            /*!< \brief Mach number objective function definition. */
  SURFACE_UNIFORMITY = 52,      /*!< \brief Flow uniformity objective function definition. */
  SURFACE_SECONDARY = 53,       /*!< \brief Secondary flow strength objective function definition. */
  SURFACE_MOM_DISTORTION = 54,  /*!< \brief Momentum distortion objective function definition. */
  SURFACE_SECOND_OVER_UNIFORM = 55, /*!< \brief Secondary over uniformity (relative secondary strength) objective function definition. */
  SURFACE_PRESSURE_DROP = 56,   /*!< \brief Pressure drop objective function definition. */
  SURFACE_SPECIES_0 = 58,       /*!< \brief Surface Avg. Species_0 objective function definition. */
  SURFACE_SPECIES_VARIANCE = 59,/*!< \brief Species Variance objective function definition. */
  CUSTOM_OBJFUNC = 31,          /*!< \brief Custom objective function definition. */
  REFERENCE_GEOMETRY = 60,      /*!< \brief Norm of displacements with respect to target geometry. */
  REFERENCE_NODE = 61,          /*!< \brief Objective function defined as the difference of a particular node respect to a reference position. */
  VOLUME_FRACTION = 62,         /*!< \brief Volume average physical density, for material-based topology optimization applications. */
  TOPOL_DISCRETENESS = 63,      /*!< \brief Measure of the discreteness of the current topology. */
  TOPOL_COMPLIANCE = 64,        /*!< \brief Measure of the discreteness of the current topology. */
  STRESS_PENALTY = 65,          /*!< \brief Penalty function of VM stresses above a maximum value. */
};
static const MapType<std::string, ENUM_OBJECTIVE> Objective_Map = {
  MakePair("DRAG", DRAG_COEFFICIENT)
  MakePair("LIFT", LIFT_COEFFICIENT)
  MakePair("SIDEFORCE", SIDEFORCE_COEFFICIENT)
  MakePair("EFFICIENCY", EFFICIENCY)
  MakePair("INVERSE_DESIGN_PRESSURE", INVERSE_DESIGN_PRESSURE)
  MakePair("INVERSE_DESIGN_HEATFLUX", INVERSE_DESIGN_HEATFLUX)
  MakePair("MOMENT_X", MOMENT_X_COEFFICIENT)
  MakePair("MOMENT_Y", MOMENT_Y_COEFFICIENT)
  MakePair("MOMENT_Z", MOMENT_Z_COEFFICIENT)
  MakePair("EQUIVALENT_AREA", EQUIVALENT_AREA)
  MakePair("NEARFIELD_PRESSURE", NEARFIELD_PRESSURE)
  MakePair("FORCE_X", FORCE_X_COEFFICIENT)
  MakePair("FORCE_Y", FORCE_Y_COEFFICIENT)
  MakePair("FORCE_Z", FORCE_Z_COEFFICIENT)
  MakePair("THRUST", THRUST_COEFFICIENT)
  MakePair("TORQUE", TORQUE_COEFFICIENT)
  MakePair("TOTAL_HEATFLUX", TOTAL_HEATFLUX)
  MakePair("MAXIMUM_HEATFLUX", MAXIMUM_HEATFLUX)
  MakePair("AVG_TEMPERATURE", AVG_TEMPERATURE)
  MakePair("FIGURE_OF_MERIT", FIGURE_OF_MERIT)
  MakePair("BUFFET", BUFFET_SENSOR)
  MakePair("SURFACE_TOTAL_PRESSURE", SURFACE_TOTAL_PRESSURE)
  MakePair("SURFACE_STATIC_PRESSURE", SURFACE_STATIC_PRESSURE)
  MakePair("SURFACE_STATIC_TEMPERATURE", SURFACE_STATIC_TEMPERATURE)
  MakePair("SURFACE_MASSFLOW", SURFACE_MASSFLOW)
  MakePair("SURFACE_MACH", SURFACE_MACH)
  MakePair("SURFACE_UNIFORMITY", SURFACE_UNIFORMITY)
  MakePair("SURFACE_SECONDARY", SURFACE_SECONDARY)
  MakePair("SURFACE_MOM_DISTORTION", SURFACE_MOM_DISTORTION)
  MakePair("SURFACE_SECOND_OVER_UNIFORM", SURFACE_SECOND_OVER_UNIFORM)
  MakePair("SURFACE_PRESSURE_DROP", SURFACE_PRESSURE_DROP)
  MakePair("SURFACE_SPECIES_0", SURFACE_SPECIES_0)
  MakePair("SURFACE_SPECIES_VARIANCE", SURFACE_SPECIES_VARIANCE)
  MakePair("CUSTOM_OBJFUNC", CUSTOM_OBJFUNC)
  MakePair("REFERENCE_GEOMETRY", REFERENCE_GEOMETRY)
  MakePair("REFERENCE_NODE", REFERENCE_NODE)
  MakePair("VOLUME_FRACTION", VOLUME_FRACTION)
  MakePair("TOPOL_DISCRETENESS", TOPOL_DISCRETENESS)
  MakePair("TOPOL_COMPLIANCE", TOPOL_COMPLIANCE)
  MakePair("STRESS_PENALTY", STRESS_PENALTY)
};

/*!
 * \brief Types of input file formats
 */
enum ENUM_INPUT {
  SU2       = 1,  /*!< \brief SU2 input format. */
  CGNS_GRID = 2,  /*!< \brief CGNS input format for the computational grid. */
  RECTANGLE = 3,  /*!< \brief 2D rectangular mesh with N x M points of size Lx x Ly. */
  BOX       = 4   /*!< \brief 3D box mesh with N x M x L points of size Lx x Ly x Lz. */
};
static const MapType<std::string, ENUM_INPUT> Input_Map = {
  MakePair("SU2", SU2)
  MakePair("CGNS", CGNS_GRID)
  MakePair("RECTANGLE", RECTANGLE)
  MakePair("BOX", BOX)
};


/*!
 * \brief Type of solution output file formats
 */
enum class OUTPUT_TYPE {
  TECPLOT_ASCII,           /*!< \brief Tecplot format for the solution output. */
  TECPLOT_BINARY,          /*!< \brief Tecplot binary format for the solution output. */
  SURFACE_TECPLOT_ASCII,   /*!< \brief Tecplot format for the solution output. */
  SURFACE_TECPLOT_BINARY,  /*!< \brief Tecplot binary format for the solution output. */
  CSV,                     /*!< \brief Comma-separated values format for the solution output. */
  SURFACE_CSV,             /*!< \brief Comma-separated values format for the solution output. */
  PARAVIEW_ASCII,          /*!< \brief Paraview ASCII format for the solution output. */
  PARAVIEW_LEGACY_BINARY,  /*!< \brief Paraview binary format for the solution output. */
  SURFACE_PARAVIEW_ASCII,  /*!< \brief Paraview ASCII format for the solution output. */
  SURFACE_PARAVIEW_LEGACY_BINARY, /*!< \brief Paraview binary format for the solution output. */
  MESH,                    /*!< \brief SU2 mesh format. */
  RESTART_BINARY,          /*!< \brief SU2 binary restart format. */
  RESTART_ASCII,           /*!< \brief SU2 ASCII restart format. */
  PARAVIEW_XML,            /*!< \brief Paraview XML with binary data format */
  SURFACE_PARAVIEW_XML,    /*!< \brief Surface Paraview XML with binary data format */
  PARAVIEW_MULTIBLOCK,     /*!< \brief Paraview XML Multiblock */
  CGNS,                    /*!< \brief CGNS format. */
  SURFACE_CGNS,            /*!< \brief CGNS format. */
  STL_ASCII,               /*!< \brief STL ASCII format for surface solution output. */
  STL_BINARY,              /*!< \brief STL binary format for surface solution output. Not implemented yet. */
};
static const MapType<std::string, OUTPUT_TYPE> Output_Map = {
  MakePair("TECPLOT_ASCII", OUTPUT_TYPE::TECPLOT_ASCII)
  MakePair("TECPLOT", OUTPUT_TYPE::TECPLOT_BINARY)
  MakePair("SURFACE_TECPLOT_ASCII", OUTPUT_TYPE::SURFACE_TECPLOT_ASCII)
  MakePair("SURFACE_TECPLOT", OUTPUT_TYPE::SURFACE_TECPLOT_BINARY)
  MakePair("CSV", OUTPUT_TYPE::CSV)
  MakePair("SURFACE_CSV", OUTPUT_TYPE::SURFACE_CSV)
  MakePair("PARAVIEW_ASCII", OUTPUT_TYPE::PARAVIEW_ASCII)
  MakePair("PARAVIEW_LEGACY", OUTPUT_TYPE::PARAVIEW_LEGACY_BINARY)
  MakePair("SURFACE_PARAVIEW_ASCII", OUTPUT_TYPE::SURFACE_PARAVIEW_ASCII)
  MakePair("SURFACE_PARAVIEW_LEGACY", OUTPUT_TYPE::SURFACE_PARAVIEW_LEGACY_BINARY)
  MakePair("PARAVIEW", OUTPUT_TYPE::PARAVIEW_XML)
  MakePair("SURFACE_PARAVIEW", OUTPUT_TYPE::SURFACE_PARAVIEW_XML)
  MakePair("PARAVIEW_MULTIBLOCK", OUTPUT_TYPE::PARAVIEW_MULTIBLOCK)
  MakePair("MESH", OUTPUT_TYPE::MESH)
  MakePair("RESTART_ASCII", OUTPUT_TYPE::RESTART_ASCII)
  MakePair("RESTART", OUTPUT_TYPE::RESTART_BINARY)
  MakePair("CGNS", OUTPUT_TYPE::CGNS)
  MakePair("SURFACE_CGNS", OUTPUT_TYPE::SURFACE_CGNS)
  MakePair("STL_ASCII", OUTPUT_TYPE::STL_ASCII)
  MakePair("STL_BINARY", OUTPUT_TYPE::STL_BINARY)
};

/*!
 * \brief Return true if format is one of the Paraview options.
 */
inline bool isParaview(OUTPUT_TYPE format) {
  switch(format) {
    case OUTPUT_TYPE::PARAVIEW_ASCII:
    case OUTPUT_TYPE::PARAVIEW_LEGACY_BINARY:
    case OUTPUT_TYPE::SURFACE_PARAVIEW_ASCII:
    case OUTPUT_TYPE::SURFACE_PARAVIEW_LEGACY_BINARY:
    case OUTPUT_TYPE::PARAVIEW_XML:
    case OUTPUT_TYPE::SURFACE_PARAVIEW_XML:
    case OUTPUT_TYPE::PARAVIEW_MULTIBLOCK:
      return true;
    default:
      return false;
  }
}

/*!
 * \brief Return true if format is one of the Tecplot options.
 */
inline bool isTecplot(OUTPUT_TYPE format) {
  switch(format) {
    case OUTPUT_TYPE::TECPLOT_ASCII:
    case OUTPUT_TYPE::TECPLOT_BINARY:
    case OUTPUT_TYPE::SURFACE_TECPLOT_ASCII:
    case OUTPUT_TYPE::SURFACE_TECPLOT_BINARY:
      return true;
    default:
      return false;
  }
}

/*!
 * \brief Type of solution output file formats
 */
enum class TAB_OUTPUT {
  TAB_CSV,            /*!< \brief Comma-separated values format for the solution output. */
  TAB_TECPLOT         /*!< \brief Tecplot format for the solution output. */
};
static const MapType<std::string, TAB_OUTPUT> TabOutput_Map = {
  MakePair("CSV", TAB_OUTPUT::TAB_CSV)
  MakePair("TECPLOT", TAB_OUTPUT::TAB_TECPLOT)
};

/*!
 * \brief Type of volume sensitivity file formats (inout to SU2_DOT)
 */
enum ENUM_SENSITIVITY {
  SU2_NATIVE = 1,       /*!< \brief SU2 native binary format for the volume sensitivity input. */
  UNORDERED_ASCII = 2   /*!< \brief Unordered ASCII list (x,y,z,dJ/dx,dJ/dy/dJ/dz) format for the volume sensitivity input. */
};
static const MapType<std::string, ENUM_SENSITIVITY> Sensitivity_Map = {
  MakePair("SU2_NATIVE", SU2_NATIVE)
  MakePair("UNORDERED_ASCII", UNORDERED_ASCII)
};

/*!
 * \brief Type of jump definition
 */
enum JUMP_DEFINITION {
  DIFFERENCE = 1,     /*!< \brief Jump given by a difference in values. */
  RATIO = 2           /*!< \brief Jump given by a ratio. */
};
static const MapType<std::string, JUMP_DEFINITION> Jump_Map = {
  MakePair("DIFFERENCE", DIFFERENCE)
  MakePair("RATIO", RATIO)
};

/*!
 * \brief Type of multigrid cycle
 */
enum MG_CYCLE {
  V_CYCLE = 0,        /*!< \brief V cycle. */
  W_CYCLE = 1,        /*!< \brief W cycle. */
  FULLMG_CYCLE = 2    /*!< \brief FullMG cycle. */
};
static const MapType<std::string, MG_CYCLE> MG_Cycle_Map = {
  MakePair("V_CYCLE", V_CYCLE)
  MakePair("W_CYCLE", W_CYCLE)
  MakePair("FULLMG_CYCLE", FULLMG_CYCLE)
};

/*!
 * \brief Types of design parameterizations
 */
enum ENUM_PARAM {
  NO_DEFORMATION = 0,         /*!< \brief No deformation. */
  TRANSLATION = 1,            /*!< \brief Surface movement as design variable. */
  ROTATION = 2,               /*!< \brief Surface rotation as design variable. */
  SCALE = 3,                  /*!< \brief Surface rotation as design variable. */
  FFD_SETTING = 10,           /*!< \brief No surface deformation. */
  FFD_CONTROL_POINT = 11,     /*!< \brief Free form deformation for 3D design (change a control point). */
  FFD_NACELLE = 12,           /*!< \brief Free form deformation for 3D design (change a control point). */
  FFD_GULL = 13,              /*!< \brief Free form deformation for 3D design (change a control point). */
  FFD_CAMBER = 14,            /*!< \brief Free form deformation for 3D design (camber change). */
  FFD_TWIST = 15,             /*!< \brief Free form deformation for 3D design (change the twist angle of a section). */
  FFD_THICKNESS = 16,         /*!< \brief Free form deformation for 3D design (thickness change). */
  FFD_ROTATION = 18,          /*!< \brief Free form deformation for 3D design (rotation around a line). */
  FFD_CONTROL_POINT_2D = 19,  /*!< \brief Free form deformation for 2D design (change a control point). */
  FFD_CAMBER_2D = 20,         /*!< \brief Free form deformation for 3D design (camber change). */
  FFD_THICKNESS_2D = 21,      /*!< \brief Free form deformation for 3D design (thickness change). */
  FFD_CONTROL_SURFACE = 23,   /*!< \brief Free form deformation for 3D design (control surface). */
  FFD_ANGLE_OF_ATTACK = 24,   /*!< \brief Angle of attack for FFD problem. */
  HICKS_HENNE = 30,           /*!< \brief Hicks-Henne bump function for airfoil deformation. */
  PARABOLIC = 31,             /*!< \brief Parabolic airfoil definition as design variables. */
  NACA_4DIGITS = 32,          /*!< \brief The four digits NACA airfoil family as design variables. */
  AIRFOIL = 33,               /*!< \brief Airfoil definition as design variables. */
  CST = 34,                   /*!< \brief CST method with Kulfan parameters for airfoil deformation. */
  SURFACE_BUMP = 35,          /*!< \brief Surfacebump function for flat surfaces deformation. */
  SURFACE_FILE = 36,          /*!< \brief Nodal coordinates for surface set using a file (external parameterization). */
  DV_EFIELD = 40,             /*!< \brief Electric field in deformable membranes. */
  DV_YOUNG = 41,
  DV_POISSON = 42,
  DV_RHO = 43,
  DV_RHO_DL = 44,
  TRANSLATE_GRID = 50,        /*!< \brief Translate the volume grid. */
  ROTATE_GRID = 51,           /*!< \brief Rotate the volume grid */
  SCALE_GRID = 52,            /*!< \brief Scale the volume grid. */
  ANGLE_OF_ATTACK = 101       /*!< \brief Angle of attack for airfoils. */
};
static const MapType<std::string, ENUM_PARAM> Param_Map = {
  MakePair("FFD_SETTING", FFD_SETTING)
  MakePair("FFD_CONTROL_POINT_2D", FFD_CONTROL_POINT_2D)
  MakePair("FFD_ANGLE_OF_ATTACK", FFD_ANGLE_OF_ATTACK)
  MakePair("FFD_CAMBER_2D", FFD_CAMBER_2D)
  MakePair("FFD_THICKNESS_2D", FFD_THICKNESS_2D)
  MakePair("HICKS_HENNE", HICKS_HENNE)
  MakePair("SURFACE_BUMP", SURFACE_BUMP)
  MakePair("ANGLE_OF_ATTACK", ANGLE_OF_ATTACK)
  MakePair("NACA_4DIGITS", NACA_4DIGITS)
  MakePair("TRANSLATION", TRANSLATION)
  MakePair("ROTATION", ROTATION)
  MakePair("SCALE", SCALE)
  MakePair("FFD_CONTROL_POINT", FFD_CONTROL_POINT)
  MakePair("FFD_ROTATION", FFD_ROTATION)
  MakePair("FFD_CONTROL_SURFACE", FFD_CONTROL_SURFACE)
  MakePair("FFD_NACELLE", FFD_NACELLE)
  MakePair("FFD_GULL", FFD_GULL)
  MakePair("FFD_TWIST", FFD_TWIST)
  MakePair("FFD_CAMBER", FFD_CAMBER)
  MakePair("FFD_THICKNESS", FFD_THICKNESS)
  MakePair("PARABOLIC", PARABOLIC)
  MakePair("AIRFOIL", AIRFOIL)
  MakePair("SURFACE_FILE", SURFACE_FILE)
  MakePair("NO_DEFORMATION", NO_DEFORMATION)
  MakePair("CST", CST)
  MakePair("ELECTRIC_FIELD", DV_EFIELD)
  MakePair("YOUNG_MODULUS", DV_YOUNG)
  MakePair("POISSON_RATIO", DV_POISSON)
  MakePair("STRUCTURAL_DENSITY", DV_RHO)
  MakePair("DEAD_WEIGHT", DV_RHO_DL)
  MakePair("TRANSLATE_GRID", TRANSLATE_GRID)
  MakePair("ROTATE_GRID", ROTATE_GRID)
  MakePair("SCALE_GRID", SCALE_GRID)
};

/*!
 * \brief Types of FFD Blending function
 */
enum ENUM_FFD_BLENDING{
  BSPLINE_UNIFORM = 0,  /*!< \brief BSpline blending */
  BEZIER = 1,           /*!< \brief Bezier blending */
};
static const MapType<std::string, ENUM_FFD_BLENDING> Blending_Map = {
  MakePair("BSPLINE_UNIFORM", BSPLINE_UNIFORM)
  MakePair("BEZIER", BEZIER)
};

/*!
 * \brief Types of solvers for solving linear systems
 */
enum ENUM_LINEAR_SOLVER {
  CONJUGATE_GRADIENT,   /*!< \brief Preconditionated conjugate gradient method for grid deformation. */
  FGMRES,               /*!< \brief Flexible Generalized Minimal Residual method. */
  BCGSTAB,              /*!< \brief BCGSTAB - Biconjugate Gradient Stabilized Method (main solver). */
  RESTARTED_FGMRES,     /*!< \brief Flexible Generalized Minimal Residual method with restart. */
  SMOOTHER,             /*!< \brief Iterative smoother. */
  PASTIX_LDLT,          /*!< \brief PaStiX LDLT (complete) factorization. */
  PASTIX_LU,            /*!< \brief PaStiX LU (complete) factorization. */
};
static const MapType<std::string, ENUM_LINEAR_SOLVER> Linear_Solver_Map = {
  MakePair("CONJUGATE_GRADIENT", CONJUGATE_GRADIENT)
  MakePair("BCGSTAB", BCGSTAB)
  MakePair("FGMRES", FGMRES)
  MakePair("RESTARTED_FGMRES", RESTARTED_FGMRES)
  MakePair("SMOOTHER", SMOOTHER)
  MakePair("PASTIX_LDLT", PASTIX_LDLT)
  MakePair("PASTIX_LU", PASTIX_LU)
};

/*!
 * \brief Types surface continuity at the intersection with the FFD
 */
enum ENUM_FFD_CONTINUITY {
  DERIVATIVE_NONE = 0,    /*!< \brief No derivative continuity. */
  DERIVATIVE_1ST = 1,     /*!< \brief First derivative continuity. */
  DERIVATIVE_2ND = 2,     /*!< \brief Second derivative continuity. */
  USER_INPUT = 3          /*!< \brief User input. */
};
static const MapType<std::string, ENUM_FFD_CONTINUITY> Continuity_Map = {
  MakePair("NO_DERIVATIVE", DERIVATIVE_NONE)
  MakePair("1ST_DERIVATIVE", DERIVATIVE_1ST)
  MakePair("2ND_DERIVATIVE", DERIVATIVE_2ND)
  MakePair("USER_INPUT", USER_INPUT)
};

/*!
 * \brief Types of coordinates systems for the FFD
 */
enum ENUM_FFD_COORD_SYSTEM {
  CARTESIAN = 0,    /*!< \brief Cartesian coordinate system. */
  CYLINDRICAL = 1,  /*!< \brief Cylindrical coordinate system. */
  SPHERICAL = 2,    /*!< \brief Spherical coordinate system. */
  POLAR = 3         /*!< \brief Polar coordinate system. */
};
static const MapType<std::string, ENUM_FFD_COORD_SYSTEM> CoordSystem_Map = {
  MakePair("CARTESIAN", CARTESIAN)
  MakePair("CYLINDRICAL", CYLINDRICAL)
  MakePair("SPHERICAL", SPHERICAL)
  MakePair("POLAR", POLAR)
};

/*!
 * \brief Types of sensitivity smoothing
 */
enum ENUM_SENS_SMOOTHING {
  NO_SMOOTH = 0,  /*!< \brief No smoothing. */
  SOBOLEV = 1,    /*!< \brief Sobolev gradient smoothing. */
  BIGRID = 2      /*!< \brief Bi-grid technique smoothing. */
};
static const MapType<std::string, ENUM_SENS_SMOOTHING> Sens_Smoothing_Map = {
  MakePair("NONE", NO_SMOOTH)
  MakePair("SOBOLEV", SOBOLEV)
  MakePair("BIGRID", BIGRID)
};

/*!
 * \brief Types of preconditioners for the linear solver
 */
enum ENUM_LINEAR_SOLVER_PREC {
  JACOBI,         /*!< \brief Jacobi preconditioner. */
  LU_SGS,         /*!< \brief LU SGS preconditioner. */
  LINELET,        /*!< \brief Line implicit preconditioner. */
  ILU,            /*!< \brief ILU(k) preconditioner. */
  PASTIX_ILU=10,  /*!< \brief PaStiX ILU(k) preconditioner. */
  PASTIX_LU_P,    /*!< \brief PaStiX LU as preconditioner. */
  PASTIX_LDLT_P,  /*!< \brief PaStiX LDLT as preconditioner. */
};
static const MapType<std::string, ENUM_LINEAR_SOLVER_PREC> Linear_Solver_Prec_Map = {
  MakePair("JACOBI", JACOBI)
  MakePair("LU_SGS", LU_SGS)
  MakePair("LINELET", LINELET)
  MakePair("ILU", ILU)
  MakePair("PASTIX_ILU", PASTIX_ILU)
  MakePair("PASTIX_LU", PASTIX_LU_P)
  MakePair("PASTIX_LDLT", PASTIX_LDLT_P)
};

/*!
 * \brief Types of analytic definitions for various geometries
 */
enum ENUM_GEO_ANALYTIC {
  NO_GEO_ANALYTIC = 0,   /*!< \brief No analytic definition of the geometry. */
  NACA0012_AIRFOIL = 1,  /*!< \brief Use the analytical definition of the NACA0012 for doing the grid adaptation. */
  NACA4412_AIRFOIL = 2,  /*!< \brief Use the analytical definition of the NACA4412 for doing the grid adaptation. */
  CYLINDER = 3,          /*!< \brief Use the analytical definition of a cylinder for doing the grid adaptation. */
  BIPARABOLIC = 4        /*!< \brief Use the analytical definition of a biparabolic airfoil for doing the grid adaptation. */
};
static const MapType<std::string, ENUM_GEO_ANALYTIC> Geo_Analytic_Map = {
  MakePair("NONE", NO_GEO_ANALYTIC)
  MakePair("NACA0012_AIRFOIL", NACA0012_AIRFOIL)
  MakePair("NACA4412_AIRFOIL", NACA4412_AIRFOIL)
  MakePair("CYLINDER", CYLINDER)
  MakePair("BIPARABOLIC", BIPARABOLIC)
};

/*!
 * \brief Types of axis orientation
 */
enum ENUM_GEO_DESCRIPTION {
  TWOD_AIRFOIL = 0, /*!< \brief Airfoil analysis. */
  WING = 1,         /*!< \brief Wing analysis. */
  FUSELAGE = 2,     /*!< \brief Fuselage analysis. */
  NACELLE = 3       /*!< \brief Nacelle analysis. */
};
static const MapType<std::string, ENUM_GEO_DESCRIPTION> Geo_Description_Map = {
  MakePair("AIRFOIL", TWOD_AIRFOIL)
  MakePair("WING", WING)
  MakePair("FUSELAGE", FUSELAGE)
  MakePair("NACELLE", NACELLE)
};

/*!
 * \brief Types of schemes for unsteady computations
 */
enum class TIME_MARCHING {
  STEADY,           /*!< \brief A steady computation. */
  TIME_STEPPING,    /*!< \brief Use a time stepping strategy for unsteady computations. */
  DT_STEPPING_1ST,  /*!< \brief Use a dual time stepping strategy for unsteady computations (1st order). */
  DT_STEPPING_2ND,  /*!< \brief Use a dual time stepping strategy for unsteady computations (2nd order). */
  ROTATIONAL_FRAME, /*!< \brief Use a rotational source term. */
  HARMONIC_BALANCE, /*!< \brief Use a harmonic balance source term. */
};
static const MapType<std::string, TIME_MARCHING> TimeMarching_Map = {
  MakePair("NO", TIME_MARCHING::STEADY)
  MakePair("TIME_STEPPING", TIME_MARCHING::TIME_STEPPING)
  MakePair("DUAL_TIME_STEPPING-1ST_ORDER", TIME_MARCHING::DT_STEPPING_1ST)
  MakePair("DUAL_TIME_STEPPING-2ND_ORDER", TIME_MARCHING::DT_STEPPING_2ND)
  MakePair("HARMONIC_BALANCE", TIME_MARCHING::HARMONIC_BALANCE)
  MakePair("ROTATIONAL_FRAME", TIME_MARCHING::ROTATIONAL_FRAME)
};

/*!
 * \brief Types of element stiffnesses imposed for FEA mesh deformation
 */
enum ENUM_DEFORM_STIFFNESS {
  CONSTANT_STIFFNESS = 0,     /*!< \brief Impose a constant stiffness for each element (steel). */
  INVERSE_VOLUME = 1,         /*!< \brief Impose a stiffness for each element that is inversely proportional to cell volume. */
  SOLID_WALL_DISTANCE = 2     /*!< \brief Impose a stiffness for each element that is proportional to the distance from the solid surface. */
};
static const MapType<std::string, ENUM_DEFORM_STIFFNESS> Deform_Stiffness_Map = {
  MakePair("CONSTANT_STIFFNESS", CONSTANT_STIFFNESS)
  MakePair("INVERSE_VOLUME", INVERSE_VOLUME)
  MakePair("WALL_DISTANCE", SOLID_WALL_DISTANCE)
};

/*!
 * \brief The direct differentation variables.
 */
enum ENUM_DIRECTDIFF_VAR {
  NO_DERIVATIVE = 0,
  D_MACH = 1,         /*!< \brief Derivative w.r.t. the Mach number */
  D_AOA = 2,          /*!< \brief Derivative w.r.t. the angle of attack */
  D_PRESSURE = 3,     /*!< \brief Derivative w.r.t. the freestream pressure */
  D_TEMPERATURE = 4,  /*!< \brief Derivative w.r.t. the freestream temperature */
  D_DENSITY = 5,      /*!< \brief Derivative w.r.t. the freestream density */
  D_TURB2LAM = 6,     /*!< \brief Derivative w.r.t. the turb2lam */
  D_SIDESLIP = 7,     /*!< \brief Derivative w.r.t. the sideslip angle */
  D_VISCOSITY = 8,    /*!< \brief Derivative w.r.t. the viscosity */
  D_REYNOLDS = 9,     /*!< \brief Derivative w.r.t. the reynolds number */
  D_DESIGN = 10,      /*!< \brief Derivative w.r.t. the design?? */
  D_YOUNG = 11,       /*!< \brief Derivative w.r.t. the Young's modulus */
  D_POISSON = 12,     /*!< \brief Derivative w.r.t. the Poisson's ratio */
  D_RHO = 13,         /*!< \brief Derivative w.r.t. the solid density (inertial) */
  D_RHO_DL = 14,      /*!< \brief Derivative w.r.t. the density for dead loads */
  D_EFIELD = 15       /*!< \brief Derivative w.r.t. the electric field */
};
static const MapType<std::string, ENUM_DIRECTDIFF_VAR> DirectDiff_Var_Map = {
  MakePair("NONE", NO_DERIVATIVE)
  MakePair("MACH", D_MACH)
  MakePair("AOA", D_AOA)
  MakePair("PRESSURE", D_PRESSURE)
  MakePair("TEMPERATURE", D_TEMPERATURE)
  MakePair("DENSITY", D_DENSITY)
  MakePair("TURB2LAM", D_TURB2LAM)
  MakePair("SIDESLIP", D_SIDESLIP)
  MakePair("VISCOSITY", D_VISCOSITY)
  MakePair("REYNOLDS", D_REYNOLDS)
  MakePair("DESIGN_VARIABLES", D_DESIGN)
  MakePair("YOUNG_MODULUS", D_YOUNG)
  MakePair("POISSON_RATIO", D_POISSON)
  MakePair("STRUCTURAL_DENSITY", D_RHO)
  MakePair("STRUCTURAL_DEAD_LOAD", D_RHO_DL)
  MakePair("ELECTRIC_FIELD", D_EFIELD)
};


enum class RECORDING {
  CLEAR_INDICES,
  SOLUTION_VARIABLES,
  MESH_COORDS,
  MESH_DEFORM,
  SOLUTION_AND_MESH,
};

/*!
 * \brief Types of input file formats
 */
enum ENUM_INPUT_REF {
  SU2_REF = 1,              /*!< \brief SU2 input format (from a restart). */
  CUSTOM_REF = 2            /*!< \brief CGNS input format for the computational grid. */
};
static const MapType<std::string, ENUM_INPUT_REF> Input_Ref_Map = {
  MakePair("SU2", SU2_REF)
  MakePair("CUSTOM", CUSTOM_REF)
};

/*!
 * \brief Vertex-based quantities exchanged during periodic marker communications.
 */
enum PERIODIC_QUANTITIES {
  PERIODIC_NONE       ,  /*!< \brief No periodic communication required. */
  PERIODIC_VOLUME     ,  /*!< \brief Volume communication for summing total CV (periodic only). */
  PERIODIC_NEIGHBORS  ,  /*!< \brief Communication of the number of neighbors for centered schemes (periodic only). */
  PERIODIC_RESIDUAL   ,  /*!< \brief Residual and Jacobian communication (periodic only). */
  PERIODIC_LAPLACIAN  ,  /*!< \brief Undivided Laplacian communication for JST (periodic only). */
  PERIODIC_MAX_EIG    ,  /*!< \brief Maximum eigenvalue communication (periodic only). */
  PERIODIC_SENSOR     ,  /*!< \brief Dissipation sensor communication (periodic only). */
  PERIODIC_SOL_GG     ,  /*!< \brief Solution gradient communication for Green-Gauss (periodic only). */
  PERIODIC_PRIM_GG    ,  /*!< \brief Primitive gradient communication for Green-Gauss (periodic only). */
  PERIODIC_SOL_LS     ,  /*!< \brief Solution gradient communication for weighted Least Squares (periodic only). */
  PERIODIC_PRIM_LS    ,  /*!< \brief Primitive gradient communication for weighted Least Squares (periodic only). */
  PERIODIC_SOL_ULS    ,  /*!< \brief Solution gradient communication for unwieghted Least Squares (periodic only). */
  PERIODIC_PRIM_ULS   ,  /*!< \brief Primitive gradient communication for unweighted Least Squares (periodic only). */
  PERIODIC_SOL_GG_R   ,  /*!< \brief Same but reconstruction. */
  PERIODIC_PRIM_GG_R  ,  /*!< \brief Same but reconstruction. */
  PERIODIC_SOL_LS_R   ,  /*!< \brief Same but reconstruction. */
  PERIODIC_PRIM_LS_R  ,  /*!< \brief Same but reconstruction. */
  PERIODIC_SOL_ULS_R  ,  /*!< \brief Same but reconstruction. */
  PERIODIC_PRIM_ULS_R ,  /*!< \brief Same but reconstruction. */
  PERIODIC_LIM_SOL_1  ,  /*!< \brief Solution limiter communication phase 1 of 2 (periodic only). */
  PERIODIC_LIM_SOL_2  ,  /*!< \brief Solution limiter communication phase 2 of 2 (periodic only). */
  PERIODIC_LIM_PRIM_1 ,  /*!< \brief Primitive limiter communication phase 1 of 2 (periodic only). */
  PERIODIC_LIM_PRIM_2 ,  /*!< \brief Primitive limiter communication phase 2 of 2 (periodic only). */
  PERIODIC_IMPLICIT   ,  /*!< \brief Implicit update communication to ensure consistency across periodic boundaries. */
};

/*!
 * \brief Vertex-based quantities exchanged in MPI point-to-point communications.
 */
enum class MPI_QUANTITIES {
  SOLUTION             ,  /*!< \brief Conservative solution communication. */
  SOLUTION_OLD         ,  /*!< \brief Conservative solution old communication. */
  SOLUTION_GRADIENT    ,  /*!< \brief Conservative solution gradient communication. */
  SOLUTION_GRAD_REC    ,  /*!< \brief Conservative solution reconstruction gradient communication. */
  SOLUTION_LIMITER     ,  /*!< \brief Conservative solution limiter communication. */
  SOLUTION_GEOMETRY    ,  /*!< \brief Geometry solution communication. */
  PRIMITIVE_GRADIENT   ,  /*!< \brief Primitive gradient communication. */
  PRIMITIVE_GRAD_REC   ,  /*!< \brief Primitive reconstruction gradient communication. */
  PRIMITIVE_LIMITER    ,  /*!< \brief Primitive limiter communication. */
  UNDIVIDED_LAPLACIAN  ,  /*!< \brief Undivided Laplacian communication. */
  MAX_EIGENVALUE       ,  /*!< \brief Maximum eigenvalue communication. */
  SENSOR               ,  /*!< \brief Dissipation sensor communication. */
  AUXVAR_GRADIENT      ,  /*!< \brief Auxiliary variable gradient communication. */
  COORDINATES          ,  /*!< \brief Vertex coordinates communication. */
  COORDINATES_OLD      ,  /*!< \brief Old vertex coordinates communication. */
  MAX_LENGTH           ,  /*!< \brief Maximum length communication. */
  GRID_VELOCITY        ,  /*!< \brief Grid velocity communication. */
  SOLUTION_EDDY        ,  /*!< \brief Turbulent solution plus eddy viscosity communication. */
  SOLUTION_MATRIX      ,  /*!< \brief Matrix solution communication. */
  SOLUTION_MATRIXTRANS ,  /*!< \brief Matrix transposed solution communication. */
  NEIGHBORS            ,  /*!< \brief Neighbor point count communication (for JST). */
  SOLUTION_FEA         ,  /*!< \brief FEA solution communication. */
  MESH_DISPLACEMENTS   ,  /*!< \brief Mesh displacements at the interface. */
  SOLUTION_TIME_N      ,  /*!< \brief Solution at time n. */
  SOLUTION_TIME_N1     ,  /*!< \brief Solution at time n-1. */
};

/*!
 * \brief MPI communication level
 */
enum COMM_LEVEL {
  COMM_NONE    = 0,   /*!< \brief Disable all MPI comms. Purely for testing, as results are incorrect. */
  COMM_MINIMAL = 1,   /*!< \brief Perform only the minimal set of MPI communications for correctness. Disables many console and output comms. */
  COMM_FULL    = 2    /*!< \brief Perform all MPI communications. */
};
static const MapType<std::string, COMM_LEVEL> Comm_Map = {
  MakePair("NONE",    COMM_NONE)
  MakePair("MINIMAL", COMM_MINIMAL)
  MakePair("FULL",    COMM_FULL)
};

/*!
 * \brief Types of filter kernels, initially intended for structural topology optimization applications
 */
enum class ENUM_FILTER_KERNEL {
  CONSTANT_WEIGHT,  /*!< \brief Uniform weight. */
  CONICAL_WEIGHT,   /*!< \brief Linear decay with distance from center point [Bruns and Tortorelli, 2001]. */
  GAUSSIAN_WEIGHT,  /*!< \brief Bell shape around center point [Bruns and Tortorelli, 2003]. */
  DILATE_MORPH,     /*!< \brief Continuous version of the dilate morphology operator [Sigmund 2007]. */
  ERODE_MORPH,      /*!< \brief Continuous version of the erode morphology operator [Sigmund 2007].*/
};
static const MapType<std::string, ENUM_FILTER_KERNEL> Filter_Kernel_Map = {
  MakePair("CONSTANT", ENUM_FILTER_KERNEL::CONSTANT_WEIGHT)
  MakePair("CONICAL", ENUM_FILTER_KERNEL::CONICAL_WEIGHT)
  MakePair("GAUSSIAN", ENUM_FILTER_KERNEL::GAUSSIAN_WEIGHT)
  MakePair("DILATE", ENUM_FILTER_KERNEL::DILATE_MORPH)
  MakePair("ERODE", ENUM_FILTER_KERNEL::ERODE_MORPH)
};

/*!
 * \brief Types of projection function, initially intended for structural topology optimization applications
 */
enum class ENUM_PROJECTION_FUNCTION {
  NONE,           /*!< \brief No projection. */
  HEAVISIDE_UP,   /*!< \brief Project values towards 1. */
  HEAVISIDE_DOWN, /*!< \brief Project values towards 0. */
};
static const MapType<std::string, ENUM_PROJECTION_FUNCTION> Projection_Function_Map = {
  MakePair("NO_PROJECTION", ENUM_PROJECTION_FUNCTION::NONE)
  MakePair("HEAVISIDE_UP", ENUM_PROJECTION_FUNCTION::HEAVISIDE_UP)
  MakePair("HEAVISIDE_DOWN", ENUM_PROJECTION_FUNCTION::HEAVISIDE_DOWN)
};

/*!
 * \brief the different validation solution
 */
enum class VERIFICATION_SOLUTION {
  NONE,                     /*!< \brief No verification solution, standard solver mode. */
  INVISCID_VORTEX,          /*!< \brief Inviscid vortex. Exact solution of the unsteady Euler equations. */
  RINGLEB,                  /*!< \brief Ringleb flow. Exact solution of the steady Euler equations. */
  NS_UNIT_QUAD,             /*!< \brief Exact solution of the laminar Navier Stokes equations without heat conduction. */
  TAYLOR_GREEN_VORTEX,      /*!< \brief Taylor Green Vortex. */
  INC_TAYLOR_GREEN_VORTEX,  /*!< \brief Incompressible Taylor Green Vortex (2D). */
  MMS_NS_UNIT_QUAD,         /*!< \brief Manufactured solution of the laminar Navier Stokes equations on a unit quad. */
  MMS_NS_UNIT_QUAD_WALL_BC, /*!< \brief Manufactured solution of the laminar Navier Stokes equations on a unit quad with wall BC's. */
  MMS_NS_TWO_HALF_CIRCLES,  /*!< \brief Manufactured solution of the laminar Navier Stokes equations between two half circles. */
  MMS_NS_TWO_HALF_SPHERES,  /*!< \brief Manufactured solution of the laminar Navier Stokes equations between two half spheres. */
  MMS_INC_EULER,            /*!< \brief Manufactured solution of the incompressible Euler equations. */
  MMS_INC_NS,               /*!< \brief Manufactured solution of the laminar incompressible Navier Stokes equations. */
  USER_DEFINED_SOLUTION,    /*!< \brief User defined solution. */
};
static const MapType<std::string, VERIFICATION_SOLUTION> Verification_Solution_Map = {
  MakePair("NO_VERIFICATION_SOLUTION", VERIFICATION_SOLUTION::NONE)
  MakePair("INVISCID_VORTEX",          VERIFICATION_SOLUTION::INVISCID_VORTEX)
  MakePair("RINGLEB",                  VERIFICATION_SOLUTION::RINGLEB)
  MakePair("NS_UNIT_QUAD",             VERIFICATION_SOLUTION::NS_UNIT_QUAD)
  MakePair("TAYLOR_GREEN_VORTEX",      VERIFICATION_SOLUTION::TAYLOR_GREEN_VORTEX)
  MakePair("INC_TAYLOR_GREEN_VORTEX",  VERIFICATION_SOLUTION::INC_TAYLOR_GREEN_VORTEX)
  MakePair("MMS_NS_UNIT_QUAD",         VERIFICATION_SOLUTION::MMS_NS_UNIT_QUAD)
  MakePair("MMS_NS_UNIT_QUAD_WALL_BC", VERIFICATION_SOLUTION::MMS_NS_UNIT_QUAD_WALL_BC)
  MakePair("MMS_NS_TWO_HALF_CIRCLES",  VERIFICATION_SOLUTION::MMS_NS_TWO_HALF_CIRCLES)
  MakePair("MMS_NS_TWO_HALF_SPHERES",  VERIFICATION_SOLUTION::MMS_NS_TWO_HALF_SPHERES)
  MakePair("MMS_INC_EULER",            VERIFICATION_SOLUTION::MMS_INC_EULER)
  MakePair("MMS_INC_NS",               VERIFICATION_SOLUTION::MMS_INC_NS)
  MakePair("USER_DEFINED_SOLUTION",    VERIFICATION_SOLUTION::USER_DEFINED_SOLUTION)
};

/*!
 * \brief Types of streamwise periodicity.
 */
enum class ENUM_STREAMWISE_PERIODIC {
  NONE,          /*!< \brief No streamwise periodic flow. */
  PRESSURE_DROP, /*!< \brief Prescribed pressure drop. */
  MASSFLOW,      /*!< \brief Prescribed massflow. */
};
static const MapType<std::string, ENUM_STREAMWISE_PERIODIC> Streamwise_Periodic_Map = {
  MakePair("NONE",          ENUM_STREAMWISE_PERIODIC::NONE)
  MakePair("PRESSURE_DROP", ENUM_STREAMWISE_PERIODIC::PRESSURE_DROP)
  MakePair("MASSFLOW",      ENUM_STREAMWISE_PERIODIC::MASSFLOW)
};

/*!
 * \brief Container to hold Variables for streamwise Periodic flow as they are often used together in places.
 */
struct StreamwisePeriodicValues {
  su2double Streamwise_Periodic_PressureDrop;       /*!< \brief Value of prescribed pressure drop [Pa] which results in an artificial body force vector. */
  su2double Streamwise_Periodic_MassFlow;           /*!< \brief Value of current massflow [kg/s] which results in a delta p and therefore an artificial body force vector. */
  su2double Streamwise_Periodic_IntegratedHeatFlow; /*!< \brief Value of of the net sum of heatflow [W] into the domain. */
  su2double Streamwise_Periodic_InletTemperature;   /*!< \brief Area avg static Temp [K] at the periodic inlet. Used for adaptive outlet heatsink. */
  su2double Streamwise_Periodic_BoundaryArea;       /*!< \brief Global Surface area of the streamwise periodic interface. */
  su2double Streamwise_Periodic_AvgDensity;         /*!< \brief Area avg density on the periodic interface. */
};

/*!
 * \brief Type of POD basis generation (for use with libROM)
 */
enum class POD_KIND {
  STATIC,            /*!< \brief Use static SVD for POD basis generation. */
  INCREMENTAL,       /*!< \brief Use incremental SVD for POD basis generation. */
};
static const MapType<std::string, POD_KIND> POD_Map = {
  MakePair("STATIC_POD",      POD_KIND::STATIC)
  MakePair("INCREMENTAL_POD", POD_KIND::INCREMENTAL)
};

/*!
 * \brief Type of operation for the linear system solver, changes the source of solver options.
 */
enum class LINEAR_SOLVER_MODE {
  STANDARD,        /*!< \brief Operate in standard mode. */
  MESH_DEFORM,     /*!< \brief Operate in mesh deformation mode. */
  GRADIENT_MODE,   /*!< \brief Operate in gradient smoothing mode. */
};

/*!
 * \brief mode of operation for the sobolev smoothing solver.
 */
enum class ENUM_SOBOLEV_MODUS {
  NONE,                 /*!< \brief Default option if none is choosen. */
  PARAM_LEVEL_COMPLETE, /*!< \brief Operate on parameter level. */
  MESH_LEVEL,           /*!< \brief Operate on mesh level. */
  ONLY_GRAD,            /*!< \brief Flag to only compute the original gradient. */
};
static const MapType<std::string, ENUM_SOBOLEV_MODUS> Sobolev_Modus_Map = {
  MakePair("NONE",                 ENUM_SOBOLEV_MODUS::NONE)
  MakePair("PARAM_LEVEL_COMPLETE", ENUM_SOBOLEV_MODUS::PARAM_LEVEL_COMPLETE)
  MakePair("MESH_LEVEL",           ENUM_SOBOLEV_MODUS::MESH_LEVEL)
  MakePair("ONLY_GRADIENT",        ENUM_SOBOLEV_MODUS::ONLY_GRAD)
};

#undef MakePair
/* END_CONFIG_ENUMS */

class COptionBase {
private:
  std::vector<std::string> value;
public:
  virtual ~COptionBase() = default;

  const std::vector<std::string>& GetValue() const {return value;}

  virtual std::string SetValue(const std::vector<std::string>& val) {
    value = val;
    return "";
  }
  virtual void SetDefault() = 0;

  std::string optionCheckMultipleValues(const std::vector<std::string>& option_value,
                                        std::string type_id, const std::string& option_name) {
    if (option_value.size() != 1) {
      std::string newString(option_name);
      newString.append(": multiple values for type ");
      newString.append(type_id);
      return newString;
    }
    return "";
  }

  std::string badValue(std::string type_id, const std::string& option_name) {
    std::string newString(option_name);
    newString.append(": improper option value for type ");
    newString.append(type_id);
    return newString;
  }
};

#ifdef ENABLE_MAPS
#include "option_structure.inl"
#endif<|MERGE_RESOLUTION|>--- conflicted
+++ resolved
@@ -1215,23 +1215,6 @@
  * \brief LM Options
  */
 enum class LM_OPTIONS {
-<<<<<<< HEAD
-  NONE,         /*!< \brief No option / default. */
-  CROSSFLOW,    /*!< \brief Cross-flow corrections. */
-  SLM,          /*!< \brief Simplified version. */
-  PRODLIM,      /*!< \brief Add production term to Pk. */
-  MALAN,        /*!< \brief Kind of transition correlation model (Malan). */
-  SULUKSNA,     /*!< \brief Kind of transition correlation model (Suluksna). */
-  KRAUSE,       /*!< \brief Kind of transition correlation model (Krause). */
-  KRAUSE_HYPER, /*!< \brief Kind of transition correlation model (Krause hypersonic). */
-  MEDIDA_BAEDER,/*!< \brief Kind of transition correlation model (Medida-Baeder). */
-  MEDIDA,       /*!< \brief Kind of transition correlation model (Medida). */
-  MENTER_LANGTRY,   /*!< \brief Kind of transition correlation model (Menter-Langtry). */
-  MENTER_SLM,   /*!< \brief Kind of transition correlation model (Menter Simplified LM model). */
-  CODER_SLM,   /*!< \brief Kind of transition correlation model (Coder Simplified LM model). */
-  MOD_EPPLER_SLM,        /*!< \brief Kind of transition correlation model (Modified Eppler Simplified LM model). */
-  DEFAULT       /*!< \brief Kind of transition correlation model (Menter-Langtry if SST, MALAN if SA). */
-=======
   NONE,           /*!< \brief No option / default. */
   CROSSFLOW,      /*!< \brief Cross-flow corrections. */
   SLM,            /*!< \brief Simplified version. */
@@ -1247,7 +1230,6 @@
   CODER_SLM,      /*!< \brief Kind of transition correlation model (Coder Simplified LM model). */
   MOD_EPPLER_SLM, /*!< \brief Kind of transition correlation model (Modified Eppler Simplified LM model). */
   DEFAULT         /*!< \brief Kind of transition correlation model (Menter-Langtry if SST, MALAN if SA). */
->>>>>>> 1e7e7a34
 };
 
 static const MapType<std::string, LM_OPTIONS> LM_Options_Map = {
@@ -1296,15 +1278,9 @@
  */
 struct LM_ParsedOptions {
   LM_OPTIONS version = LM_OPTIONS::NONE;  /*!< \brief LM base model. */
-<<<<<<< HEAD
-  bool CrossFlow = false;                 /*!< \brief Use cross-flow corrections. */
-  bool SLM = false;                       /*!< \brief Use simplified version. */
-  bool ProdLim = false;                   /*!< \brief Add production term to Pk. */
-=======
   bool SLM = false;                       /*!< \brief Use simplified version. */
   bool ProdLim = false;                   /*!< \brief Add production term to Pk. */
   bool CrossFlow = false;                    /*!< \brief Use cross-flow corrections. */
->>>>>>> 1e7e7a34
   TURB_TRANS_CORRELATION Correlation = TURB_TRANS_CORRELATION::DEFAULT;
   TURB_TRANS_CORRELATION_SLM Correlation_SLM = TURB_TRANS_CORRELATION_SLM::DEFAULT;
 };
@@ -1324,16 +1300,10 @@
     return std::find(LM_Options, lm_options_end, option) != lm_options_end;
   };
 
-<<<<<<< HEAD
-  LMParsedOptions.CrossFlow = IsPresent(LM_OPTIONS::CROSSFLOW);
   LMParsedOptions.SLM = IsPresent(LM_OPTIONS::SLM);
   LMParsedOptions.ProdLim = IsPresent(LM_OPTIONS::PRODLIM);
-=======
-  LMParsedOptions.SLM = IsPresent(LM_OPTIONS::SLM);
-  LMParsedOptions.ProdLim = IsPresent(LM_OPTIONS::PRODLIM);
 
   LMParsedOptions.CrossFlow = IsPresent(LM_OPTIONS::CROSSFLOW);
->>>>>>> 1e7e7a34
 
   int NFoundCorrelations = 0;
   if (IsPresent(LM_OPTIONS::MALAN)) {
@@ -1381,27 +1351,6 @@
 
   if (NFoundCorrelations > 1) {
     SU2_MPI::Error("Two correlations selected for LM_OPTIONS. Please choose only one.", CURRENT_FUNCTION);
-  }
-  if (NFoundCorrelations_SLM > 1) {
-    SU2_MPI::Error("Two correlations selected for Simplified model into LM_OPTIONS. Please choose only one.", CURRENT_FUNCTION);
-  }
-
-  int NFoundCorrelations_SLM = 0;
-  if (IsPresent(LM_OPTIONS::MENTER_SLM)) {
-    LMParsedOptions.Correlation_SLM = TURB_TRANS_CORRELATION_SLM::MENTER_SLM;
-    NFoundCorrelations_SLM++;
-  }
-  if (IsPresent(LM_OPTIONS::CODER_SLM)) {
-    LMParsedOptions.Correlation_SLM = TURB_TRANS_CORRELATION_SLM::CODER_SLM;
-    NFoundCorrelations_SLM++;
-  }
-  if (IsPresent(LM_OPTIONS::MOD_EPPLER_SLM)) {
-    LMParsedOptions.Correlation_SLM = TURB_TRANS_CORRELATION_SLM::MOD_EPPLER_SLM;
-    NFoundCorrelations_SLM++;
-  }
-
-  if (NFoundCorrelations_SLM > 1) {
-    SU2_MPI::Error("Two correlations selected for Simplified model into LM_OPTIONS. Please choose only one.", CURRENT_FUNCTION);
   }
 
   if (LMParsedOptions.Correlation == TURB_TRANS_CORRELATION::DEFAULT){
