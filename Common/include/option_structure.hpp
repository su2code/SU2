/*!
 * \file option_structure.hpp
 * \brief Defines classes for referencing options for easy input in CConfig
 * \author J. Hicken, B. Tracey
 * \version 7.0.6 "Blackbird"
 *
 * SU2 Project Website: https://su2code.github.io
 *
 * The SU2 Project is maintained by the SU2 Foundation
 * (http://su2foundation.org)
 *
 * Copyright 2012-2020, SU2 Contributors (cf. AUTHORS.md)
 *
 * SU2 is free software; you can redistribute it and/or
 * modify it under the terms of the GNU Lesser General Public
 * License as published by the Free Software Foundation; either
 * version 2.1 of the License, or (at your option) any later version.
 *
 * SU2 is distributed in the hope that it will be useful,
 * but WITHOUT ANY WARRANTY; without even the implied warranty of
 * MERCHANTABILITY or FITNESS FOR A PARTICULAR PURPOSE. See the GNU
 * Lesser General Public License for more details.
 *
 * You should have received a copy of the GNU Lesser General Public
 * License along with SU2. If not, see <http://www.gnu.org/licenses/>.
 */

#pragma once

#include "./mpi_structure.hpp"

#include <iostream>
#include <sstream>
#include <string>
#include <vector>
#include <map>
#include <cstdlib>
#include <algorithm>

using namespace std;

/*!
 * \class CEmptyMap
 * \brief We use this dummy class instead of std::map when
 * we only need the enum definition and not the string to
 * enum maps, this makes compilation much faster.
 */
template <typename T, typename U>
struct CEmptyMap {
  CEmptyMap(initializer_list<pair<const T, U> >) {}
};

#ifdef ENABLE_MAPS
template<class T, class U>
using MapType = map<T,U>;
#define MakePair(a,b) {a,b},
#else
template<class T, class U>
using MapType = CEmptyMap<T,U>;
#define MakePair(a,b)
#endif

/*!
 * \brief Different software components of SU2
 */
enum SU2_COMPONENT {
  SU2_CFD = 1,	/*!< \brief Running the SU2_CFD software. */
  SU2_DEF = 2,	/*!< \brief Running the SU2_DEF software. */
  SU2_DOT = 3,	/*!< \brief Running the SU2_DOT software. */
  SU2_MSH = 4,	/*!< \brief Running the SU2_MSH software. */
  SU2_GEO = 5,	/*!< \brief Running the SU2_GEO software. */
  SU2_SOL = 6 	/*!< \brief Running the SU2_SOL software. */
};

const unsigned int EXIT_DIVERGENCE = 2;   /*!< \brief Exit code (divergence). */

const unsigned int BUFSIZE = 3000000;         /*!< \brief MPI buffer. */
const unsigned int MAX_PARAMETERS = 10;       /*!< \brief Maximum number of parameters for a design variable definition. */
const unsigned int MAX_NUMBER_PERIODIC = 10;  /*!< \brief Maximum number of periodic boundary conditions. */
const unsigned int MAX_STRING_SIZE = 200;     /*!< \brief Maximum number of domains. */
const unsigned int MAX_NUMBER_FFD = 15;       /*!< \brief Maximum number of FFDBoxes for the FFD. */
const unsigned int MAX_SOLS = 13;             /*!< \brief Maximum number of solutions at the same time (dimension of solution container array). */
const unsigned int MAX_TERMS = 7;             /*!< \brief Maximum number of terms in the numerical equations (dimension of solver container array). */
const unsigned int MAX_ZONES = 3;             /*!< \brief Maximum number of zones. */
const unsigned int MAX_FE_KINDS = 7;          /*!< \brief Maximum number of Finite Elements. */
const unsigned int NO_RK_ITER = 0;            /*!< \brief No Runge-Kutta iteration. */

const unsigned int OVERHEAD = 4;    /*!< \brief Overhead space above nMarker when allocating space for boundary elems (MPI + periodic). */

const unsigned int MESH_0 = 0;  /*!< \brief Definition of the finest grid level. */
const unsigned int MESH_1 = 1;  /*!< \brief Definition of the finest grid level. */
const unsigned int ZONE_0 = 0;  /*!< \brief Definition of the first grid domain. */
const unsigned int ZONE_1 = 1;  /*!< \brief Definition of the second grid domain. */
const unsigned int INST_0 = 0;  /*!< \brief Definition of the first instance per grid level. */

const su2double STANDARD_GRAVITY = 9.80665;           /*!< \brief Acceleration due to gravity at surface of earth. */
const su2double UNIVERSAL_GAS_CONSTANT = 8.3144598;   /*!< \brief Universal gas constant in J/(mol*K) */

const su2double EPS = 1.0E-16;        /*!< \brief Error scale. */
const su2double TURB_EPS = 1.0E-16;   /*!< \brief Turbulent Error scale. */

const su2double ONE2 = 0.5;         /*!< \brief One divided by two. */
const su2double TWO3 = 2.0 / 3.0;   /*!< \brief Two divided by three. */
const su2double FOUR3 = 4.0 / 3.0;  /*!< \brief Four divided by three. */

const su2double PI_NUMBER = 4.0 * atan(1.0);  /*!< \brief Pi number. */

const su2double STEFAN_BOLTZMANN = 5.670367E-08;  /*!< \brief Stefan-Boltzmann constant in W/(m^2*K^4). */

const int MASTER_NODE = 0;			/*!< \brief Master node for MPI parallelization. */
const int SINGLE_NODE = 1;			/*!< \brief There is only a node in the MPI parallelization. */
const int SINGLE_ZONE = 1;			/*!< \brief There is only a zone. */

const unsigned short COMM_TYPE_UNSIGNED_LONG  = 1;  /*!< \brief Communication type for unsigned long. */
const unsigned short COMM_TYPE_LONG           = 2;  /*!< \brief Communication type for long. */
const unsigned short COMM_TYPE_UNSIGNED_SHORT = 3;  /*!< \brief Communication type for unsigned short. */
const unsigned short COMM_TYPE_DOUBLE         = 4;  /*!< \brief Communication type for double. */
const unsigned short COMM_TYPE_CHAR           = 5;  /*!< \brief Communication type for char. */
const unsigned short COMM_TYPE_SHORT          = 6;  /*!< \brief Communication type for short. */
const unsigned short COMM_TYPE_INT            = 7;  /*!< \brief Communication type for int. */

const unsigned short N_ELEM_TYPES = 7;           /*!< \brief General output & CGNS defines. */
const unsigned short N_POINTS_LINE = 2;          /*!< \brief General output & CGNS defines. */
const unsigned short N_POINTS_TRIANGLE = 3;      /*!< \brief General output & CGNS defines. */
const unsigned short N_POINTS_QUADRILATERAL = 4; /*!< \brief General output & CGNS defines. */
const unsigned short N_POINTS_TETRAHEDRON = 4;   /*!< \brief General output & CGNS defines. */
const unsigned short N_POINTS_HEXAHEDRON = 8;    /*!< \brief General output & CGNS defines. */
const unsigned short N_POINTS_PYRAMID = 5;       /*!< \brief General output & CGNS defines. */
const unsigned short N_POINTS_PRISM = 6;         /*!< \brief General output & CGNS defines. */
enum: unsigned short{N_POINTS_MAXIMUM = 8};      /*!< \brief Max. out of the above, used for static arrays, keep it up to date. */

const int CGNS_STRING_SIZE = 33; /*!< \brief Length of strings used in the CGNS format. */
const int SU2_CONN_SIZE   = 10;  /*!< \brief Size of the connectivity array that is allocated for each element
                                             that we read from a mesh file in the format [[globalID vtkType n0 n1 n2 n3 n4 n5 n6 n7 n8]. */
const int SU2_CONN_SKIP   = 2;   /*!< \brief Offset to skip the globalID and VTK type at the start of the element connectivity list for each CGNS element. */

const su2double COLORING_EFF_THRESH = 0.875;  /*!< \brief Below this value fallback strategies are used instead. */

/*--- All temperature polynomial fits for the fluid models currently
   assume a quartic form (5 coefficients). For example,
   Cp(T) = b0 + b1*T + b2*T^2 + b3*T^3 + b4*T^4. By default, all coeffs
   are set to zero and will be properly non-dim. in the solver. ---*/
constexpr int N_POLY_COEFFS = 5; /*!< \brief Number of coefficients in temperature polynomial fits for fluid models. */;

/*!
 * \brief Boolean answers
 */
enum ANSWER {
  NONE = 0,
  NO = 0,   /*!< \brief Boolean definition of no. */
  YES = 1   /*!< \brief Boolean definition of yes. */
};

/*!
 * \brief Average method for marker analyze
 */
enum AVERAGE_TYPE {
  AVERAGE_AREA = 1,     /*!< \brief Area-weighted average. */
  AVERAGE_MASSFLUX = 2  /*!< \brief Mass-flux weighted average. */
};
static const MapType<string, AVERAGE_TYPE> Average_Map = {
  MakePair("AREA", AVERAGE_AREA)
  MakePair("MASSFLUX", AVERAGE_MASSFLUX)
};

/*!
 * \brief different solver types for the CFD component
 */
enum ENUM_MAIN_SOLVER {
  NO_SOLVER = 0,                    /*!< \brief Definition of no solver. */
  EULER = 1,                        /*!< \brief Definition of the Euler's solver. */
  NAVIER_STOKES = 2,                /*!< \brief Definition of the Navier-Stokes' solver. */
  RANS = 3,                         /*!< \brief Definition of the Reynolds-averaged Navier-Stokes' (RANS) solver. */
  INC_EULER = 4,                    /*!< \brief Definition of the incompressible Euler's solver. */
  INC_NAVIER_STOKES =5,             /*!< \brief Definition of the incompressible Navier-Stokes' solver. */
  INC_RANS = 6,                     /*!< \brief Definition of the incompressible Reynolds-averaged Navier-Stokes' (RANS) solver. */
  HEAT_EQUATION = 7,                /*!< \brief Definition of the finite volume heat solver. */
  FLUID_STRUCTURE_INTERACTION = 8,  /*!< \brief Definition of a FSI solver. */
  FEM_ELASTICITY = 9,               /*!< \brief Definition of a FEM solver. */
  ADJ_EULER = 10,                   /*!< \brief Definition of the continuous adjoint Euler's solver. */
  ADJ_NAVIER_STOKES = 11,           /*!< \brief Definition of the continuous adjoint Navier-Stokes' solver. */
  ADJ_RANS = 12,                    /*!< \brief Definition of the continuous adjoint Reynolds-averaged Navier-Stokes' (RANS) solver. */
  TEMPLATE_SOLVER = 13,             /*!< \brief Definition of template solver. */
  DISC_ADJ_EULER = 15,              /*!< \brief Definition of the discrete adjoint Euler solver. */
  DISC_ADJ_RANS = 16,               /*!< \brief Definition of the discrete adjoint Reynolds-averaged Navier-Stokes' (RANS) solver. */
  DISC_ADJ_NAVIER_STOKES = 17,      /*!< \brief Definition of the discrete adjoint Navier-Stokes' solver. */
  DISC_ADJ_INC_EULER = 18,          /*!< \brief Definition of the discrete adjoint incompressible Euler solver. */
  DISC_ADJ_INC_RANS = 19,           /*!< \brief Definition of the discrete adjoint imcompressible Reynolds-averaged Navier-Stokes' (RANS) solver. */
  DISC_ADJ_INC_NAVIER_STOKES = 20,  /*!< \brief Definition of the discrete adjoint imcompressible Navier-Stokes'. */
  DISC_ADJ_HEAT = 21,               /*!< \brief Definition of the discrete adjoint heat solver. */
  DISC_ADJ_FEM_EULER = 22,          /*!< \brief Definition of the discrete adjoint FEM Euler solver. */
  DISC_ADJ_FEM_RANS = 23,           /*!< \brief Definition of the discrete adjoint FEM Reynolds-averaged Navier-Stokes' (RANS) solver. */
  DISC_ADJ_FEM_NS = 24,             /*!< \brief Definition of the discrete adjoint FEM Navier-Stokes' solver. */
  DISC_ADJ_FEM = 25,                /*!< \brief Definition of the discrete adjoint FEM solver. */
  FEM_EULER = 26,                   /*!< \brief Definition of the finite element Euler's solver. */
  FEM_NAVIER_STOKES = 27,           /*!< \brief Definition of the finite element Navier-Stokes' solver. */
  FEM_RANS = 28,                    /*!< \brief Definition of the finite element Reynolds-averaged Navier-Stokes' (RANS) solver. */
  FEM_LES = 29,                     /*!< \brief Definition of the finite element Large Eddy Simulation Navier-Stokes' (LES) solver. */
  MULTIPHYSICS = 30
};
static const MapType<string, ENUM_MAIN_SOLVER> Solver_Map = {
  MakePair("NONE", NO_SOLVER)
  MakePair("EULER", EULER)
  MakePair("NAVIER_STOKES", NAVIER_STOKES)
  MakePair("RANS", RANS)
  MakePair("INC_EULER", INC_EULER)
  MakePair("INC_NAVIER_STOKES", INC_NAVIER_STOKES)
  MakePair("INC_RANS", INC_RANS)
  MakePair("FEM_EULER", FEM_EULER)
  MakePair("FEM_NAVIER_STOKES", FEM_NAVIER_STOKES)
  MakePair("FEM_RANS", FEM_RANS)
  MakePair("FEM_LES", FEM_LES)
  MakePair("ADJ_EULER", ADJ_EULER)
  MakePair("ADJ_NAVIER_STOKES", ADJ_NAVIER_STOKES)
  MakePair("ADJ_RANS", ADJ_RANS )
  MakePair("HEAT_EQUATION", HEAT_EQUATION)
  MakePair("ELASTICITY", FEM_ELASTICITY)
  MakePair("DISC_ADJ_EULER", DISC_ADJ_EULER)
  MakePair("DISC_ADJ_RANS", DISC_ADJ_RANS)
  MakePair("DISC_ADJ_NAVIERSTOKES", DISC_ADJ_NAVIER_STOKES)
  MakePair("DISC_ADJ_INC_EULER", DISC_ADJ_INC_EULER)
  MakePair("DISC_ADJ_INC_RANS", DISC_ADJ_INC_RANS)
  MakePair("DISC_ADJ_INC_NAVIERSTOKES", DISC_ADJ_INC_NAVIER_STOKES)
  MakePair("DISC_ADJ_HEAT_EQUATION", DISC_ADJ_HEAT)
  MakePair("DISC_ADJ_FEM_EULER", DISC_ADJ_FEM_EULER)
  MakePair("DISC_ADJ_FEM_RANS", DISC_ADJ_FEM_RANS)
  MakePair("DISC_ADJ_FEM_NS", DISC_ADJ_FEM_NS)
  MakePair("DISC_ADJ_FEM", DISC_ADJ_FEM)
  MakePair("FLUID_STRUCTURE_INTERACTION", FLUID_STRUCTURE_INTERACTION)
  MakePair("TEMPLATE_SOLVER", TEMPLATE_SOLVER)
  MakePair("MULTIPHYSICS", MULTIPHYSICS)
};

/*!
 * \brief different solver types for the multizone environment component
 */
enum ENUM_MULTIZONE {
  MZ_BLOCK_GAUSS_SEIDEL = 0,   /*!< \brief Definition of a Block-Gauss-Seidel multizone solver. */
  MZ_BLOCK_JACOBI = 1          /*!< \brief Definition of a Block-Jacobi solver. */
};
static const MapType<string, ENUM_MULTIZONE> Multizone_Map = {
  MakePair("BLOCK_GAUSS_SEIDEL", MZ_BLOCK_GAUSS_SEIDEL)
  MakePair("BLOCK_JACOBI", MZ_BLOCK_JACOBI)
};

/*!
 * \brief Types of fluid solvers
 */
enum ENUM_FSI_FLUID_PROBLEM {
  NO_SOLVER_FFSI = 0,      /*!< \brief Definition of no solver. */
  EULER_FFSI = 1,          /*!< \brief Euler equations for the FSI problem */
  NAVIER_STOKES_FFSI = 2,  /*!< \brief NS equations for the FSI problem */
  RANS_FFSI = 3            /*!< \brief RANS equations for the FSI problem */
};
static const MapType<string, ENUM_FSI_FLUID_PROBLEM> FSI_Fluid_Solver_Map = {
  MakePair("NONE", NO_SOLVER_FFSI)
  MakePair("EULER", EULER_FFSI)
  MakePair("NAVIER_STOKES", NAVIER_STOKES_FFSI)
  MakePair("RANS", RANS_FFSI)
};

/*!
 * \brief Types of structural solvers
 */
enum ENUM_FSI_STRUC_PROBLEM {
  NO_SOLVER_SFSI = 0,           /*!< \brief Definition of no solver. */
  FEM_ELASTICITY_SFSI = 9,      /*!< \brief Nonlinear elasticity equations for the FSI problem */
};
static const MapType<string, ENUM_FSI_STRUC_PROBLEM> FSI_Struc_Solver_Map = {
  MakePair("NONE", NO_SOLVER_SFSI)
  MakePair("ELASTICITY", FEM_ELASTICITY_SFSI)
};

/*!
 * \brief Material geometric conditions
 */
enum ENUM_STRUCT_SOLVER {
  SMALL_DEFORMATIONS = 0,       /*!< \brief Definition of linear elastic material. */
  LARGE_DEFORMATIONS = 1,       /*!< \brief Definition of Neo-Hookean material. */
};
static const MapType<string, ENUM_STRUCT_SOLVER> Struct_Map = {
  MakePair("SMALL_DEFORMATIONS", SMALL_DEFORMATIONS)
  MakePair("LARGE_DEFORMATIONS", LARGE_DEFORMATIONS)
};

/*!
 * \brief Material model
 */
enum ENUM_MATERIAL_MODEL {
  LINEAR_ELASTIC = 0,   /*!< \brief Definition of linear elastic material. */
  NEO_HOOKEAN = 1,      /*!< \brief Definition of Neo-Hookean material. */
  KNOWLES = 2,          /*!< \brief Definition of Knowles stored-energy potential */
  IDEAL_DE = 3          /*!< \brief Definition of ideal Dielectric Elastomer */
};
static const MapType<string, ENUM_MATERIAL_MODEL> Material_Map = {
  MakePair("LINEAR_ELASTIC", LINEAR_ELASTIC)
  MakePair("NEO_HOOKEAN", NEO_HOOKEAN)
  MakePair("KNOWLES", KNOWLES)
  MakePair("IDEAL_DE", IDEAL_DE)
};

/*!
 * \brief Material compressibility
 */
enum ENUM_MAT_COMPRESS {
  COMPRESSIBLE_MAT = 0,           /*!< \brief Definition of compressible material. */
  NEARLY_INCOMPRESSIBLE_MAT = 1,  /*!< \brief Definition of nearly incompressible material. */
};
static const MapType<string, ENUM_MAT_COMPRESS> MatComp_Map = {
  MakePair("COMPRESSIBLE", COMPRESSIBLE_MAT)
  MakePair("NEARLY_INCOMPRESSIBLE", NEARLY_INCOMPRESSIBLE_MAT)
};

/*!
 * \brief Types of interpolators
 */
enum ENUM_INTERPOLATOR {
  NEAREST_NEIGHBOR = 0,      /*!< \brief Nearest Neigbhor interpolation */
  ISOPARAMETRIC = 1,         /*!< \brief Isoparametric interpolation, use CONSERVATIVE_INTERPOLATION=YES for conservative interpolation (S.A. Brown 1997).*/
  WEIGHTED_AVERAGE = 3,      /*!< \brief Sliding Mesh Approach E. Rinaldi 2015 */
  RADIAL_BASIS_FUNCTION = 4, /*!< \brief Radial basis function interpolation. */
};
static const MapType<string, ENUM_INTERPOLATOR> Interpolator_Map = {
  MakePair("NEAREST_NEIGHBOR", NEAREST_NEIGHBOR)
  MakePair("ISOPARAMETRIC",    ISOPARAMETRIC)
  MakePair("WEIGHTED_AVERAGE", WEIGHTED_AVERAGE)
  MakePair("RADIAL_BASIS_FUNCTION", RADIAL_BASIS_FUNCTION)
};

/*!
 * \brief Types of radial basis functions
 */
enum ENUM_RADIALBASIS {
  WENDLAND_C2 = 0,        /*!< \brief Wendland C2 radial basis function. */
  INV_MULTI_QUADRIC = 1,  /*!< \brief Inversed multi quartic biharmonic spline. */
  GAUSSIAN = 2,           /*!< \brief Gaussian basis function. */
  THIN_PLATE_SPLINE = 3,  /*!< \brief Thin plate spline. */
  MULTI_QUADRIC = 4,      /*!< \brief Multi quartic biharmonic spline. */
};
static const MapType<string, ENUM_RADIALBASIS> RadialBasisFunction_Map = {
  MakePair("WENDLAND_C2", WENDLAND_C2)
  MakePair("INV_MULTI_QUADRIC", INV_MULTI_QUADRIC)
  MakePair("GAUSSIAN", GAUSSIAN)
  MakePair("THIN_PLATE_SPLINE", THIN_PLATE_SPLINE)
  MakePair("MULTI_QUADRIC", MULTI_QUADRIC)
};

/*!
 * \brief type of radial spanwise interpolation function for the inlet face
 */
enum ENUM_INLET_SPANWISEINTERPOLATION {
  NO_INTERPOLATION = 0,
  LINEAR_1D = 1,
  AKIMA_1D = 2,
};
static const map<string, ENUM_INLET_SPANWISEINTERPOLATION> Inlet_SpanwiseInterpolation_Map = {
  MakePair("NONE", NO_INTERPOLATION)
  MakePair("LINEAR_1D",LINEAR_1D)
  MakePair("AKIMA_1D",AKIMA_1D)
};

/*!
 * \brief type of radial spanwise interpolation data type for the inlet face
 */
enum ENUM_INLET_INTERPOLATIONTYPE {
  VR_VTHETA = 0,
  ALPHA_PHI = 1,
};
static const map<string, ENUM_INLET_INTERPOLATIONTYPE> Inlet_SpanwiseInterpolationType_Map = {
  MakePair("VR_VTHETA",VR_VTHETA)
  MakePair("ALPHA_PHI",ALPHA_PHI)
};

/*!
 * \brief types of (coupling) transfers between distinct physical zones
 */
enum ENUM_TRANSFER {
  ZONES_ARE_EQUAL                   = 0,    /*!< \brief Zones are equal - no transfer. */
  NO_COMMON_INTERFACE               = 1,    /*!< \brief No common interface between the zones (geometrical). */
  NO_TRANSFER                       = 2,    /*!< \brief Zones may share a boundary, but still no coupling desired. */
  FLOW_TRACTION                     = 10,   /*!< \brief Flow traction coupling (between fluids and solids). */
  BOUNDARY_DISPLACEMENTS            = 21,   /*!< \brief Boundary displacements (between fluids and solids) */
  SLIDING_INTERFACE                 = 13,   /*!< \brief Sliding interface (between fluids). */
  CONSERVATIVE_VARIABLES            = 14,   /*!< \brief General coupling that simply transfers the conservative variables (between same solvers). */
  MIXING_PLANE                      = 15,   /*!< \brief Mixing plane between fluids. */
  CONJUGATE_HEAT_FS                 = 16,   /*!< \brief Conjugate heat transfer (between compressible fluids and solids). */
  CONJUGATE_HEAT_WEAKLY_FS          = 17,   /*!< \brief Conjugate heat transfer (between incompressible fluids and solids). */
  CONJUGATE_HEAT_SF                 = 18,   /*!< \brief Conjugate heat transfer (between solids and compressible fluids). */
  CONJUGATE_HEAT_WEAKLY_SF          = 19,   /*!< \brief Conjugate heat transfer (between solids and incompressible fluids). */
};

/*!
 * \brief different regime modes
 */
enum ENUM_REGIME {
  COMPRESSIBLE = 0,		/*!< \brief Definition of compressible solver. */
  INCOMPRESSIBLE = 1,	/*!< \brief Definition of incompressible solver. */
  NO_FLOW = 2
};

/*!
 * \brief different non-dimensional modes
 */
enum ENUM_KIND_NONDIM {
  DIMENSIONAL = 0,              /*!< \brief Dimensional simulation (compressible or incompressible). */
  FREESTREAM_PRESS_EQ_ONE = 1,  /*!< \brief Non-dimensional compressible simulation with freestream pressure equal to 1.0. */
  FREESTREAM_VEL_EQ_MACH = 2,   /*!< \brief Non-dimensional compressible simulation with freestream velocity equal to Mach number. */
  FREESTREAM_VEL_EQ_ONE = 3,    /*!< \brief Non-dimensional compressible simulation with freestream pressure equal to 1.0. */
  INITIAL_VALUES   = 4,         /*!< \brief Non-dimensional incompressible simulation based on intial values for external flow. */
  REFERENCE_VALUES = 5          /*!< \brief Non-dimensional incompressible simulation based on custom reference values. */
};
static const MapType<string, ENUM_KIND_NONDIM> NonDim_Map = {
  MakePair("DIMENSIONAL", DIMENSIONAL)
  MakePair("FREESTREAM_PRESS_EQ_ONE", FREESTREAM_PRESS_EQ_ONE)
  MakePair("FREESTREAM_VEL_EQ_MACH",  FREESTREAM_VEL_EQ_MACH)
  MakePair("FREESTREAM_VEL_EQ_ONE",   FREESTREAM_VEL_EQ_ONE)
  MakePair("INITIAL_VALUES",   INITIAL_VALUES)
  MakePair("REFERENCE_VALUES", REFERENCE_VALUES)
};

/*!
 * \brief different system of measurements
 */
enum ENUM_MEASUREMENTS {
  SI = 0,			/*!< \brief Definition of compressible solver. */
  US = 1			/*!< \brief Definition of incompressible solver. */
};
static const MapType<string, ENUM_MEASUREMENTS> Measurements_Map = {
  MakePair("SI", SI)
  MakePair("US", US)
};

/*!
 * \brief different types of systems
 */
enum RUNTIME_TYPE {
  RUNTIME_FLOW_SYS = 2,       /*!< \brief One-physics case, the code is solving the flow equations(Euler and Navier-Stokes). */
  RUNTIME_TURB_SYS = 3,       /*!< \brief One-physics case, the code is solving the turbulence model. */
  RUNTIME_ADJPOT_SYS = 5,     /*!< \brief One-physics case, the code is solving the adjoint potential flow equation. */
  RUNTIME_ADJFLOW_SYS = 6,    /*!< \brief One-physics case, the code is solving the adjoint equations is being solved (Euler and Navier-Stokes). */
  RUNTIME_ADJTURB_SYS = 7,    /*!< \brief One-physics case, the code is solving the adjoint turbulence model. */
  RUNTIME_MULTIGRID_SYS = 14, /*!< \brief Full Approximation Storage Multigrid system of equations. */
  RUNTIME_FEA_SYS = 20,       /*!< \brief One-physics case, the code is solving the FEA equation. */
  RUNTIME_ADJFEA_SYS = 30,    /*!< \brief One-physics case, the code is solving the adjoint FEA equation. */
  RUNTIME_HEAT_SYS = 21,      /*!< \brief One-physics case, the code is solving the heat equation. */
  RUNTIME_ADJHEAT_SYS = 31,   /*!< \brief One-physics case, the code is solving the adjoint heat equation. */
  RUNTIME_TRANS_SYS = 22,     /*!< \brief One-physics case, the code is solving the turbulence model. */
  RUNTIME_RADIATION_SYS = 23, /*!< \brief One-physics case, the code is solving the radiation model. */
  RUNTIME_ADJRAD_SYS = 24,    /*!< \brief One-physics case, the code is solving the adjoint radiation model. */
};

const int FLOW_SOL = 0;     /*!< \brief Position of the mean flow solution in the solver container array. */
const int ADJFLOW_SOL = 1;  /*!< \brief Position of the continuous adjoint flow solution in the solver container array. */

const int TURB_SOL = 2;     /*!< \brief Position of the turbulence model solution in the solver container array. */
const int ADJTURB_SOL = 3;  /*!< \brief Position of the continuous adjoint turbulence solution in the solver container array. */

const int TRANS_SOL = 4;    /*!< \brief Position of the transition model solution in the solver container array. */
const int HEAT_SOL = 5;     /*!< \brief Position of the heat equation in the solution solver array. */
const int ADJHEAT_SOL = 6;  /*!< \brief Position of the adjoint heat equation in the solution solver array. */
const int RAD_SOL = 7;      /*!< \brief Position of the radiation equation in the solution solver array. */
const int ADJRAD_SOL = 8;   /*!< \brief Position of the continuous adjoint turbulence solution in the solver container array. */

const int MESH_SOL = 9;      /*!< \brief Position of the mesh solver. */
const int ADJMESH_SOL = 10;   /*!< \brief Position of the adjoint of the mesh solver. */

const int GRADIENT_SMOOTHING = 11; /*!< \brief Position of the gradient smoothing equation in the solution solver array. */

const int FEA_SOL = 0;      /*!< \brief Position of the FEA equation in the solution solver array. */
const int ADJFEA_SOL = 1;   /*!< \brief Position of the FEA adjoint equation in the solution solver array. */

const int TEMPLATE_SOL = 0; /*!< \brief Position of the template solution. */

const int CONV_TERM = 0;           /*!< \brief Position of the convective terms in the numerics container array. */
const int VISC_TERM = 1;           /*!< \brief Position of the viscous terms in the numerics container array. */
const int SOURCE_FIRST_TERM = 2;   /*!< \brief Position of the first source term in the numerics container array. */
const int SOURCE_SECOND_TERM = 3;  /*!< \brief Position of the second source term in the numerics container array. */
const int CONV_BOUND_TERM = 4;     /*!< \brief Position of the convective boundary terms in the numerics container array. */
const int VISC_BOUND_TERM = 5;     /*!< \brief Position of the viscous boundary terms in the numerics container array. */
const int GRAD_TERM = 6;  /*!< \brief Position of the gradient smoothing terms in the numerics container array. */

const int FEA_TERM = 0;      /*!< \brief Position of the finite element analysis terms in the numerics container array. */
const int DE_TERM = 1;       /*!< \brief Position of the dielectric terms in the numerics container array. */

const int MAT_NHCOMP  = 2;   /*!< \brief Position of the Neo-Hookean compressible material model. */
const int MAT_IDEALDE = 3;   /*!< \brief Position of the Ideal-DE material model. */
const int MAT_KNOWLES = 4;   /*!< \brief Position of the Knowles material model. */

/*!
 * \brief Types of finite elements (in 1D or 2D or 3D)
 */
const int EL_LINE = 6;    /*!< \brief Elements of two nodes, with second order gauss quadrature (1D). */

const int EL_TRIA = 0;    /*!< \brief Elements of three nodes (2D). */
const int EL_QUAD = 1;    /*!< \brief Elements of four nodes (2D). */
const int EL_TRIA2 = 2;   /*!< \brief Elements of three nodes (2D), with second order gauss quadrature. */

const int EL_TETRA = 0;   /*!< \brief Elements of four nodes (3D). */
const int EL_HEXA  = 1;   /*!< \brief Elements of eight nodes (3D). */
const int EL_PYRAM = 2;   /*!< \brief Elements of five nodes (3D). */
const int EL_PRISM = 3;   /*!< \brief Elements of six nodes (3D). */
const int EL_TETRA2 = 4;		/*!< \brief Elements of four nodes, with second order gauss quadrature (3D). */
const int EL_PYRAM2 = 5;		/*!< \brief Elements of five nodes, with third order gauss quadrature (3D). */

/*!
 * \brief Types of mathematical problem to solve
 */
enum ENUM_MATH_PROBLEM {
  DIRECT = 0,               /*!< \brief Direct problem */
  CONTINUOUS_ADJOINT = 1,   /*!< \brief Continuous adjoint problem */
  DISCRETE_ADJOINT = 2      /*!< \brief AD-based discrete adjoint problem. */
};
static const MapType<string, ENUM_MATH_PROBLEM> Math_Problem_Map = {
  MakePair("DIRECT", DIRECT)
  MakePair("CONTINUOUS_ADJOINT", CONTINUOUS_ADJOINT)
  MakePair("DISCRETE_ADJOINT", DISCRETE_ADJOINT)
};

/*!
 * \brief Types of spatial discretizations
 */
enum ENUM_SPACE {
  NO_CONVECTIVE = 0,   /*!< \brief No convective scheme is used. */
  SPACE_CENTERED = 1,  /*!< \brief Space centered convective numerical method. */
  SPACE_UPWIND = 2,    /*!< \brief Upwind convective numerical method. */
  FINITE_ELEMENT = 3   /*!< \brief Finite element convective numerical method. */
};
static const MapType<string, ENUM_SPACE> Space_Map = {
  MakePair("NONE", NO_CONVECTIVE)
  MakePair("SPACE_CENTERED", SPACE_CENTERED)
  MakePair("SPACE_UPWIND", SPACE_UPWIND)
  MakePair("FINITE_ELEMENT", FINITE_ELEMENT)
};

/*!
 * \brief Types of fluid model
 */
enum ENUM_FLUIDMODEL {
  STANDARD_AIR = 0,       /*!< \brief Standard air gas model. */
  IDEAL_GAS = 1,          /*!< \brief Ideal gas model. */
  VW_GAS = 2,             /*!< \brief Van Der Waals gas model. */
  PR_GAS = 3,             /*!< \brief Perfect Real gas model. */
  CONSTANT_DENSITY = 4,   /*!< \brief Constant density gas model. */
  INC_IDEAL_GAS = 5,      /*!< \brief Incompressible ideal gas model. */
  INC_IDEAL_GAS_POLY = 6  /*!< \brief Inc. ideal gas, polynomial gas model. */
};
static const MapType<string, ENUM_FLUIDMODEL> FluidModel_Map = {
  MakePair("STANDARD_AIR", STANDARD_AIR)
  MakePair("IDEAL_GAS", IDEAL_GAS)
  MakePair("VW_GAS", VW_GAS)
  MakePair("PR_GAS", PR_GAS)
  MakePair("CONSTANT_DENSITY", CONSTANT_DENSITY)
  MakePair("INC_IDEAL_GAS", INC_IDEAL_GAS)
  MakePair("INC_IDEAL_GAS_POLY", INC_IDEAL_GAS_POLY)
};

/*!
 * \brief Types of density models
 */
enum ENUM_DENSITYMODEL {
  CONSTANT = 0,
  BOUSSINESQ = 1,  /*!< \brief BoussinesQ density model. */
  VARIABLE = 2     /*!< \brief Variable density model. */
};
static const MapType<string, ENUM_DENSITYMODEL> DensityModel_Map = {
  MakePair("CONSTANT", CONSTANT)
  MakePair("BOUSSINESQ", BOUSSINESQ)
  MakePair("VARIABLE", VARIABLE)
};

/*!
 * \brief Types of initialization option
 */
enum ENUM_INIT_OPTION {
  REYNOLDS = 0,      /*!< \brief Reynold's number initalization. */
  TD_CONDITIONS = 1  /*!< \brief Total conditions initalization. */
};
static const MapType<string, ENUM_INIT_OPTION> InitOption_Map = {
  MakePair("REYNOLDS", REYNOLDS)
  MakePair("TD_CONDITIONS", TD_CONDITIONS)
};

/*!
 * \brief Types of initialization option
 */
enum ENUM_FREESTREAM_OPTION {
  TEMPERATURE_FS = 0,  /*!< \brief Temperature initialization. */
  DENSITY_FS = 1       /*!< \brief Density initalization. */
};
static const MapType<string, ENUM_FREESTREAM_OPTION> FreeStreamOption_Map = {
  MakePair("TEMPERATURE_FS", TEMPERATURE_FS)
  MakePair("DENSITY_FS", DENSITY_FS)
};

/*!
 * \brief Types of viscosity model
 */
enum ENUM_VISCOSITYMODEL {
  CONSTANT_VISCOSITY = 0,   /*!< \brief Constant viscosity. */
  SUTHERLAND = 1,           /*!< \brief Sutherlands Law viscosity. */
  POLYNOMIAL_VISCOSITY = 2  /*!< \brief Polynomial viscosity. */
};
static const MapType<string, ENUM_VISCOSITYMODEL> ViscosityModel_Map = {
  MakePair("CONSTANT_VISCOSITY", CONSTANT_VISCOSITY)
  MakePair("SUTHERLAND", SUTHERLAND)
  MakePair("POLYNOMIAL_VISCOSITY", POLYNOMIAL_VISCOSITY)
};

/*!
 * \brief Types of thermal conductivity model
 */
enum ENUM_CONDUCTIVITYMODEL {
  CONSTANT_CONDUCTIVITY = 0,   /*!< \brief Constant thermal conductivity. */
  CONSTANT_PRANDTL = 1,        /*!< \brief Constant Prandtl number. */
  POLYNOMIAL_CONDUCTIVITY = 2  /*!< \brief Polynomial thermal conductivity. */
};
static const MapType<string, ENUM_CONDUCTIVITYMODEL> ConductivityModel_Map = {
  MakePair("CONSTANT_CONDUCTIVITY", CONSTANT_CONDUCTIVITY)
  MakePair("CONSTANT_PRANDTL", CONSTANT_PRANDTL)
  MakePair("POLYNOMIAL_CONDUCTIVITY", POLYNOMIAL_CONDUCTIVITY)
};

/*!
 * \brief Types of turbulent thermal conductivity model
 */
enum ENUM_CONDUCTIVITYMODEL_TURB {
  NO_CONDUCTIVITY_TURB  = 0,  /*!< \brief No turbulent contribution to the effective thermal conductivity for RANS. */
  CONSTANT_PRANDTL_TURB = 1   /*!< \brief Include contribution to effective conductivity using constant turbulent Prandtl number for RANS. */
};
static const MapType<string, ENUM_CONDUCTIVITYMODEL_TURB> TurbConductivityModel_Map = {
  MakePair("NONE", NO_CONDUCTIVITY_TURB)
  MakePair("CONSTANT_PRANDTL_TURB", CONSTANT_PRANDTL_TURB)
};

/*!
 * \brief Types of unsteady mesh motion
 */
enum ENUM_GRIDMOVEMENT {
  NO_MOVEMENT = 0,          /*!< \brief Simulation on a static mesh. */
  RIGID_MOTION = 2,         /*!< \brief Simulation with rigid mesh motion (plunging/pitching/rotation). */
  ROTATING_FRAME = 8,       /*!< \brief Simulation in a rotating frame. */
  ELASTICITY = 9,           /*!< \brief Linear Elasticity. */
  STEADY_TRANSLATION = 11,  /*!< \brief Simulation in a steadily translating frame. */
  GUST = 12,                /*!< \brief Simulation on a static mesh with a gust. */
  MOVING_HTP = 13,          /*!< \brief Simulation with moving HTP (rotation). */
};
static const MapType<string, ENUM_GRIDMOVEMENT> GridMovement_Map = {
  MakePair("NONE", NO_MOVEMENT)
  MakePair("RIGID_MOTION", RIGID_MOTION)
  MakePair("ROTATING_FRAME", ROTATING_FRAME)
  MakePair("ELASTICITY", ELASTICITY)
  MakePair("MOVING_HTP", MOVING_HTP)
  MakePair("STEADY_TRANSLATION", STEADY_TRANSLATION)
  MakePair("GUST", GUST)
};

enum ENUM_SURFACEMOVEMENT {
  DEFORMING = 1,                 /*!< \brief Simulation with deformation. */
  MOVING_WALL = 2,               /*!< \brief Simulation with moving wall. */
  AEROELASTIC = 3,               /*!< \brief Simulation with aeroelastic motion. */
  AEROELASTIC_RIGID_MOTION = 4,  /*!< \brief Simulation with rotation and aeroelastic motion. */
  FLUID_STRUCTURE = 5,           /*!< \brief Fluid structure deformation. */
  EXTERNAL = 6,                  /*!< \brief Simulation with external motion. */
  EXTERNAL_ROTATION = 7,         /*!< \brief Simulation with external rotation motion. */
};
static const MapType<string, ENUM_SURFACEMOVEMENT> SurfaceMovement_Map = {
  MakePair("DEFORMING", DEFORMING)
  MakePair("MOVING_WALL", MOVING_WALL)
  MakePair("AEROELASTIC_RIGID_MOTION", AEROELASTIC_RIGID_MOTION)
  MakePair("AEROELASTIC", AEROELASTIC)
  MakePair("FLUID_STRUCTURE", FLUID_STRUCTURE)
  MakePair("EXTERNAL", EXTERNAL)
  MakePair("EXTERNAL_ROTATION", EXTERNAL_ROTATION)
};

/*!
 * \brief Type of wind gusts
 */
enum ENUM_GUST_TYPE {
  NO_GUST = 0,      /*!< \brief No gust. */
  TOP_HAT = 1,      /*!< \brief Top-hat function shaped gust  */
  SINE = 2,         /*!< \brief Sine shaped gust */
  ONE_M_COSINE = 3, /*!< \brief 1-cosine shaped gust */
  VORTEX = 4,       /*!< \brief A gust made from vortices */
  EOG = 5           /*!< \brief An extreme operating gust */
};
static const MapType<string, ENUM_GUST_TYPE> Gust_Type_Map = {
  MakePair("NONE", NO_GUST)
  MakePair("TOP_HAT", TOP_HAT)
  MakePair("SINE", SINE)
  MakePair("ONE_M_COSINE", ONE_M_COSINE)
  MakePair("VORTEX", VORTEX)
  MakePair("EOG", EOG)
};

/*!
 * \brief Type of wind direction
 */
enum ENUM_GUST_DIR {
  X_DIR = 0,  /*!< \brief Gust direction-X. */
  Y_DIR = 1   /*!< \brief Gust direction-Y. */
};
static const MapType<string, ENUM_GUST_DIR> Gust_Dir_Map = {
  MakePair("X_DIR", X_DIR)
  MakePair("Y_DIR", Y_DIR)
};

// If you add to ENUM_CENTERED, you must also add the option to ENUM_CONVECTIVE
/*!
 * \brief Types of centered spatial discretizations
 */
enum ENUM_CENTERED {
  NO_CENTERED = 0,    /*!< \brief No centered scheme is used. */
  JST = 1,            /*!< \brief Jameson-Smith-Turkel centered numerical method. */
  LAX = 2,            /*!< \brief Lax-Friedrich centered numerical method. */
  JST_KE = 4          /*!< \brief Kinetic Energy preserving Jameson-Smith-Turkel centered numerical method. */
};
static const MapType<string, ENUM_CENTERED> Centered_Map = {
  MakePair("NONE", NO_CENTERED)
  MakePair("JST", JST)
  MakePair("JST_KE", JST_KE)
  MakePair("LAX-FRIEDRICH", LAX)
};


// If you add to ENUM_UPWIND, you must also add the option to ENUM_CONVECTIVE
/*!
 * \brief Types of upwind spatial discretizations
 */
enum ENUM_UPWIND {
  NO_UPWIND = 0,              /*!< \brief No upwind scheme is used. */
  ROE = 1,                    /*!< \brief Roe's upwind numerical method. */
  SCALAR_UPWIND = 2,          /*!< \brief Scalar upwind numerical method. */
  AUSM = 3,                   /*!< \brief AUSM numerical method. */
  HLLC = 4,                   /*!< \brief HLLC numerical method. */
  SW = 5,                     /*!< \brief Steger-Warming method. */
  MSW = 6,                    /*!< \brief Modified Steger-Warming method. */
  TURKEL = 7,                 /*!< \brief Roe-Turkel's upwind numerical method. */
  SLAU = 8,                   /*!< \brief Simple Low-Dissipation AUSM numerical method. */
  CUSP = 9,                   /*!< \brief Convective upwind and split pressure numerical method. */
  CONVECTIVE_TEMPLATE = 10,   /*!< \brief Template for new numerical method . */
  L2ROE = 11,                 /*!< \brief L2ROE numerical method . */
  LMROE = 12,                 /*!< \brief Rieper's Low Mach ROE numerical method . */
  SLAU2 = 13,                 /*!< \brief Simple Low-Dissipation AUSM 2 numerical method. */
  FDS = 14,                   /*!< \brief Flux difference splitting upwind method (incompressible flows). */
  LAX_FRIEDRICH = 15,         /*!< \brief Lax-Friedrich numerical method. */
  AUSMPLUSUP = 16,            /*!< \brief AUSM+ -up numerical method (All Speed) */
  AUSMPLUSUP2 = 17            /*!< \brief AUSM+ -up2 numerical method (All Speed) */
};
static const MapType<string, ENUM_UPWIND> Upwind_Map = {
  MakePair("NONE", NO_UPWIND)
  MakePair("ROE", ROE)
  MakePair("TURKEL_PREC", TURKEL)
  MakePair("AUSM", AUSM)
  MakePair("AUSMPLUSUP", AUSMPLUSUP)
  MakePair("AUSMPLUSUP2", AUSMPLUSUP2)
  MakePair("SLAU", SLAU)
  MakePair("HLLC", HLLC)
  MakePair("SW", SW)
  MakePair("MSW", MSW)
  MakePair("CUSP", CUSP)
  MakePair("SCALAR_UPWIND", SCALAR_UPWIND)
  MakePair("CONVECTIVE_TEMPLATE", CONVECTIVE_TEMPLATE)
  MakePair("L2ROE", L2ROE)
  MakePair("LMROE", LMROE)
  MakePair("SLAU2", SLAU2)
  MakePair("FDS", FDS)
  MakePair("LAX-FRIEDRICH", LAX_FRIEDRICH)
};

/*!
 * \brief Types of FEM spatial discretizations
 */
enum ENUM_FEM {
  NO_FEM = 0,  /*!< \brief No finite element scheme is used. */
  DG = 1       /*!< \brief Discontinuous Galerkin numerical method. */
};
static const MapType<string, ENUM_FEM> FEM_Map = {
  MakePair("NONE", NO_FEM)
  MakePair("DG", DG)
};

/*!
 * \brief Types of shock capturing method in Discontinuous Galerkin numerical method.
 */
enum ENUM_SHOCK_CAPTURING_DG {
  NO_SHOCK_CAPTURING = 0,     /*!< \brief Shock capturing is not used. */
  PERSSON = 1                 /*!< \brief Per-Olof Persson's sub-cell shock capturing method. */
};
static const MapType<string, ENUM_SHOCK_CAPTURING_DG> ShockCapturingDG_Map = {
  MakePair("NONE", NO_SHOCK_CAPTURING)
  MakePair("PERSSON", PERSSON)
};

/*!
 * \brief Types of matrix coloring to compute a sparse Jacobian matrix.
 */
enum ENUM_MATRIX_COLORING {
  GREEDY_COLORING = 0,            /*!< \brief Greedy type of algorithm for the coloring. */
  NATURAL_COLORING = 1            /*!< \brief One color for every DOF, very slow. Only to be used for debugging. */
};
static const MapType<string, ENUM_MATRIX_COLORING> MatrixColoring_Map = {
  MakePair("GREEDY_COLORING", GREEDY_COLORING)
  MakePair("NATURAL_COLORING", NATURAL_COLORING)
};

/*!
 * \brief Types of slope limiters
 */
enum ENUM_LIMITER {
  NO_LIMITER           = 0, /*!< \brief No limiter. */
  VENKATAKRISHNAN      = 1, /*!< \brief Slope limiter using Venkatakrisnan method (stencil formulation). */
  VENKATAKRISHNAN_WANG = 2, /*!< \brief Slope limiter using Venkatakrisnan method, eps based on solution (stencil formulation). */
  BARTH_JESPERSEN      = 3, /*!< \brief Slope limiter using Barth-Jespersen method (stencil formulation). */
  VAN_ALBADA_EDGE      = 4, /*!< \brief Slope limiter using Van Albada method (edge formulation). */
  SHARP_EDGES          = 5, /*!< \brief Slope limiter using sharp edges. */
  WALL_DISTANCE        = 6  /*!< \brief Slope limiter using wall distance. */
};
static const MapType<string, ENUM_LIMITER> Limiter_Map = {
  MakePair("NONE", NO_LIMITER)
  MakePair("VENKATAKRISHNAN", VENKATAKRISHNAN)
  MakePair("VENKATAKRISHNAN_WANG", VENKATAKRISHNAN_WANG)
  MakePair("BARTH_JESPERSEN", BARTH_JESPERSEN)
  MakePair("VAN_ALBADA_EDGE", VAN_ALBADA_EDGE)
  MakePair("SHARP_EDGES", SHARP_EDGES)
  MakePair("WALL_DISTANCE", WALL_DISTANCE)
};

/*!
 * \brief Types of turbulent models
 */
enum ENUM_TURB_MODEL {
  NO_TURB_MODEL = 0, /*!< \brief No turbulence model. */
  SA        = 1,     /*!< \brief Kind of Turbulent model (Spalart-Allmaras). */
  SA_NEG    = 2,     /*!< \brief Kind of Turbulent model (Spalart-Allmaras). */
  SA_E      = 3,     /*!< \brief Kind of Turbulent model (Spalart-Allmaras Edwards). */
  SA_COMP   = 4,     /*!< \brief Kind of Turbulent model (Spalart-Allmaras Compressibility Correction). */
  SA_E_COMP = 5,     /*!< \brief Kind of Turbulent model (Spalart-Allmaras Edwards with Compressibility Correction). */
  SST       = 6,     /*!< \brief Kind of Turbulence model (Menter SST). */
  SST_SUST  = 7      /*!< \brief Kind of Turbulence model (Menter SST with sustaining terms for free-stream preservation). */
};
static const MapType<string, ENUM_TURB_MODEL> Turb_Model_Map = {
  MakePair("NONE", NO_TURB_MODEL)
  MakePair("SA", SA)
  MakePair("SA_NEG", SA_NEG)
  MakePair("SA_E", SA_E)
  MakePair("SA_COMP", SA_COMP)
  MakePair("SA_E_COMP", SA_E_COMP)
  MakePair("SST", SST)
  MakePair("SST_SUST", SST_SUST)
};

/*!
 * \brief Types of transition models
 */
enum ENUM_TRANS_MODEL {
  NO_TRANS_MODEL = 0,  /*!< \brief No transition model. */
  LM = 1,              /*!< \brief Kind of transition model (Langtry-Menter (LM) for SST and Spalart-Allmaras). */
  BC = 2               /*!< \brief Kind of transition model (BAS-CAKMAKCIOGLU (BC) for Spalart-Allmaras). */
};
static const MapType<string, ENUM_TRANS_MODEL> Trans_Model_Map = {
  MakePair("NONE", NO_TRANS_MODEL)
  MakePair("LM", LM)
  MakePair("BC", BC)
};

/*!
 * \brief Types of subgrid scale models
 */
enum ENUM_SGS_MODEL {
  NO_SGS_MODEL = 0, /*!< \brief No subgrid scale model. */
  IMPLICIT_LES = 1, /*!< \brief Implicit LES, i.e. no explicit SGS model. */
  SMAGORINSKY  = 2, /*!< \brief Smagorinsky SGS model. */
  WALE         = 3, /*!< \brief Wall-Adapting Local Eddy-viscosity SGS model. */
  VREMAN       = 4  /*!< \brief Vreman SGS model. */
};
static const MapType<string, ENUM_SGS_MODEL> SGS_Model_Map = {
  MakePair("NONE",         NO_SGS_MODEL)
  MakePair("IMPLICIT_LES", IMPLICIT_LES)
  MakePair("SMAGORINSKY",  SMAGORINSKY)
  MakePair("WALE",         WALE)
  MakePair("VREMAN",       VREMAN)
};


/*!
 * \brief Types of window (weight) functions for cost functional
 */
enum WINDOW_FUNCTION {
  SQUARE = 0,        /*!< \brief No weight function  (order 1)*/
  HANN = 1,          /*!< \brief Hann-type weight function (order 3) */
  HANN_SQUARE = 2,   /*!< \brief Hann-squared type weight function (order 5)*/
  BUMP = 3,          /*!< \brief bump type weight function (exponential order of convergence) */
};
static const MapType<string, WINDOW_FUNCTION> Window_Map = {
  MakePair("SQUARE", SQUARE)
  MakePair("HANN", HANN)
  MakePair("HANN_SQUARE", HANN_SQUARE)
  MakePair("BUMP", BUMP)
};

/*!
 * \brief Types of hybrid RANS/LES models
 */
enum ENUM_HYBRIDRANSLES {
  NO_HYBRIDRANSLES = 0,  /*!< \brief No turbulence model. */
  SA_DES   = 1,          /*!< \brief Kind of Hybrid RANS/LES (SA - Detached Eddy Simulation (DES)). */
  SA_DDES  = 2,          /*!< \brief Kind of Hybrid RANS/LES (SA - Delayed DES (DDES) with Delta_max SGS ). */
  SA_ZDES  = 3,          /*!< \brief Kind of Hybrid RANS/LES (SA - Delayed DES (DDES) with Vorticity based SGS like Zonal DES). */
  SA_EDDES = 4           /*!< \brief Kind of Hybrid RANS/LES (SA - Delayed DES (DDES) with Shear Layer Adapted SGS: Enhanced DDES). */
};
static const MapType<string, ENUM_HYBRIDRANSLES> HybridRANSLES_Map = {
  MakePair("NONE", NO_HYBRIDRANSLES)
  MakePair("SA_DES", SA_DES)
  MakePair("SA_DDES", SA_DDES)
  MakePair("SA_ZDES", SA_ZDES)
  MakePair("SA_EDDES", SA_EDDES)
};

/*!
 * \brief Types of Roe Low Dissipation Schemes
 */
enum ENUM_ROELOWDISS {
    NO_ROELOWDISS = 0, /*!< \brief No Roe Low Dissipation model. */
    FD            = 1, /*!< \brief Numerical Blending based on DDES's F_d function */
    NTS           = 2, /*!< \brief Numerical Blending of Travin and Shur. */
    NTS_DUCROS    = 3, /*!< \brief Numerical Blending of Travin and Shur + Ducros' Shock Sensor. */
    FD_DUCROS     = 4  /*!< \brief Numerical Blending based on DDES's F_d function + Ducros' Shock Sensor */
};
static const MapType<string, ENUM_ROELOWDISS> RoeLowDiss_Map = {
  MakePair("NONE", NO_ROELOWDISS)
  MakePair("FD", FD)
  MakePair("NTS", NTS)
  MakePair("NTS_DUCROS", NTS_DUCROS)
  MakePair("FD_DUCROS", FD_DUCROS)
};

/*!
 * \brief Types of wall functions.
 */
enum ENUM_WALL_FUNCTIONS {
  NO_WALL_FUNCTION          = 0,   /*!< \brief No wall function treatment, integration to the wall. Default behavior. */
  STANDARD_WALL_FUNCTION    = 1,   /*!< \brief Standard wall function. */
  ADAPTIVE_WALL_FUNCTION    = 2,   /*!< \brief Adaptive wall function. Formulation depends on y+. */
  SCALABLE_WALL_FUNCTION    = 3,   /*!< \brief Scalable wall function. */
  EQUILIBRIUM_WALL_MODEL    = 4,   /*!< \brief Equilibrium wall model for LES. */
  NONEQUILIBRIUM_WALL_MODEL = 5,   /*!< \brief Non-equilibrium wall model for LES. */
  LOGARITHMIC_WALL_MODEL    = 6    /*!< \brief Logarithmic law-of-the-wall model for LES. */
};
static const MapType<string, ENUM_WALL_FUNCTIONS> Wall_Functions_Map = {
  MakePair("NO_WALL_FUNCTION",          NO_WALL_FUNCTION)
  MakePair("STANDARD_WALL_FUNCTION",    STANDARD_WALL_FUNCTION)
  MakePair("ADAPTIVE_WALL_FUNCTION",    ADAPTIVE_WALL_FUNCTION)
  MakePair("SCALABLE_WALL_FUNCTION",    SCALABLE_WALL_FUNCTION)
  MakePair("EQUILIBRIUM_WALL_MODEL",    EQUILIBRIUM_WALL_MODEL)
  MakePair("NONEQUILIBRIUM_WALL_MODEL", NONEQUILIBRIUM_WALL_MODEL)
  MakePair("LOGARITHMIC_WALL_MODEL", LOGARITHMIC_WALL_MODEL)
};

/*!
 * \brief Type of time integration schemes
 */
enum ENUM_TIME_INT {
  RUNGE_KUTTA_EXPLICIT = 1,   /*!< \brief Explicit Runge-Kutta time integration definition. */
  EULER_EXPLICIT = 2,         /*!< \brief Explicit Euler time integration definition. */
  EULER_IMPLICIT = 3,         /*!< \brief Implicit Euler time integration definition. */
  CLASSICAL_RK4_EXPLICIT = 4, /*!< \brief Classical RK4 time integration definition. */
  ADER_DG = 5                 /*!< \brief ADER-DG time integration definition. */
};
static const MapType<string, ENUM_TIME_INT> Time_Int_Map = {
  MakePair("RUNGE-KUTTA_EXPLICIT", RUNGE_KUTTA_EXPLICIT)
  MakePair("EULER_EXPLICIT", EULER_EXPLICIT)
  MakePair("EULER_IMPLICIT", EULER_IMPLICIT)
  MakePair("CLASSICAL_RK4_EXPLICIT", CLASSICAL_RK4_EXPLICIT)
  MakePair("ADER_DG", ADER_DG)
};

/*!
 * \brief Type of predictor for the ADER-DG time integration scheme.
 */
enum ENUM_ADER_PREDICTOR {
  ADER_ALIASED_PREDICTOR     = 1, /*!< \brief Aliased predictor, easiest to do. */
  ADER_NON_ALIASED_PREDICTOR = 2  /*!< \brief Non-aliased predictor. Consistent, but more difficult. */
};
static const MapType<string, ENUM_ADER_PREDICTOR> Ader_Predictor_Map = {
  MakePair("ADER_ALIASED_PREDICTOR", ADER_ALIASED_PREDICTOR)
  MakePair("ADER_NON_ALIASED_PREDICTOR", ADER_NON_ALIASED_PREDICTOR)
};

/*!
 * \brief Type of heat timestep calculation
 */
enum ENUM_HEAT_TIMESTEP {
  MINIMUM = 1,     /*!< \brief Local time stepping based on minimum lambda.*/
  CONVECTIVE = 2,  /*!< \brief Local time stepping based on convective spectral radius.*/
  VISCOUS = 3,     /*!< \brief Local time stepping based on viscous spectral radius.*/
  BYFLOW = 4,      /*!< \brief Unsing the mean solvers time step. */
};
static const MapType<string, ENUM_HEAT_TIMESTEP> Heat_TimeStep_Map = {
  MakePair("LOCAL", MINIMUM)
  MakePair("CONVECTIVE", CONVECTIVE)
  MakePair("VISCOUS", VISCOUS)
  MakePair("BYFLOW", BYFLOW)
};

/*!
 * \brief Type of time integration schemes
 */
enum ENUM_TIME_INT_FEA {
  CD_EXPLICIT = 1,       /*!< \brief Support for implementing an explicit method. */
  NEWMARK_IMPLICIT = 2,  /*!< \brief Implicit Newmark integration definition. */
  GENERALIZED_ALPHA = 3  /*!< \brief Support for implementing another implicit method. */
};
static const MapType<string, ENUM_TIME_INT_FEA> Time_Int_Map_FEA = {
  MakePair("CD_EXPLICIT", CD_EXPLICIT)
  MakePair("NEWMARK_IMPLICIT", NEWMARK_IMPLICIT)
  MakePair("GENERALIZED_ALPHA", GENERALIZED_ALPHA)
};

/*!
 * \brief Type of time integration schemes
 */
enum ENUM_SPACE_ITE_FEA {
  NEWTON_RAPHSON = 1,           /*!< \brief Full Newton-Rapshon method. */
  MODIFIED_NEWTON_RAPHSON = 2   /*!< \brief Modified Newton-Raphson method. */
};
static const MapType<string, ENUM_SPACE_ITE_FEA> Space_Ite_Map_FEA = {
  MakePair("NEWTON_RAPHSON", NEWTON_RAPHSON)
  MakePair("MODIFIED_NEWTON_RAPHSON", MODIFIED_NEWTON_RAPHSON)
};

/*!
 * \brief Types of schemes to compute the flow gradient
 */
enum ENUM_FLOW_GRADIENT {
  NO_GRADIENT            = 0,   /*!< \brief No gradient method. Only possible for reconstruction gradient, in which case, the option chosen for NUM_METHOD_GRAD is used. */
  GREEN_GAUSS            = 1,   /*!< \brief Gradient computation using Green-Gauss theorem. */
  LEAST_SQUARES          = 2,   /*!< \brief Gradient computation using unweighted least squares. */
  WEIGHTED_LEAST_SQUARES = 3    /*!< \brief Gradients computation using inverse-distance weighted least squares. */
};
static const MapType<string, ENUM_FLOW_GRADIENT> Gradient_Map = {
  MakePair("NONE", NO_GRADIENT)
  MakePair("GREEN_GAUSS", GREEN_GAUSS)
  MakePair("LEAST_SQUARES", LEAST_SQUARES)
  MakePair("WEIGHTED_LEAST_SQUARES", WEIGHTED_LEAST_SQUARES)
};

/*!
 * \brief Types of action to take on a geometry structure
 */
enum GEOMETRY_ACTION {
  ALLOCATE = 0,     /*!< \brief Allocate geometry structure. */
  UPDATE = 1        /*!< \brief Update geometry structure (grid moving, adaptation, etc.). */
};

/*!
 * \brief Types of action to perform when doing the geometry evaluation
 */
enum GEOMETRY_MODE {
  FUNCTION = 0,     /*!< \brief Geometrical analysis. */
  GRADIENT = 1      /*!< \brief Geometrical analysis and gradient using finite differences. */
};
static const MapType<string, GEOMETRY_MODE> GeometryMode_Map = {
  MakePair("FUNCTION", FUNCTION)
  MakePair("GRADIENT", GRADIENT)
};

/*!
 * \brief Types of boundary conditions
 */
enum BC_TYPE {
  EULER_WALL = 1,             /*!< \brief Boundary Euler wall definition. */
  FAR_FIELD = 2,              /*!< \brief Boundary far-field definition. */
  SYMMETRY_PLANE = 3,         /*!< \brief Boundary symmetry plane definition. */
  INLET_FLOW = 4,             /*!< \brief Boundary inlet flow definition. */
  OUTLET_FLOW = 5,            /*!< \brief Boundary outlet flow definition. */
  PERIODIC_BOUNDARY = 6,      /*!< \brief Periodic boundary definition. */
  NEARFIELD_BOUNDARY = 7,     /*!< \brief Near-Field boundary definition. */
  ELECTRODE_BOUNDARY = 8,     /*!< \brief Electrode boundary definition. */
  DIELEC_BOUNDARY = 9,        /*!< \brief Dipoisson boundary definition. */
  CUSTOM_BOUNDARY = 10,       /*!< \brief custom boundary definition. */
  INTERFACE_BOUNDARY = 11,    /*!< \brief Domain interface boundary definition. */
  DIRICHLET = 12,             /*!< \brief Boundary Euler wall definition. */
  NEUMANN = 13,               /*!< \brief Boundary Neumann definition. */
  DISPLACEMENT_BOUNDARY = 14, /*!< \brief Boundary displacement definition. */
  LOAD_BOUNDARY = 15,         /*!< \brief Boundary Load definition. */
  FLOWLOAD_BOUNDARY = 16,     /*!< \brief Boundary Load definition. */
  SUPERSONIC_INLET = 19,      /*!< \brief Boundary supersonic inlet definition. */
  SUPERSONIC_OUTLET = 20,     /*!< \brief Boundary supersonic inlet definition. */
  ENGINE_INFLOW = 21,         /*!< \brief Boundary nacelle inflow. */
  ENGINE_EXHAUST = 22,        /*!< \brief Boundary nacelle exhaust. */
  RIEMANN_BOUNDARY= 24,       /*!< \brief Riemann Boundary definition. */
  ISOTHERMAL = 25,            /*!< \brief No slip isothermal wall boundary condition. */
  HEAT_FLUX  = 26,            /*!< \brief No slip constant heat flux wall boundary condition. */
  ACTDISK_INLET = 32,         /*!< \brief Actuator disk inlet boundary definition. */
  ACTDISK_OUTLET = 33,        /*!< \brief Actuator disk outlet boundary definition. */
  CLAMPED_BOUNDARY = 34,      /*!< \brief Clamped Boundary definition. */
  LOAD_DIR_BOUNDARY = 35,     /*!< \brief Boundary Load definition. */
  LOAD_SINE_BOUNDARY = 36,    /*!< \brief Sine-waveBoundary Load definition. */
  GILES_BOUNDARY= 37,         /*!< \brief Giles Boundary definition. */
  INTERNAL_BOUNDARY= 38,      /*!< \brief Internal Boundary definition. */
  FLUID_INTERFACE = 39,       /*!< \brief Domain interface definition. */
  DISP_DIR_BOUNDARY = 40,     /*!< \brief Boundary displacement definition. */
  DAMPER_BOUNDARY = 41,       /*!< \brief Damper. */
  CHT_WALL_INTERFACE = 50,    /*!< \brief Domain interface definition. */
  SEND_RECEIVE = 99,          /*!< \brief Boundary send-receive definition. */
  NOT_AVAILABLE = 1000,       /*!< \brief Boundary not on this MPI rank. */
};

/*!
 * \brief Different regime modes
 */
enum ENUM_2DFORM {
  PLANE_STRESS = 0,     /*!< \brief Definition of plane stress solver. */
  PLANE_STRAIN = 1      /*!< \brief Definition of plane strain solver. */
};
static const MapType<string, ENUM_2DFORM> ElasForm_2D = {
  MakePair("PLANE_STRESS", PLANE_STRESS)
  MakePair("PLANE_STRAIN", PLANE_STRAIN)
};

/*!
 * \brief Kinds of relaxation for FSI problem
 */
enum ENUM_AITKEN {
  NO_RELAXATION = 0,        /*!< \brief No relaxation in the strongly coupled approach. */
  FIXED_PARAMETER = 1,      /*!< \brief Relaxation with a fixed parameter. */
  AITKEN_DYNAMIC = 2        /*!< \brief Relaxation using Aitken's dynamic parameter. */
};
static const MapType<string, ENUM_AITKEN> AitkenForm_Map = {
  MakePair("NONE", NO_RELAXATION)
  MakePair("FIXED_PARAMETER", FIXED_PARAMETER)
  MakePair("AITKEN_DYNAMIC", AITKEN_DYNAMIC)
};

/*!
 * \brief Types of dynamic transfer methods
 */
enum ENUM_DYN_TRANSFER_METHOD {
  INSTANTANEOUS = 1,   /*!< \brief No ramp, load is transfer instantaneously. */
  POL_ORDER_1 = 2,     /*!< \brief The load is transferred using a ramp. */
  POL_ORDER_3 = 3,     /*!< \brief The load is transferred using an order 3 polynomial function */
  POL_ORDER_5 = 4,     /*!< \brief The load is transferred using an order 5 polynomial function */
  SIGMOID_10 = 5,      /*!< \brief The load is transferred using a sigmoid with parameter 10 */
  SIGMOID_20 = 6       /*!< \brief The load is transferred using a sigmoid with parameter 20 */
};
static const MapType<string, ENUM_DYN_TRANSFER_METHOD> Dyn_Transfer_Method_Map = {
  MakePair("INSTANTANEOUS", INSTANTANEOUS)
  MakePair("RAMP", POL_ORDER_1)
  MakePair("CUBIC", POL_ORDER_3)
  MakePair("QUINTIC", POL_ORDER_5)
  MakePair("SIGMOID_10", SIGMOID_10)
  MakePair("SIGMOID_20", SIGMOID_20)
};

/*!
 * \brief Kinds of Design Variables for FEA problems
 */
enum ENUM_DVFEA {
  NODV_FEA = 0,         /*!< \brief No design variable for FEA problems. */
  YOUNG_MODULUS = 1,    /*!< \brief Young modulus (E) as design variable. */
  POISSON_RATIO = 2,    /*!< \brief Poisson ratio (Nu) as design variable. */
  DENSITY_VAL = 3,      /*!< \brief Density (Rho) as design variable. */
  DEAD_WEIGHT = 4,      /*!< \brief Dead Weight (Rho_DL) as design variable. */
  ELECTRIC_FIELD = 5    /*!< \brief Electric field (E) as design variable. */
};
static const MapType<string, ENUM_DVFEA> DVFEA_Map = {
  MakePair("NONE", NODV_FEA)
  MakePair("YOUNG_MODULUS", YOUNG_MODULUS)
  MakePair("POISSON_RATIO", POISSON_RATIO)
  MakePair("DENSITY", DENSITY_VAL)
  MakePair("DEAD_WEIGHT", DEAD_WEIGHT)
  MakePair("ELECTRIC_FIELD", ELECTRIC_FIELD)
};

/*!
 * \brief Kinds of radiation models
 */
enum ENUM_RADIATION {
  NO_RADIATION = 0,      /*!< \brief No radiation model */
  P1_MODEL = 1           /*!< \brief P1 Radiation model. */
};
static const MapType<string, ENUM_RADIATION> Radiation_Map = {
  MakePair("NONE", NO_RADIATION)
  MakePair("P1", P1_MODEL)
};

/*!
 * \brief Kinds of P1 initialization
 */
enum ENUM_P1_INIT {
  P1_INIT_ZERO = 0,      /*!< \brief Initialize the P1 model from zero values */
  P1_INIT_TEMP = 1       /*!< \brief Initialize the P1 model from blackbody energy computed from the initial temperature. */
};
static const MapType<string, ENUM_P1_INIT> P1_Init_Map = {
  MakePair("ZERO", P1_INIT_ZERO)
  MakePair("TEMPERATURE_INIT", P1_INIT_TEMP)
};

/*!
 * \brief Kinds of coupling methods at CHT interfaces.
 * The first (temperature) part determines the BC method on the fluid side, the second (heatflux) part determines
 * the BC method on the solid side of the CHT interface.
 */
enum ENUM_CHT_COUPLING {
  DIRECT_TEMPERATURE_NEUMANN_HEATFLUX = 0,
  AVERAGED_TEMPERATURE_NEUMANN_HEATFLUX = 1,
  DIRECT_TEMPERATURE_ROBIN_HEATFLUX = 2,
  AVERAGED_TEMPERATURE_ROBIN_HEATFLUX = 3
};
static const MapType<string, ENUM_CHT_COUPLING> CHT_Coupling_Map = {
  MakePair("DIRECT_TEMPERATURE_NEUMANN_HEATFLUX", DIRECT_TEMPERATURE_NEUMANN_HEATFLUX)
  MakePair("AVERAGED_TEMPERATURE_NEUMANN_HEATFLUX", AVERAGED_TEMPERATURE_NEUMANN_HEATFLUX)
  MakePair("DIRECT_TEMPERATURE_ROBIN_HEATFLUX", DIRECT_TEMPERATURE_ROBIN_HEATFLUX)
  MakePair("AVERAGED_TEMPERATURE_ROBIN_HEATFLUX", AVERAGED_TEMPERATURE_ROBIN_HEATFLUX)
};

/*!
 * \brief Types Riemann boundary treatments
 */
enum RIEMANN_TYPE {
  TOTAL_CONDITIONS_PT = 1,          /*!< \brief User specifies total pressure, total temperature, and flow direction. */
  DENSITY_VELOCITY = 2,             /*!< \brief User specifies density and velocity, and flow direction. */
  STATIC_PRESSURE = 3,              /*!< \brief User specifies static pressure. */
  TOTAL_SUPERSONIC_INFLOW = 4,	    /*!< \brief User specifies total pressure, total temperature and Velocity components. */
  STATIC_SUPERSONIC_INFLOW_PT = 5,  /*!< \brief User specifies static pressure, static temperature, and Mach components. */
  STATIC_SUPERSONIC_INFLOW_PD = 6,  /*!< \brief User specifies static pressure, static temperature, and Mach components. */
  MIXING_IN = 7,                    /*!< \brief User does not specify anything; information is retrieved from the other domain */
  MIXING_OUT = 8,                   /*!< \brief User does not specify anything; information is retrieved from the other domain */
  SUPERSONIC_OUTFLOW = 9,
  RADIAL_EQUILIBRIUM = 10,
  TOTAL_CONDITIONS_PT_1D = 11,
  STATIC_PRESSURE_1D = 12,
  MIXING_IN_1D = 13,
  MIXING_OUT_1D =14
};
static const MapType<string, RIEMANN_TYPE> Riemann_Map = {
  MakePair("TOTAL_CONDITIONS_PT", TOTAL_CONDITIONS_PT)
  MakePair("DENSITY_VELOCITY", DENSITY_VELOCITY)
  MakePair("STATIC_PRESSURE", STATIC_PRESSURE)
  MakePair("TOTAL_SUPERSONIC_INFLOW", TOTAL_SUPERSONIC_INFLOW)
  MakePair("STATIC_SUPERSONIC_INFLOW_PT", STATIC_SUPERSONIC_INFLOW_PT)
  MakePair("STATIC_SUPERSONIC_INFLOW_PD", STATIC_SUPERSONIC_INFLOW_PD)
  MakePair("MIXING_IN", MIXING_IN)
  MakePair("MIXING_OUT", MIXING_OUT)
  MakePair("MIXING_IN_1D", MIXING_IN_1D)
  MakePair("MIXING_OUT_1D", MIXING_OUT_1D)
  MakePair("SUPERSONIC_OUTFLOW", SUPERSONIC_OUTFLOW)
  MakePair("RADIAL_EQUILIBRIUM", RADIAL_EQUILIBRIUM)
  MakePair("TOTAL_CONDITIONS_PT_1D", TOTAL_CONDITIONS_PT_1D)
  MakePair("STATIC_PRESSURE_1D", STATIC_PRESSURE_1D)
};

static const MapType<string, RIEMANN_TYPE> Giles_Map = {
  MakePair("TOTAL_CONDITIONS_PT", TOTAL_CONDITIONS_PT)
  MakePair("DENSITY_VELOCITY", DENSITY_VELOCITY)
  MakePair("STATIC_PRESSURE", STATIC_PRESSURE)
  MakePair("TOTAL_SUPERSONIC_INFLOW", TOTAL_SUPERSONIC_INFLOW)
  MakePair("STATIC_SUPERSONIC_INFLOW_PT", STATIC_SUPERSONIC_INFLOW_PT)
  MakePair("STATIC_SUPERSONIC_INFLOW_PD", STATIC_SUPERSONIC_INFLOW_PD)
  MakePair("MIXING_IN", MIXING_IN)
  MakePair("MIXING_OUT", MIXING_OUT)
  MakePair("MIXING_IN_1D", MIXING_IN_1D)
  MakePair("MIXING_OUT_1D", MIXING_OUT_1D)
  MakePair("SUPERSONIC_OUTFLOW", SUPERSONIC_OUTFLOW)
  MakePair("RADIAL_EQUILIBRIUM", RADIAL_EQUILIBRIUM)
  MakePair("TOTAL_CONDITIONS_PT_1D", TOTAL_CONDITIONS_PT_1D)
  MakePair("STATIC_PRESSURE_1D", STATIC_PRESSURE_1D)
};

/*!
 * \brief Types of mixing process for averaging quantities at the boundaries.
 */
enum AVERAGEPROCESS_TYPE {
  ALGEBRAIC = 1,  /*!< \brief an algebraic average is computed at the boundary of interest. */
  AREA = 2,       /*!< \brief an area average is computed at the boundary of interest. */
  MIXEDOUT = 3,	  /*!< \brief an mixed-out average is computed at the boundary of interest. */
  MASSFLUX = 4    /*!< \brief a mass flow average is computed at the boundary of interest. */
};
static const MapType<string, AVERAGEPROCESS_TYPE> AverageProcess_Map = {
  MakePair("ALGEBRAIC", ALGEBRAIC)
  MakePair("AREA", AREA)
  MakePair("MIXEDOUT", MIXEDOUT)
  MakePair("MASSFLUX", MASSFLUX)
};

/*!
 * \brief Types of mixing process for averaging quantities at the boundaries.
 */
enum MIXINGPLANE_INTERFACE_TYPE {
  MATCHING = 1,             /*!< \brief an algebraic average is computed at the boundary of interest. */
  NEAREST_SPAN = 2,         /*!< \brief an area average is computed at the boundary of interest. */
  LINEAR_INTERPOLATION = 3  /*!< \brief an mixed-out average is computed at the boundary of interest. */
};
static const MapType<string, MIXINGPLANE_INTERFACE_TYPE> MixingPlaneInterface_Map = {
  MakePair("MATCHING", MATCHING)
  MakePair("NEAREST_SPAN",  NEAREST_SPAN)
  MakePair("LINEAR_INTERPOLATION", LINEAR_INTERPOLATION)
};

/*!
 * \brief this option allow to compute the span-wise section in different ways.
 */
enum SPANWISE_TYPE {
  AUTOMATIC = 1,      /*!< \brief number of span-wise section are computed automatically */
  EQUISPACED = 2      /*!< \brief number of span-wise section are specified from the user */
};
static const MapType<string, SPANWISE_TYPE> SpanWise_Map = {
  MakePair("AUTOMATIC", AUTOMATIC)
  MakePair("EQUISPACED", EQUISPACED)
};

/*!
 * \brief Types of mixing process for averaging quantities at the boundaries.
 */
enum TURBOMACHINERY_TYPE {
  AXIAL = 1,              /*!< \brief axial turbomachinery. */
  CENTRIFUGAL = 2,        /*!< \brief centrifugal turbomachinery. */
  CENTRIPETAL = 3,        /*!< \brief centripetal turbomachinery. */
  CENTRIPETAL_AXIAL = 4,  /*!< \brief mixed flow turbine. */
  AXIAL_CENTRIFUGAL = 5   /*!< \brief mixed flow turbine. */
};
static const MapType<string, TURBOMACHINERY_TYPE> TurboMachinery_Map = {
  MakePair("AXIAL", AXIAL)
  MakePair("CENTRIFUGAL", CENTRIFUGAL)
  MakePair("CENTRIPETAL",  CENTRIPETAL)
  MakePair("CENTRIPETAL_AXIAL",  CENTRIPETAL_AXIAL)
  MakePair("AXIAL_CENTRIFUGAL",  AXIAL_CENTRIFUGAL)
};

/*!
 * \brief Types of Turbomachinery performance flag.
 */
enum TURBO_MARKER_TYPE{
  INFLOW   = 1,	  /*!< \brief flag for inflow marker for compute turboperformance. */
  OUTFLOW = 2     /*!< \brief flag for outflow marker for compute turboperformance. */
};

/*!
 * \brief Types inlet boundary treatments
 */
enum INLET_TYPE {
  TOTAL_CONDITIONS = 1,	  /*!< \brief User specifies total pressure, total temperature, and flow direction. */
  MASS_FLOW = 2,          /*!< \brief User specifies density and velocity (mass flow). */
  INPUT_FILE = 3,         /*!< \brief User specifies an input file. */
  VELOCITY_INLET = 4,     /*!< \brief Velocity inlet for an incompressible flow. */
  PRESSURE_INLET = 5      /*!< \brief Total pressure inlet for an incompressible flow. */
};
static const MapType<string, INLET_TYPE> Inlet_Map = {
  MakePair("TOTAL_CONDITIONS", TOTAL_CONDITIONS)
  MakePair("MASS_FLOW", MASS_FLOW)
  MakePair("INPUT_FILE", INPUT_FILE)
  MakePair("VELOCITY_INLET", VELOCITY_INLET)
  MakePair("PRESSURE_INLET", PRESSURE_INLET)
};

/*!
 * \brief Types outlet boundary treatments
 */
enum OUTLET_TYPE {
  PRESSURE_OUTLET = 1,    /*!< \brief Gauge pressure outlet for incompressible flow */
  MASS_FLOW_OUTLET = 2,   /*!< \brief Mass flow outlet for incompressible flow. */
};
static const MapType<string, OUTLET_TYPE> Outlet_Map = {
  MakePair("PRESSURE_OUTLET", PRESSURE_OUTLET)
  MakePair("MASS_FLOW_OUTLET", MASS_FLOW_OUTLET)
};

/*!
 * \brief Types engine inflow boundary treatments
 */
enum ENGINE_INFLOW_TYPE {
  FAN_FACE_MACH = 1,          /*!< \brief User specifies fan face mach number. */
  FAN_FACE_MDOT = 2,          /*!< \brief User specifies Static pressure. */
  FAN_FACE_PRESSURE = 3       /*!< \brief User specifies Static pressure. */
};
static const MapType<string, ENGINE_INFLOW_TYPE> Engine_Inflow_Map = {
  MakePair("FAN_FACE_MACH", FAN_FACE_MACH)
  MakePair("FAN_FACE_MDOT", FAN_FACE_MDOT)
  MakePair("FAN_FACE_PRESSURE", FAN_FACE_PRESSURE)
};

/*!
 * \brief Types actuator disk boundary treatments
 */
enum ACTDISK_TYPE {
  VARIABLES_JUMP = 1,     /*!< \brief User specifies the variables jump. */
  BC_THRUST = 2,          /*!< \brief User specifies the BC thrust. */
  NET_THRUST = 3,         /*!< \brief User specifies the Net thrust. */
  DRAG_MINUS_THRUST = 4,  /*!< \brief User specifies the D-T. */
  MASSFLOW = 5,           /*!< \brief User specifies the massflow. */
  POWER = 6               /*!< \brief User specifies the power. */
};
static const MapType<string, ACTDISK_TYPE> ActDisk_Map = {
  MakePair("VARIABLES_JUMP", VARIABLES_JUMP)
  MakePair("BC_THRUST", BC_THRUST)
  MakePair("NET_THRUST", NET_THRUST)
  MakePair("DRAG_MINUS_THRUST", DRAG_MINUS_THRUST)
  MakePair("MASSFLOW", MASSFLOW)
  MakePair("POWER", POWER)
};

/*!
 * \brief Types of geometric entities based on VTK nomenclature
 */
enum GEO_TYPE {
  VERTEX = 1,         /*!< \brief VTK nomenclature for defining a vertex element. */
  LINE = 3,           /*!< \brief VTK nomenclature for defining a line element. */
  TRIANGLE = 5,       /*!< \brief VTK nomenclature for defining a triangle element. */
  QUADRILATERAL = 9,  /*!< \brief VTK nomenclature for defining a quadrilateral element. */
  TETRAHEDRON = 10,   /*!< \brief VTK nomenclature for defining a tetrahedron element. */
  HEXAHEDRON = 12,    /*!< \brief VTK nomenclature for defining a hexahedron element. */
  PRISM = 13,         /*!< \brief VTK nomenclature for defining a prism element. */
  PYRAMID = 14        /*!< \brief VTK nomenclature for defining a pyramid element. */
};

/*!
 * \brief Types of objective functions
 */
enum ENUM_OBJECTIVE {
  DRAG_COEFFICIENT = 1,         /*!< \brief Drag objective function definition. */
  LIFT_COEFFICIENT = 2,         /*!< \brief Lift objective function definition. */
  SIDEFORCE_COEFFICIENT = 3,    /*!< \brief Side force objective function definition. */
  EFFICIENCY = 4,               /*!< \brief Efficiency objective function definition. */
  INVERSE_DESIGN_PRESSURE = 5,	/*!< \brief Pressure objective function definition (inverse design). */
  INVERSE_DESIGN_HEATFLUX = 6,  /*!< \brief Heat flux objective function definition (inverse design). */
  TOTAL_HEATFLUX = 7,           /*!< \brief Total heat flux. */
  MAXIMUM_HEATFLUX = 8,         /*!< \brief Maximum heat flux. */
  TOTAL_AVG_TEMPERATURE = 70,   /*!< \brief Total averaged temperature. */
  MOMENT_X_COEFFICIENT = 9,     /*!< \brief Pitching moment objective function definition. */
  MOMENT_Y_COEFFICIENT = 10,    /*!< \brief Rolling moment objective function definition. */
  MOMENT_Z_COEFFICIENT = 11,    /*!< \brief Yawing objective function definition. */
  EQUIVALENT_AREA = 12,         /*!< \brief Equivalent area objective function definition. */
  NEARFIELD_PRESSURE = 13,      /*!< \brief NearField Pressure objective function definition. */
  FORCE_X_COEFFICIENT = 14,     /*!< \brief X-direction force objective function definition. */
  FORCE_Y_COEFFICIENT = 15,     /*!< \brief Y-direction force objective function definition. */
  FORCE_Z_COEFFICIENT = 16,     /*!< \brief Z-direction force objective function definition. */
  THRUST_COEFFICIENT = 17,      /*!< \brief Thrust objective function definition. */
  TORQUE_COEFFICIENT = 18,      /*!< \brief Torque objective function definition. */
  FIGURE_OF_MERIT = 19,         /*!< \brief Rotor Figure of Merit objective function definition. */
  BUFFET_SENSOR = 20,           /*!< \brief Sensor for detecting separation. */
  SURFACE_TOTAL_PRESSURE = 28,  /*!< \brief Total Pressure objective function definition. */
  SURFACE_STATIC_PRESSURE = 29, /*!< \brief Static Pressure objective function definition. */
  SURFACE_MASSFLOW = 30,        /*!< \brief Mass Flow Rate objective function definition. */
  SURFACE_MACH = 51,            /*!< \brief Mach number objective function definition. */
  SURFACE_UNIFORMITY = 52,      /*!< \brief Flow uniformity objective function definition. */
  SURFACE_SECONDARY = 53,       /*!< \brief Secondary flow strength objective function definition. */
  SURFACE_MOM_DISTORTION = 54,  /*!< \brief Momentum distortion objective function definition. */
  SURFACE_SECOND_OVER_UNIFORM = 55, /*!< \brief Secondary over uniformity (relative secondary strength) objective function definition. */
  SURFACE_PRESSURE_DROP = 56, 	/*!< \brief Pressure drop objective function definition. */
  CUSTOM_OBJFUNC = 31, 	        /*!< \brief Custom objective function definition. */
  TOTAL_PRESSURE_LOSS = 39,
  KINETIC_ENERGY_LOSS = 40,
  TOTAL_EFFICIENCY = 41,
  TOTAL_STATIC_EFFICIENCY = 42,
  EULERIAN_WORK = 43,
  TOTAL_ENTHALPY_IN = 44,
  FLOW_ANGLE_IN = 45,
  FLOW_ANGLE_OUT = 46,
  MASS_FLOW_IN = 47,
  MASS_FLOW_OUT = 48,
  PRESSURE_RATIO = 49,
  ENTROPY_GENERATION = 50,
  REFERENCE_GEOMETRY = 60,      /*!< \brief Norm of displacements with respect to target geometry. */
  REFERENCE_NODE = 61,          /*!< \brief Objective function defined as the difference of a particular node respect to a reference position. */
  VOLUME_FRACTION = 62,         /*!< \brief Volume average physical density, for material-based topology optimization applications. */
  TOPOL_DISCRETENESS = 63,      /*!< \brief Measure of the discreteness of the current topology. */
  TOPOL_COMPLIANCE = 64         /*!< \brief Measure of the discreteness of the current topology. */
};
static const MapType<string, ENUM_OBJECTIVE> Objective_Map = {
  MakePair("DRAG", DRAG_COEFFICIENT)
  MakePair("LIFT", LIFT_COEFFICIENT)
  MakePair("SIDEFORCE", SIDEFORCE_COEFFICIENT)
  MakePair("EFFICIENCY", EFFICIENCY)
  MakePair("INVERSE_DESIGN_PRESSURE", INVERSE_DESIGN_PRESSURE)
  MakePair("INVERSE_DESIGN_HEATFLUX", INVERSE_DESIGN_HEATFLUX)
  MakePair("MOMENT_X", MOMENT_X_COEFFICIENT)
  MakePair("MOMENT_Y", MOMENT_Y_COEFFICIENT)
  MakePair("MOMENT_Z", MOMENT_Z_COEFFICIENT)
  MakePair("EQUIVALENT_AREA", EQUIVALENT_AREA)
  MakePair("NEARFIELD_PRESSURE", NEARFIELD_PRESSURE)
  MakePair("FORCE_X", FORCE_X_COEFFICIENT)
  MakePair("FORCE_Y", FORCE_Y_COEFFICIENT)
  MakePair("FORCE_Z", FORCE_Z_COEFFICIENT)
  MakePair("THRUST", THRUST_COEFFICIENT)
  MakePair("TORQUE", TORQUE_COEFFICIENT)
  MakePair("TOTAL_HEATFLUX", TOTAL_HEATFLUX)
  MakePair("MAXIMUM_HEATFLUX", MAXIMUM_HEATFLUX)
  MakePair("TOTAL_AVG_TEMPERATURE", TOTAL_AVG_TEMPERATURE)
  MakePair("FIGURE_OF_MERIT", FIGURE_OF_MERIT)
  MakePair("BUFFET", BUFFET_SENSOR)
  MakePair("SURFACE_TOTAL_PRESSURE", SURFACE_TOTAL_PRESSURE)
  MakePair("SURFACE_STATIC_PRESSURE", SURFACE_STATIC_PRESSURE)
  MakePair("SURFACE_MASSFLOW", SURFACE_MASSFLOW)
  MakePair("SURFACE_MACH", SURFACE_MACH)
  MakePair("SURFACE_UNIFORMITY", SURFACE_UNIFORMITY)
  MakePair("SURFACE_SECONDARY", SURFACE_SECONDARY)
  MakePair("SURFACE_MOM_DISTORTION", SURFACE_MOM_DISTORTION)
  MakePair("SURFACE_SECOND_OVER_UNIFORM", SURFACE_SECOND_OVER_UNIFORM)
  MakePair("SURFACE_PRESSURE_DROP", SURFACE_PRESSURE_DROP)
  MakePair("CUSTOM_OBJFUNC", CUSTOM_OBJFUNC)
  MakePair("TOTAL_EFFICIENCY", TOTAL_EFFICIENCY)
  MakePair("TOTAL_STATIC_EFFICIENCY", TOTAL_STATIC_EFFICIENCY)
  MakePair("TOTAL_PRESSURE_LOSS", TOTAL_PRESSURE_LOSS)
  MakePair("EULERIAN_WORK", EULERIAN_WORK)
  MakePair("TOTAL_ENTHALPY_IN", TOTAL_ENTHALPY_IN)
  MakePair("FLOW_ANGLE_IN", FLOW_ANGLE_IN)
  MakePair("FLOW_ANGLE_OUT", FLOW_ANGLE_OUT)
  MakePair("MASS_FLOW_IN", MASS_FLOW_IN)
  MakePair("MASS_FLOW_OUT", MASS_FLOW_OUT)
  MakePair("PRESSURE_RATIO",  PRESSURE_RATIO)
  MakePair("ENTROPY_GENERATION",  ENTROPY_GENERATION)
  MakePair("KINETIC_ENERGY_LOSS", KINETIC_ENERGY_LOSS)
  MakePair("REFERENCE_GEOMETRY", REFERENCE_GEOMETRY)
  MakePair("REFERENCE_NODE", REFERENCE_NODE)
  MakePair("VOLUME_FRACTION", VOLUME_FRACTION)
  MakePair("TOPOL_DISCRETENESS", TOPOL_DISCRETENESS)
  MakePair("TOPOL_COMPLIANCE", TOPOL_COMPLIANCE)
};

/*!
 * \brief Types of residual criteria equations
 */
enum ENUM_RESIDUAL {
    RHO_RESIDUAL = 1, 	     /*!< \brief Rho equation residual criteria equation. */
    RHO_ENERGY_RESIDUAL = 2  /*!< \brief RhoE equation residual criteria equation. */
};
static const MapType<string, ENUM_RESIDUAL> Residual_Map = {
  MakePair("RHO", RHO_RESIDUAL)
  MakePair("RHO_ENERGY", RHO_ENERGY_RESIDUAL)
};

/*!
 * \brief Types of residual criteria for structural problems
 */
enum ENUM_RESFEM {
  RESFEM_RELATIVE = 1,         /*!< \brief Relative criteria: Res/Res0. */
  RESFEM_ABSOLUTE = 2          /*!< \brief Absolute criteria: abs(Res). */
};
static const MapType<string, ENUM_RESFEM> ResFem_Map = {
  MakePair("RELATIVE", RESFEM_RELATIVE)
  MakePair("ABSOLUTE", RESFEM_ABSOLUTE)
};

/*!
 * \brief Types of sensitivities to compute
 */
enum ENUM_SENS {
  SENS_GEOMETRY = 1,    /*!< \brief Geometrical sensitivity. */
  SENS_MACH = 2,        /*!< \brief Mach number sensitivity. */
  SENS_AOA = 3,         /*!< \brief Angle of attack sensitivity. */
  SENS_AOS = 4          /*!< \brief Angle of Sideslip sensitivity. */
};
static const MapType<string, ENUM_SENS> Sens_Map = {
  MakePair("SENS_GEOMETRY", SENS_GEOMETRY)
  MakePair("SENS_MACH", SENS_MACH)
  MakePair("SENS_AOA", SENS_AOA)
  MakePair("SENS_AOS", SENS_AOS)
};

/*!
 * \brief Types of grid adaptation/refinement
 */
enum ENUM_ADAPT {
  NO_ADAPT = 0,           /*!< \brief No grid adaptation. */
  FULL = 1,               /*!< \brief Do a complete grid refinement of all the computational grids. */
  FULL_FLOW = 2,          /*!< \brief Do a complete grid refinement of the flow grid. */
  FULL_ADJOINT = 3,       /*!< \brief Do a complete grid refinement of the adjoint grid. */
  GRAD_FLOW = 5,          /*!< \brief Do a gradient based grid adaptation of the flow grid. */
  GRAD_ADJOINT = 6,       /*!< \brief Do a gradient based grid adaptation of the adjoint grid. */
  GRAD_FLOW_ADJ = 7,      /*!< \brief Do a gradient based grid adaptation of the flow and adjoint grid. */
  COMPUTABLE = 9,         /*!< \brief Apply a computable error grid adaptation. */
  REMAINING = 10,         /*!< \brief Apply a remaining error grid adaptation. */
  WAKE = 12,              /*!< \brief Do a grid refinement on the wake. */
  SMOOTHING = 14,         /*!< \brief Do a grid smoothing of the geometry. */
  SUPERSONIC_SHOCK = 15,  /*!< \brief Do a grid smoothing. */
  PERIODIC = 17           /*!< \brief Add the periodic halo cells. */
};
static const MapType<string, ENUM_ADAPT> Adapt_Map = {
  MakePair("NONE", NO_ADAPT)
  MakePair("FULL", FULL)
  MakePair("FULL_FLOW", FULL_FLOW)
  MakePair("FULL_ADJOINT", FULL_ADJOINT)
  MakePair("GRAD_FLOW", GRAD_FLOW)
  MakePair("GRAD_ADJOINT", GRAD_ADJOINT)
  MakePair("GRAD_FLOW_ADJ", GRAD_FLOW_ADJ)
  MakePair("COMPUTABLE", COMPUTABLE)
  MakePair("REMAINING", REMAINING)
  MakePair("WAKE", WAKE)
  MakePair("SMOOTHING", SMOOTHING)
  MakePair("SUPERSONIC_SHOCK", SUPERSONIC_SHOCK)
  MakePair("PERIODIC", PERIODIC)
};

/*!
 * \brief Types of input file formats
 */
enum ENUM_INPUT {
  SU2       = 1,  /*!< \brief SU2 input format. */
  CGNS_GRID = 2,  /*!< \brief CGNS input format for the computational grid. */
  RECTANGLE = 3,  /*!< \brief 2D rectangular mesh with N x M points of size Lx x Ly. */
  BOX       = 4   /*!< \brief 3D box mesh with N x M x L points of size Lx x Ly x Lz. */
};
static const MapType<string, ENUM_INPUT> Input_Map = {
  MakePair("SU2", SU2)
  MakePair("CGNS", CGNS_GRID)
  MakePair("RECTANGLE", RECTANGLE)
  MakePair("BOX", BOX)
};

/*!
 * \brief Type of solution output file formats
 */
enum ENUM_OUTPUT {
  TECPLOT                 = 1,  /*!< \brief Tecplot format for the solution output. */
  TECPLOT_BINARY          = 2,  /*!< \brief Tecplot binary format for the solution output. */
  SURFACE_TECPLOT         = 3,  /*!< \brief Tecplot format for the solution output. */
  SURFACE_TECPLOT_BINARY  = 4,  /*!< \brief Tecplot binary format for the solution output. */
  CSV                     = 5,  /*!< \brief Comma-separated values format for the solution output. */
  SURFACE_CSV             = 6,  /*!< \brief Comma-separated values format for the solution output. */
  PARAVIEW                = 7,  /*!< \brief Paraview ASCII format for the solution output. */
  PARAVIEW_BINARY         = 8,  /*!< \brief Paraview binary format for the solution output. */
  SURFACE_PARAVIEW        = 9,  /*!< \brief Paraview ASCII format for the solution output. */
  SURFACE_PARAVIEW_BINARY = 10, /*!< \brief Paraview binary format for the solution output. */
  MESH                    = 11, /*!< \brief SU2 mesh format. */
  RESTART_BINARY          = 12, /*!< \brief SU2 binary restart format. */
  RESTART_ASCII           = 13, /*!< \brief SU2 ASCII restart format. */
  CGNS                    = 14, /*!< \brief CGNS format. */
  STL                     = 15, /*!< \brief STL ASCII format for surface solution output. */
  STL_BINARY              = 16, /*!< \brief STL binary format for surface solution output. Not implemented yet. */
  PARAVIEW_XML            = 17, /*!< \brief Paraview XML with binary data format */
  SURFACE_PARAVIEW_XML    = 18, /*!< \brief Surface Paraview XML with binary data format */
  PARAVIEW_MULTIBLOCK     = 19  /*!< \brief Paraview XML Multiblock */
};
static const MapType<string, ENUM_OUTPUT> Output_Map = {
  MakePair("TECPLOT_ASCII", TECPLOT)
  MakePair("TECPLOT", TECPLOT_BINARY)
  MakePair("SURFACE_TECPLOT_ASCII", SURFACE_TECPLOT)
  MakePair("SURFACE_TECPLOT", SURFACE_TECPLOT_BINARY)
  MakePair("CSV", CSV)
  MakePair("SURFACE_CSV", SURFACE_CSV)
  MakePair("PARAVIEW_ASCII", PARAVIEW)
  MakePair("PARAVIEW_LEGACY", PARAVIEW_BINARY)
  MakePair("SURFACE_PARAVIEW_ASCII", SURFACE_PARAVIEW)
  MakePair("SURFACE_PARAVIEW_LEGACY", SURFACE_PARAVIEW_BINARY)
  MakePair("PARAVIEW", PARAVIEW_XML)
  MakePair("SURFACE_PARAVIEW", SURFACE_PARAVIEW_XML)
  MakePair("PARAVIEW_MULTIBLOCK", PARAVIEW_MULTIBLOCK)
  MakePair("RESTART_ASCII", RESTART_ASCII)
  MakePair("RESTART", RESTART_BINARY)
  MakePair("CGNS", CGNS)
  MakePair("STL", STL)
  MakePair("STL_BINARY", STL_BINARY)
};

/*!
 * \brief Type of solution output file formats
 */
enum ENUM_TAB_OUTPUT {
  TAB_CSV = 1,            /*!< \brief Comma-separated values format for the solution output. */
  TAB_TECPLOT = 2         /*!< \brief Tecplot format for the solution output. */
};
static const MapType<string, ENUM_TAB_OUTPUT> TabOutput_Map = {
  MakePair("CSV", TAB_CSV)
  MakePair("TECPLOT", TAB_TECPLOT)
};

/*!
 * \brief Type of volume sensitivity file formats (inout to SU2_DOT)
 */
enum ENUM_SENSITIVITY {
  SU2_NATIVE = 1,       /*!< \brief SU2 native binary format for the volume sensitivity input. */
  UNORDERED_ASCII = 2   /*!< \brief Unordered ASCII list (x,y,z,dJ/dx,dJ/dy/dJ/dz) format for the volume sensitivity input. */
};
static const MapType<string, ENUM_SENSITIVITY> Sensitivity_Map = {
  MakePair("SU2_NATIVE", SU2_NATIVE)
  MakePair("UNORDERED_ASCII", UNORDERED_ASCII)
};

/*!
 * \brief Type of jump definition
 */
enum JUMP_DEFINITION {
  DIFFERENCE = 1,     /*!< \brief Jump given by a difference in values. */
  RATIO = 2           /*!< \brief Jump given by a ratio. */
};
static const MapType<string, JUMP_DEFINITION> Jump_Map = {
  MakePair("DIFFERENCE", DIFFERENCE)
  MakePair("RATIO", RATIO)
};

/*!
 * \brief Type of multigrid cycle
 */
enum MG_CYCLE {
  V_CYCLE = 0,        /*!< \brief V cycle. */
  W_CYCLE = 1,        /*!< \brief W cycle. */
  FULLMG_CYCLE = 2    /*!< \brief FullMG cycle. */
};
static const MapType<string, MG_CYCLE> MG_Cycle_Map = {
  MakePair("V_CYCLE", V_CYCLE)
  MakePair("W_CYCLE", W_CYCLE)
  MakePair("FULLMG_CYCLE", FULLMG_CYCLE)
};

/*!
 * \brief Type of solution output variables
 */
enum ENUM_OUTPUT_VARS {
  DENSITY = 1,      /*!< \brief Density. */
  VEL_X = 2,        /*!< \brief X-component of velocity. */
  VEL_Y = 3,        /*!< \brief Y-component of velocity. */
  VEL_Z = 4,        /*!< \brief Z-component of velocity. */
  PRESSURE = 5,     /*!< \brief Static pressure. */
  MACH = 6,         /*!< \brief Mach number. */
  TEMPERATURE = 7,  /*!< \brief Temperature. */
  LAM_VISC = 8,     /*!< \brief Laminar viscosity. */
  EDDY_VISC = 9     /*!< \brief Eddy viscosity. */
};
static const MapType<string, ENUM_OUTPUT_VARS> Output_Vars_Map = {
  MakePair("DENSITY", DENSITY)
  MakePair("VEL_X", VEL_X)
  MakePair("VEL_Y", VEL_Y)
  MakePair("VEL_Z", VEL_Z)
  MakePair("PRESSURE", PRESSURE)
  MakePair("MACH", MACH)
  MakePair("TEMPERATURE", TEMPERATURE)
  MakePair("LAM_VISC", LAM_VISC)
  MakePair("EDDY_VISC", EDDY_VISC)
};

/*!
 * \brief Types of design parameterizations
 */
enum ENUM_PARAM {
  NO_DEFORMATION = 0,         /*!< \brief No deformation. */
  TRANSLATION = 1,            /*!< \brief Surface movement as design variable. */
  ROTATION = 2,               /*!< \brief Surface rotation as design variable. */
  SCALE = 3,                  /*!< \brief Surface rotation as design variable. */
  FFD_SETTING = 10,           /*!< \brief No surface deformation. */
  FFD_CONTROL_POINT = 11,     /*!< \brief Free form deformation for 3D design (change a control point). */
  FFD_NACELLE = 12,           /*!< \brief Free form deformation for 3D design (change a control point). */
  FFD_GULL = 13,              /*!< \brief Free form deformation for 3D design (change a control point). */
  FFD_CAMBER = 14,            /*!< \brief Free form deformation for 3D design (camber change). */
  FFD_TWIST = 15,             /*!< \brief Free form deformation for 3D design (change the twist angle of a section). */
  FFD_THICKNESS = 16,         /*!< \brief Free form deformation for 3D design (thickness change). */
  FFD_ROTATION = 18,          /*!< \brief Free form deformation for 3D design (rotation around a line). */
  FFD_CONTROL_POINT_2D = 19,  /*!< \brief Free form deformation for 2D design (change a control point). */
  FFD_CAMBER_2D = 20,         /*!< \brief Free form deformation for 3D design (camber change). */
  FFD_THICKNESS_2D = 21,      /*!< \brief Free form deformation for 3D design (thickness change). */
  FFD_TWIST_2D = 22,          /*!< \brief Free form deformation for 3D design (camber change). */
  FFD_CONTROL_SURFACE = 23,   /*!< \brief Free form deformation for 3D design (control surface). */
  FFD_ANGLE_OF_ATTACK = 24,   /*!< \brief Angle of attack for FFD problem. */
  HICKS_HENNE = 30,           /*!< \brief Hicks-Henne bump function for airfoil deformation. */
  PARABOLIC = 31,             /*!< \brief Parabolic airfoil definition as design variables. */
  NACA_4DIGITS = 32,          /*!< \brief The four digits NACA airfoil family as design variables. */
  AIRFOIL = 33,               /*!< \brief Airfoil definition as design variables. */
  CST = 34,                   /*!< \brief CST method with Kulfan parameters for airfoil deformation. */
  SURFACE_BUMP = 35,          /*!< \brief Surfacebump function for flat surfaces deformation. */
  SURFACE_FILE = 36,          /*!< \brief Nodal coordinates for surface set using a file (external parameterization). */
  DV_EFIELD = 40,             /*!< \brief Electric field in deformable membranes. */
  DV_YOUNG = 41,
  DV_POISSON = 42,
  DV_RHO = 43,
  DV_RHO_DL = 44,
  TRANSLATE_GRID = 50,        /*!< \brief Translate the volume grid. */
  ROTATE_GRID = 51,           /*!< \brief Rotate the volume grid */
  SCALE_GRID = 52,            /*!< \brief Scale the volume grid. */
  ANGLE_OF_ATTACK = 101       /*!< \brief Angle of attack for airfoils. */
};
static const MapType<string, ENUM_PARAM> Param_Map = {
  MakePair("FFD_SETTING", FFD_SETTING)
  MakePair("FFD_CONTROL_POINT_2D", FFD_CONTROL_POINT_2D)
  MakePair("FFD_TWIST_2D", FFD_TWIST_2D)
  MakePair("FFD_ANGLE_OF_ATTACK", FFD_ANGLE_OF_ATTACK)
  MakePair("FFD_CAMBER_2D", FFD_CAMBER_2D)
  MakePair("FFD_THICKNESS_2D", FFD_THICKNESS_2D)
  MakePair("HICKS_HENNE", HICKS_HENNE)
  MakePair("SURFACE_BUMP", SURFACE_BUMP)
  MakePair("ANGLE_OF_ATTACK", ANGLE_OF_ATTACK)
  MakePair("NACA_4DIGITS", NACA_4DIGITS)
  MakePair("TRANSLATION", TRANSLATION)
  MakePair("ROTATION", ROTATION)
  MakePair("SCALE", SCALE)
  MakePair("FFD_CONTROL_POINT", FFD_CONTROL_POINT)
  MakePair("FFD_ROTATION", FFD_ROTATION)
  MakePair("FFD_CONTROL_SURFACE", FFD_CONTROL_SURFACE)
  MakePair("FFD_NACELLE", FFD_NACELLE)
  MakePair("FFD_GULL", FFD_GULL)
  MakePair("FFD_TWIST", FFD_TWIST)
  MakePair("FFD_CAMBER", FFD_CAMBER)
  MakePair("FFD_THICKNESS", FFD_THICKNESS)
  MakePair("PARABOLIC", PARABOLIC)
  MakePair("AIRFOIL", AIRFOIL)
  MakePair("SURFACE_FILE", SURFACE_FILE)
  MakePair("NO_DEFORMATION", NO_DEFORMATION)
  MakePair("CST", CST)
  MakePair("ELECTRIC_FIELD", DV_EFIELD)
  MakePair("YOUNG_MODULUS", DV_YOUNG)
  MakePair("POISSON_RATIO", DV_POISSON)
  MakePair("STRUCTURAL_DENSITY", DV_RHO)
  MakePair("DEAD_WEIGHT", DV_RHO_DL)
  MakePair("TRANSLATE_GRID", TRANSLATE_GRID)
  MakePair("ROTATE_GRID", ROTATE_GRID)
  MakePair("SCALE_GRID", SCALE_GRID)
};

/*!
 * \brief Types of FFD Blending function
 */
enum ENUM_FFD_BLENDING{
  BSPLINE_UNIFORM = 0,  /*!< \brief BSpline blending */
  BEZIER = 1,           /*!< \brief Bezier blending */
};
static const MapType<string, ENUM_FFD_BLENDING> Blending_Map = {
  MakePair("BSPLINE_UNIFORM", BSPLINE_UNIFORM)
  MakePair("BEZIER", BEZIER)
};

/*!
 * \brief Types of solvers for solving linear systems
 */
enum ENUM_LINEAR_SOLVER {
  STEEPEST_DESCENT = 1,     /*!< \brief Steepest descent method for point inversion algoritm (Free-Form). */
  NEWTON = 2,               /*!< \brief Newton method for point inversion algorithm (Free-Form). */
  QUASI_NEWTON = 3,         /*!< \brief Quasi Newton method for point inversion algorithm (Free-Form). */
  CONJUGATE_GRADIENT = 4,   /*!< \brief Preconditionated conjugate gradient method for grid deformation. */
  FGMRES = 5,               /*!< \brief Flexible Generalized Minimal Residual method. */
  BCGSTAB = 6,              /*!< \brief BCGSTAB - Biconjugate Gradient Stabilized Method (main solver). */
  RESTARTED_FGMRES = 7,     /*!< \brief Flexible Generalized Minimal Residual method with restart. */
  SMOOTHER = 8,             /*!< \brief Iterative smoother. */
  PASTIX_LDLT = 9,          /*!< \brief PaStiX LDLT (complete) factorization. */
  PASTIX_LU = 10,           /*!< \brief PaStiX LU (complete) factorization. */
};
static const MapType<string, ENUM_LINEAR_SOLVER> Linear_Solver_Map = {
  MakePair("STEEPEST_DESCENT", STEEPEST_DESCENT)
  MakePair("NEWTON", NEWTON)
  MakePair("QUASI_NEWTON", QUASI_NEWTON)
  MakePair("CONJUGATE_GRADIENT", CONJUGATE_GRADIENT)
  MakePair("BCGSTAB", BCGSTAB)
  MakePair("FGMRES", FGMRES)
  MakePair("RESTARTED_FGMRES", RESTARTED_FGMRES)
  MakePair("SMOOTHER", SMOOTHER)
  MakePair("PASTIX_LDLT", PASTIX_LDLT)
  MakePair("PASTIX_LU", PASTIX_LU)
};

/*!
 * \brief Types surface continuity at the intersection with the FFD
 */
enum ENUM_FFD_CONTINUITY {
  DERIVATIVE_NONE = 0,    /*!< \brief No derivative continuity. */
  DERIVATIVE_1ST = 1,     /*!< \brief First derivative continuity. */
  DERIVATIVE_2ND = 2,     /*!< \brief Second derivative continuity. */
  USER_INPUT = 3          /*!< \brief User input. */
};
static const MapType<string, ENUM_FFD_CONTINUITY> Continuity_Map = {
  MakePair("NO_DERIVATIVE", DERIVATIVE_NONE)
  MakePair("1ST_DERIVATIVE", DERIVATIVE_1ST)
  MakePair("2ND_DERIVATIVE", DERIVATIVE_2ND)
  MakePair("USER_INPUT", USER_INPUT)
};

/*!
 * \brief Types of coordinates systems for the FFD
 */
enum ENUM_FFD_COORD_SYSTEM {
  CARTESIAN = 0,    /*!< \brief Cartesian coordinate system. */
  CYLINDRICAL = 1,  /*!< \brief Cylindrical coordinate system. */
  SPHERICAL = 2,    /*!< \brief Spherical coordinate system. */
  POLAR = 3         /*!< \brief Polar coordinate system. */
};
static const MapType<string, ENUM_FFD_COORD_SYSTEM> CoordSystem_Map = {
  MakePair("CARTESIAN", CARTESIAN)
  MakePair("CYLINDRICAL", CYLINDRICAL)
  MakePair("SPHERICAL", SPHERICAL)
  MakePair("POLAR", POLAR)
};

/*!
 * \brief Types of sensitivity smoothing
 */
enum ENUM_SENS_SMOOTHING {
  NO_SMOOTH = 0,  /*!< \brief No smoothing. */
  SOBOLEV = 1,    /*!< \brief Sobolev gradient smoothing. */
  BIGRID = 2      /*!< \brief Bi-grid technique smoothing. */
};
static const MapType<string, ENUM_SENS_SMOOTHING> Sens_Smoothing_Map = {
  MakePair("NONE", NO_SMOOTH)
  MakePair("SOBOLEV", SOBOLEV)
  MakePair("BIGRID", BIGRID)
};

/*!
 * \brief Types of preconditioners for the linear solver
 */
enum ENUM_LINEAR_SOLVER_PREC {
  JACOBI = 1,        /*!< \brief Jacobi preconditioner. */
  LU_SGS = 2,        /*!< \brief LU SGS preconditioner. */
  LINELET = 3,       /*!< \brief Line implicit preconditioner. */
  ILU = 4,           /*!< \brief ILU(k) preconditioner. */
  PASTIX_ILU= 5,     /*!< \brief PaStiX ILU(k) preconditioner. */
  PASTIX_LU_P= 6,    /*!< \brief PaStiX LU as preconditioner. */
  PASTIX_LDLT_P= 7,  /*!< \brief PaStiX LDLT as preconditioner. */
};
static const MapType<string, ENUM_LINEAR_SOLVER_PREC> Linear_Solver_Prec_Map = {
  MakePair("JACOBI", JACOBI)
  MakePair("LU_SGS", LU_SGS)
  MakePair("LINELET", LINELET)
  MakePair("ILU", ILU)
  MakePair("PASTIX_ILU", PASTIX_ILU)
  MakePair("PASTIX_LU", PASTIX_LU_P)
  MakePair("PASTIX_LDLT", PASTIX_LDLT_P)
};

/*!
 * \brief Types of analytic definitions for various geometries
 */
enum ENUM_GEO_ANALYTIC {
  NO_GEO_ANALYTIC = 0,   /*!< \brief No analytic definition of the geometry. */
  NACA0012_AIRFOIL = 1,  /*!< \brief Use the analytical definition of the NACA0012 for doing the grid adaptation. */
  NACA4412_AIRFOIL = 2,  /*!< \brief Use the analytical definition of the NACA4412 for doing the grid adaptation. */
  CYLINDER = 3,          /*!< \brief Use the analytical definition of a cylinder for doing the grid adaptation. */
  BIPARABOLIC = 4        /*!< \brief Use the analytical definition of a biparabolic airfoil for doing the grid adaptation. */
};
static const MapType<string, ENUM_GEO_ANALYTIC> Geo_Analytic_Map = {
  MakePair("NONE", NO_GEO_ANALYTIC)
  MakePair("NACA0012_AIRFOIL", NACA0012_AIRFOIL)
  MakePair("NACA4412_AIRFOIL", NACA4412_AIRFOIL)
  MakePair("CYLINDER", CYLINDER)
  MakePair("BIPARABOLIC", BIPARABOLIC)
};

/*!
 * \brief Types of axis orientation
 */
enum ENUM_GEO_DESCRIPTION {
  TWOD_AIRFOIL = 0, /*!< \brief Airfoil analysis. */
  WING = 1, 	    /*!< \brief Wing analysis. */
  FUSELAGE = 2,     /*!< \brief Fuselage analysis. */
  NACELLE = 3       /*!< \brief Nacelle analysis. */
};
static const MapType<string, ENUM_GEO_DESCRIPTION> Geo_Description_Map = {
  MakePair("AIRFOIL", TWOD_AIRFOIL)
  MakePair("WING", WING)
  MakePair("FUSELAGE", FUSELAGE)
  MakePair("NACELLE", NACELLE)
};

/*!
 * \brief Types of schemes for unsteady computations
 */
enum ENUM_UNSTEADY {
  STEADY = 0,            /*!< \brief A steady computation. */
  TIME_STEPPING = 1,     /*!< \brief Use a time stepping strategy for unsteady computations. */
  DT_STEPPING_1ST = 2,	 /*!< \brief Use a dual time stepping strategy for unsteady computations (1st order). */
  DT_STEPPING_2ND = 3,	 /*!< \brief Use a dual time stepping strategy for unsteady computations (2nd order). */
  ROTATIONAL_FRAME = 4,  /*!< \brief Use a rotational source term. */
  HARMONIC_BALANCE = 5   /*!< \brief Use a harmonic balance source term. */
};
static const MapType<string, ENUM_UNSTEADY> TimeMarching_Map = {
  MakePair("NO", STEADY)
  MakePair("TIME_STEPPING", TIME_STEPPING)
  MakePair("DUAL_TIME_STEPPING-1ST_ORDER", DT_STEPPING_1ST)
  MakePair("DUAL_TIME_STEPPING-2ND_ORDER", DT_STEPPING_2ND)
  MakePair("HARMONIC_BALANCE", HARMONIC_BALANCE)
  MakePair("ROTATIONAL_FRAME", ROTATIONAL_FRAME)
};

/*!
 * \brief Types of criteria to determine when the solution is converged
 */
enum ENUM_CONVERGE_CRIT {
  CAUCHY = 1,       /*!< \brief Cauchy criteria to establish the convergence of the code. */
  RESIDUAL = 2      /*!< \brief Residual criteria to establish the convergence of the code. */
};
static const MapType<string, ENUM_CONVERGE_CRIT> Converge_Crit_Map = {
  MakePair("CAUCHY", CAUCHY)
  MakePair("RESIDUAL", RESIDUAL)
};

/*!
 * \brief Types of element stiffnesses imposed for FEA mesh deformation
 */
enum ENUM_DEFORM_STIFFNESS {
  CONSTANT_STIFFNESS = 0,     /*!< \brief Impose a constant stiffness for each element (steel). */
  INVERSE_VOLUME = 1,         /*!< \brief Impose a stiffness for each element that is inversely proportional to cell volume. */
  SOLID_WALL_DISTANCE = 2     /*!< \brief Impose a stiffness for each element that is proportional to the distance from the solid surface. */
};
static const MapType<string, ENUM_DEFORM_STIFFNESS> Deform_Stiffness_Map = {
  MakePair("CONSTANT_STIFFNESS", CONSTANT_STIFFNESS)
  MakePair("INVERSE_VOLUME", INVERSE_VOLUME)
  MakePair("WALL_DISTANCE", SOLID_WALL_DISTANCE)
};

/*!
 * \brief The direct differentation variables.
 */
enum ENUM_DIRECTDIFF_VAR {
  NO_DERIVATIVE = 0,
  D_MACH = 1,         /*!< \brief Derivative w.r.t. the Mach number */
  D_AOA = 2,          /*!< \brief Derivative w.r.t. the angle of attack */
  D_PRESSURE = 3,     /*!< \brief Derivative w.r.t. the freestream pressure */
  D_TEMPERATURE = 4,  /*!< \brief Derivative w.r.t. the freestream temperature */
  D_DENSITY = 5,      /*!< \brief Derivative w.r.t. the freestream density */
  D_TURB2LAM = 6,     /*!< \brief Derivative w.r.t. the turb2lam */
  D_SIDESLIP = 7,     /*!< \brief Derivative w.r.t. the sideslip angle */
  D_VISCOSITY = 8,    /*!< \brief Derivative w.r.t. the viscosity */
  D_REYNOLDS = 9,     /*!< \brief Derivative w.r.t. the reynolds number */
  D_DESIGN = 10,      /*!< \brief Derivative w.r.t. the design?? */
  D_YOUNG = 11,       /*!< \brief Derivative w.r.t. the Young's modulus */
  D_POISSON = 12,     /*!< \brief Derivative w.r.t. the Poisson's ratio */
  D_RHO = 13,         /*!< \brief Derivative w.r.t. the solid density (inertial) */
  D_RHO_DL = 14,      /*!< \brief Derivative w.r.t. the density for dead loads */
  D_EFIELD = 15       /*!< \brief Derivative w.r.t. the electric field */
};
static const MapType<string, ENUM_DIRECTDIFF_VAR> DirectDiff_Var_Map = {
  MakePair("NONE", NO_DERIVATIVE)
  MakePair("MACH", D_MACH)
  MakePair("AOA", D_AOA)
  MakePair("PRESSURE", D_PRESSURE)
  MakePair("TEMPERATURE", D_TEMPERATURE)
  MakePair("DENSITY", D_DENSITY)
  MakePair("TURB2LAM", D_TURB2LAM)
  MakePair("SIDESLIP", D_SIDESLIP)
  MakePair("VISCOSITY", D_VISCOSITY)
  MakePair("REYNOLDS", D_REYNOLDS)
  MakePair("DESIGN_VARIABLES", D_DESIGN)
  MakePair("YOUNG_MODULUS", D_YOUNG)
  MakePair("POISSON_RATIO", D_POISSON)
  MakePair("STRUCTURAL_DENSITY", D_RHO)
  MakePair("STRUCTURAL_DEAD_LOAD", D_RHO_DL)
  MakePair("ELECTRIC_FIELD", D_EFIELD)
};


enum ENUM_RECORDING {
  SOLUTION_VARIABLES = 1,
  MESH_COORDS = 2,
  MESH_DEFORM = 3,
  SOLUTION_AND_MESH = 4
};

/*!
 * \brief Types of schemes for dynamic structural computations
 */
enum ENUM_DYNAMIC {
  STATIC = 0,     /*!< \brief A static structural computation. */
  DYNAMIC = 1     /*!< \brief Use a time stepping strategy for dynamic computations. */
};
static const MapType<string, ENUM_DYNAMIC> Dynamic_Map = {
  MakePair("NO", STATIC)
  MakePair("YES", DYNAMIC)
};

/*!
 * \brief Types of input file formats
 */
enum ENUM_INPUT_REF {
  SU2_REF = 1,              /*!< \brief SU2 input format (from a restart). */
  CUSTOM_REF = 2            /*!< \brief CGNS input format for the computational grid. */
};
static const MapType<string, ENUM_INPUT_REF> Input_Ref_Map = {
  MakePair("SU2", SU2_REF)
  MakePair("CUSTOM", CUSTOM_REF)
};

/*!
 * \brief Vertex-based quantities exchanged during periodic marker communications.
 */
enum PERIODIC_QUANTITIES {
  PERIODIC_NONE       = 99,  /*!< \brief No periodic communication required. */
  PERIODIC_VOLUME     =  1,  /*!< \brief Volume communication for summing total CV (periodic only). */
  PERIODIC_NEIGHBORS  =  2,  /*!< \brief Communication of the number of neighbors for centered schemes (periodic only). */
  PERIODIC_RESIDUAL   =  3,  /*!< \brief Residual and Jacobian communication (periodic only). */
  PERIODIC_LAPLACIAN  =  4,  /*!< \brief Undivided Laplacian communication for JST (periodic only). */
  PERIODIC_MAX_EIG    =  5,  /*!< \brief Maximum eigenvalue communication (periodic only). */
  PERIODIC_SENSOR     =  6,  /*!< \brief Dissipation sensor communication (periodic only). */
  PERIODIC_SOL_GG     =  7,  /*!< \brief Solution gradient communication for Green-Gauss (periodic only). */
  PERIODIC_PRIM_GG    =  8,  /*!< \brief Primitive gradient communication for Green-Gauss (periodic only). */
  PERIODIC_SOL_LS     =  9,  /*!< \brief Solution gradient communication for weighted Least Squares (periodic only). */
  PERIODIC_PRIM_LS    = 10,  /*!< \brief Primitive gradient communication for weighted Least Squares (periodic only). */
  PERIODIC_LIM_SOL_1  = 11,  /*!< \brief Solution limiter communication phase 1 of 2 (periodic only). */
  PERIODIC_LIM_SOL_2  = 12,  /*!< \brief Solution limiter communication phase 2 of 2 (periodic only). */
  PERIODIC_LIM_PRIM_1 = 13,  /*!< \brief Primitive limiter communication phase 1 of 2 (periodic only). */
  PERIODIC_LIM_PRIM_2 = 14,  /*!< \brief Primitive limiter communication phase 2 of 2 (periodic only). */
  PERIODIC_IMPLICIT   = 15,  /*!< \brief Implicit update communication to ensure consistency across periodic boundaries. */
  PERIODIC_SOL_ULS    = 16,  /*!< \brief Solution gradient communication for unwieghted Least Squares (periodic only). */
  PERIODIC_PRIM_ULS   = 17   /*!< \brief Primitive gradient communication for unweighted Least Squares (periodic only). */
};

/*!
 * \brief Vertex-based quantities exchanged in MPI point-to-point communications.
 */
enum MPI_QUANTITIES {
  SOLUTION             =  0,  /*!< \brief Conservative solution communication. */
  SOLUTION_OLD         =  1,  /*!< \brief Conservative solution old communication. */
  SOLUTION_GRADIENT    =  2,  /*!< \brief Conservative solution gradient communication. */
  SOLUTION_LIMITER     =  3,  /*!< \brief Conservative solution limiter communication. */
  SOLUTION_PRED        =  5,  /*!< \brief Solution predicted communication. */
  SOLUTION_PRED_OLD    =  6,  /*!< \brief Solution predicted old communication. */
  SOLUTION_GEOMETRY    =  7,  /*!< \brief Geometry solution communication. */
  PRIMITIVE_GRADIENT   =  8,  /*!< \brief Primitive gradient communication. */
  PRIMITIVE_LIMITER    =  9,  /*!< \brief Primitive limiter communication. */
  UNDIVIDED_LAPLACIAN  = 10,  /*!< \brief Undivided Laplacian communication. */
  MAX_EIGENVALUE       = 11,  /*!< \brief Maximum eigenvalue communication. */
  SENSOR               = 12,  /*!< \brief Dissipation sensor communication. */
  AUXVAR_GRADIENT      = 13,  /*!< \brief Auxiliary variable gradient communication. */
  COORDINATES          = 14,  /*!< \brief Vertex coordinates communication. */
  COORDINATES_OLD      = 15,  /*!< \brief Old vertex coordinates communication. */
  MAX_LENGTH           = 16,  /*!< \brief Maximum length communication. */
  GRID_VELOCITY        = 17,  /*!< \brief Grid velocity communication. */
  CROSS_TERM           = 18,  /*!< \brief Cross term communication. */
  CROSS_TERM_GEOMETRY  = 19,  /*!< \brief Geometric cross term communication. */
  REF_GEOMETRY         = 20,  /*!< \brief Reference geometry communication. */
  SOLUTION_EDDY        = 21,  /*!< \brief Turbulent solution plus eddy viscosity communication. */
  SOLUTION_MATRIX      = 22,  /*!< \brief Matrix solution communication. */
  SOLUTION_MATRIXTRANS = 23,  /*!< \brief Matrix transposed solution communication. */
  NEIGHBORS            = 24,  /*!< \brief Neighbor point count communication (for JST). */
  SOLUTION_FEA         = 25,  /*!< \brief FEA solution communication. */
  SOLUTION_FEA_OLD     = 26,  /*!< \brief FEA solution old communication. */
  MESH_DISPLACEMENTS   = 27,  /*!< \brief Mesh displacements at the interface. */
  SOLUTION_TIME_N      = 28,  /*!< \brief Solution at time n. */
  SOLUTION_TIME_N1     = 29   /*!< \brief Solution at time n-1. */
};

/*!
 * \brief MPI communication level
 */
enum COMM_LEVEL {
  COMM_NONE    = 0,   /*!< \brief Disable all MPI comms. Purely for testing, as results are incorrect. */
  COMM_MINIMAL = 1,   /*!< \brief Perform only the minimal set of MPI communications for correctness. Disables many console and output comms. */
  COMM_FULL    = 2    /*!< \brief Perform all MPI communications. */
};
static const MapType<string, COMM_LEVEL> Comm_Map = {
  MakePair("NONE",    COMM_NONE)
  MakePair("MINIMAL", COMM_MINIMAL)
  MakePair("FULL",    COMM_FULL)
};

/*
 * \brief Types of filter kernels, initially intended for structural topology optimization applications
 */
enum ENUM_FILTER_KERNEL {
  CONSTANT_WEIGHT_FILTER = 0,      /*!< \brief Uniform weight. */
  CONICAL_WEIGHT_FILTER  = 1,      /*!< \brief Linear decay with distance from center point [Bruns and Tortorelli, 2001]. */
  GAUSSIAN_WEIGHT_FILTER = 2,      /*!< \brief Bell shape around center point [Bruns and Tortorelli, 2003]. */
  DILATE_MORPH_FILTER    = 3,      /*!< \brief Continuous version of the dilate morphology operator [Sigmund 2007]. */
  ERODE_MORPH_FILTER     = 4,      /*!< \brief Continuous version of the erode morphology operator [Sigmund 2007].*/
};
static const MapType<string, ENUM_FILTER_KERNEL> Filter_Kernel_Map = {
  MakePair("CONSTANT", CONSTANT_WEIGHT_FILTER)
  MakePair("CONICAL" , CONICAL_WEIGHT_FILTER)
  MakePair("GAUSSIAN", GAUSSIAN_WEIGHT_FILTER)
  MakePair("DILATE"  , DILATE_MORPH_FILTER)
  MakePair("ERODE"   , ERODE_MORPH_FILTER)
};

/*!
 * \brief Types of projection function, initially intended for structural topology optimization applications
 */
enum ENUM_PROJECTION_FUNCTION {
  NO_PROJECTION  = 0,      /*!< \brief No projection. */
  HEAVISIDE_UP   = 1,      /*!< \brief Project values towards 1. */
  HEAVISIDE_DOWN = 2,      /*!< \brief Project values towards 0. */
};
static const MapType<string, ENUM_PROJECTION_FUNCTION> Projection_Function_Map = {
  MakePair("NO_PROJECTION" , NO_PROJECTION)
  MakePair("HEAVISIDE_UP"  , HEAVISIDE_UP)
  MakePair("HEAVISIDE_DOWN", HEAVISIDE_DOWN)
};

/*!
 * \brief the different validation solution
 */
enum ENUM_VERIFICATION_SOLUTIONS {
  NO_VERIFICATION_SOLUTION =  0,       /*!< \brief No verification solution, standard solver mode. */
  INVISCID_VORTEX          =  1,       /*!< \brief Inviscid vortex. Exact solution of the unsteady Euler equations. */
  RINGLEB                  =  2,       /*!< \brief Ringleb flow. Exact solution of the steady Euler equations. */
  NS_UNIT_QUAD             = 31,       /*!< \brief Exact solution of the laminar Navier Stokes equations without heat conduction. */
  TAYLOR_GREEN_VORTEX      = 32,       /*!< \brief Taylor Green Vortex. */
  INC_TAYLOR_GREEN_VORTEX  = 33,       /*!< \brief Incompressible Taylor Green Vortex (2D). */
  MMS_NS_UNIT_QUAD         = 61,       /*!< \brief Manufactured solution of the laminar Navier Stokes equations on a unit quad. */
  MMS_NS_UNIT_QUAD_WALL_BC = 62,       /*!< \brief Manufactured solution of the laminar Navier Stokes equations on a unit quad with wall BC's. */
  MMS_NS_TWO_HALF_CIRCLES  = 63,       /*!< \brief Manufactured solution of the laminar Navier Stokes equations between two half circles. */
  MMS_NS_TWO_HALF_SPHERES  = 64,       /*!< \brief Manufactured solution of the laminar Navier Stokes equations between two half spheres. */
  MMS_INC_EULER            = 65,       /*!< \brief Manufactured solution of the incompressible Euler equations. */
  MMS_INC_NS               = 66,       /*!< \brief Manufactured solution of the laminar incompressible Navier Stokes equations. */
  USER_DEFINED_SOLUTION    = 99,       /*!< \brief User defined solution. */
};
static const MapType<string, ENUM_VERIFICATION_SOLUTIONS> Verification_Solution_Map = {
  MakePair("NO_VERIFICATION_SOLUTION", NO_VERIFICATION_SOLUTION)
  MakePair("INVISCID_VORTEX",          INVISCID_VORTEX)
  MakePair("RINGLEB",                  RINGLEB)
  MakePair("NS_UNIT_QUAD",             NS_UNIT_QUAD)
  MakePair("TAYLOR_GREEN_VORTEX",      TAYLOR_GREEN_VORTEX)
  MakePair("INC_TAYLOR_GREEN_VORTEX",  INC_TAYLOR_GREEN_VORTEX)
  MakePair("MMS_NS_UNIT_QUAD",         MMS_NS_UNIT_QUAD)
  MakePair("MMS_NS_UNIT_QUAD_WALL_BC", MMS_NS_UNIT_QUAD_WALL_BC)
  MakePair("MMS_NS_TWO_HALF_CIRCLES",  MMS_NS_TWO_HALF_CIRCLES)
  MakePair("MMS_NS_TWO_HALF_SPHERES",  MMS_NS_TWO_HALF_SPHERES)
  MakePair("MMS_INC_EULER",            MMS_INC_EULER)
  MakePair("MMS_INC_NS",               MMS_INC_NS)
  MakePair("USER_DEFINED_SOLUTION",    USER_DEFINED_SOLUTION)
};

/*!
<<<<<<< HEAD
 * \brief modus of operation for the sobolev smoothing solver.
 */
enum ENUM_SOBOLEV_MODUS {
  NO_MODUS = 0,                    /*!< \brief Default option if none is choosen. */
  PARAM_LEVEL_COMPLETE   = 1,      /*!< \brief Operate on parameter level. */
  MESH_LEVEL  = 3,                 /*!< \brief Operate on mesh level. */
  DEBUG = 4,                       /*!< \brief Special flag for debugging. */
};
static const map<string, ENUM_SOBOLEV_MODUS> Sobolev_Modus_Map = {
  MakePair("NONE", NO_MODUS)
  MakePair("PARAM_LEVEL_COMPLETE"  , PARAM_LEVEL_COMPLETE)
  MakePair("MESH_LEVEL" , MESH_LEVEL)
  MakePair("DEBUG" , DEBUG)
=======
 * \brief mode of operation for the sobolev smoothing solver.
 */
enum ENUM_ONESHOT_MODE {
  NO_MODE = 0,         /*!< \brief Default option if none is choosen. */
  PIGGYBACK   = 1,      /*!< \brief Operate on parameter level. */
  ONESHOT  = 2,         /*!< \brief Operate on mesh level. */
};
static const map<string, ENUM_ONESHOT_MODE> Oneshot_Mode_Map = {
  MakePair("NONE", NO_MODE)
  MakePair("PIGGYBACK"  , PIGGYBACK)
  MakePair("ONESHOT" , ONESHOT)
>>>>>>> 10116366
};

#undef MakePair
/* END_CONFIG_ENUMS */

class COptionBase {
private:
  vector<string> value;
public:
  COptionBase() {};
  virtual  ~COptionBase() = 0;

  virtual string SetValue(vector<string> value){this->value = value; return "";}
  vector<string> GetValue() {return value;}
  virtual void SetDefault() = 0;

  string optionCheckMultipleValues(vector<string> & option_value, string type_id, string option_name) {
    if (option_value.size() != 1) {
      string newString;
      newString.append(option_name);
      newString.append(": multiple values for type ");
      newString.append(type_id);
      return newString;
    }
    return "";
  }

  string badValue(vector<string> & option_value, string type_id, string option_name) {
    string newString;
    newString.append(option_name);
    newString.append(": improper option value for type ");
    newString.append(type_id);
    return newString;
  }
};

inline COptionBase::~COptionBase() {}

#ifdef ENABLE_MAPS
#include "option_structure.inl"
#endif<|MERGE_RESOLUTION|>--- conflicted
+++ resolved
@@ -2205,7 +2205,6 @@
 };
 
 /*!
-<<<<<<< HEAD
  * \brief modus of operation for the sobolev smoothing solver.
  */
 enum ENUM_SOBOLEV_MODUS {
@@ -2219,8 +2218,10 @@
   MakePair("PARAM_LEVEL_COMPLETE"  , PARAM_LEVEL_COMPLETE)
   MakePair("MESH_LEVEL" , MESH_LEVEL)
   MakePair("DEBUG" , DEBUG)
-=======
- * \brief mode of operation for the sobolev smoothing solver.
+};
+
+/*!
+ * \brief mode of operation for the One Shot driver.
  */
 enum ENUM_ONESHOT_MODE {
   NO_MODE = 0,         /*!< \brief Default option if none is choosen. */
@@ -2231,7 +2232,6 @@
   MakePair("NONE", NO_MODE)
   MakePair("PIGGYBACK"  , PIGGYBACK)
   MakePair("ONESHOT" , ONESHOT)
->>>>>>> 10116366
 };
 
 #undef MakePair
