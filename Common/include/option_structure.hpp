--- conflicted
+++ resolved
@@ -101,31 +101,17 @@
 
 const unsigned int EXIT_DIVERGENCE = 2;       /*!< \brief Exit code (divergence). */
 
-<<<<<<< HEAD
 const unsigned int BUFSIZE = 3000000;		  /*!< \brief MPI buffer. */
 const unsigned int MAX_PARAMETERS = 10;		  /*!< \brief Maximum number of parameters for a design variable definition. */
 const unsigned int MAX_NUMBER_PERIODIC = 10;  /*!< \brief Maximum number of periodic boundary conditions. */
 const unsigned int MAX_STRING_SIZE = 200;     /*!< \brief Maximum number of domains. */
 const unsigned int MAX_NUMBER_FFD = 15;	      /*!< \brief Maximum number of FFDBoxes for the FFD. */
-const unsigned int MAX_SOLS = 10;		      /*!< \brief Maximum number of solutions at the same time (dimension of solution container array). */
-const unsigned int MAX_TERMS = 6;		      /*!< \brief Maximum number of terms in the numerical equations (dimension of solver container array). */
+const unsigned int MAX_SOLS = 11;		      /*!< \brief Maximum number of solutions at the same time (dimension of solution container array). */
+const unsigned int MAX_TERMS = 8;		      /*!< \brief Maximum number of terms in the numerical equations (dimension of solver container array). */
 const unsigned int MAX_TERMS_FEA = 10;        /*!< \brief Maximum number of terms in the numerical equations (dimension of solver container array). */
 const unsigned int MAX_ZONES = 3;             /*!< \brief Maximum number of zones. */
-const unsigned int MAX_FE_KINDS = 4;          /*!< \brief Maximum number of Finite Elements. */
+const unsigned int MAX_FE_KINDS = 7;          /*!< \brief Maximum number of Finite Elements. */
 const unsigned int NO_RK_ITER = 0;		      /*!< \brief No Runge-Kutta iteration. */
-=======
-const unsigned int BUFSIZE = 3000000;		     /*!< \brief MPI buffer. */
-const unsigned int MAX_PARAMETERS = 10;		   /*!< \brief Maximum number of parameters for a design variable definition. */
-const unsigned int MAX_NUMBER_PERIODIC = 10; /*!< \brief Maximum number of periodic boundary conditions. */
-const unsigned int MAX_STRING_SIZE = 200;    /*!< \brief Maximum number of domains. */
-const unsigned int MAX_NUMBER_FFD = 15;	     /*!< \brief Maximum number of FFDBoxes for the FFD. */
-const unsigned int MAX_SOLS = 11;		         /*!< \brief Maximum number of solutions at the same time (dimension of solution container array). */
-const unsigned int MAX_TERMS = 8;		         /*!< \brief Maximum number of terms in the numerical equations (dimension of solver container array). */
-const unsigned int MAX_TERMS_FEA = 10;       /*!< \brief Maximum number of terms in the numerical equations (dimension of solver container array). */
-const unsigned int MAX_ZONES = 3;            /*!< \brief Maximum number of zones. */
-const unsigned int MAX_FE_KINDS = 7;            	/*!< \brief Maximum number of Finite Elements. */
-const unsigned int NO_RK_ITER = 0;		       /*!< \brief No Runge-Kutta iteration. */
->>>>>>> 0192b4cf
 
 const unsigned int OVERHEAD = 4;   /*!< \brief Overhead space above nMarker when allocating space for boundary elems (MPI + periodic). */
 
@@ -489,17 +475,11 @@
 
 const int EL_TETRA = 0;		/*!< \brief Elements of four nodes (3D). */
 const int EL_HEXA  = 1;		/*!< \brief Elements of eight nodes (3D). */
-<<<<<<< HEAD
-const int EL_PYRAM = 2;     /*!< \brief Elements of five nodes (3D). */
-const int EL_PRISM = 3;     /*!< \brief Elements of six nodes (3D). */
-=======
-const int EL_PYRAM = 2;    /*!< \brief Elements of five nodes (3D). */
-const int EL_PRISM = 3;    /*!< \brief Elements of six nodes (3D). */
+
 const int EL_TETRA2 = 4;		/*!< \brief Elements of four nodes, with second order gauss quadrature (3D). */
 const int EL_PYRAM2 = 5;		/*!< \brief Elements of five nodes, with third order gauss quadrature (3D). */
 
 const int EL_LINE = 6;    /*!< \brief Elements of two nodes, with second order gauss quadrature (1D). */
->>>>>>> 0192b4cf
 
 
 /*!
