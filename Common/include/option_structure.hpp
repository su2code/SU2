/*!
 * \file option_structure.hpp
 * \brief Defines classes for referencing options for easy input in CConfig
 * \author J. Hicken, B. Tracey
 * \version 8.0.1 "Harrier"
 *
 * SU2 Project Website: https://su2code.github.io
 *
 * The SU2 Project is maintained by the SU2 Foundation
 * (http://su2foundation.org)
 *
 * Copyright 2012-2024, SU2 Contributors (cf. AUTHORS.md)
 *
 * SU2 is free software; you can redistribute it and/or
 * modify it under the terms of the GNU Lesser General Public
 * License as published by the Free Software Foundation; either
 * version 2.1 of the License, or (at your option) any later version.
 *
 * SU2 is distributed in the hope that it will be useful,
 * but WITHOUT ANY WARRANTY; without even the implied warranty of
 * MERCHANTABILITY or FITNESS FOR A PARTICULAR PURPOSE. See the GNU
 * Lesser General Public License for more details.
 *
 * You should have received a copy of the GNU Lesser General Public
 * License along with SU2. If not, see <http://www.gnu.org/licenses/>.
 */

#pragma once

#include "./parallelization/mpi_structure.hpp"

#include <iostream>
#include <sstream>
#include <string>
#include <vector>
#include <map>
#include <cstdlib>
#include <algorithm>
#include <cassert>

/*!
 * \class CEmptyMap
 * \brief We use this dummy class instead of std::map when
 * we only need the enum definition and not the string to
 * enum maps, this makes compilation much faster.
 */
template <typename T, typename U>
struct CEmptyMap {
  CEmptyMap(std::initializer_list<std::pair<const T, U> >) {}
};

#ifdef ENABLE_MAPS
template<class T, class U>
using MapType = std::map<T,U>;
#define MakePair(a,b) {a,b},
#else
template<class T, class U>
using MapType = CEmptyMap<T,U>;
#define MakePair(a,b)
#endif

/*!
 * \brief Different software components of SU2
 */
enum class SU2_COMPONENT {
  SU2_CFD, /*!< \brief Running the SU2_CFD software. */
  SU2_DEF, /*!< \brief Running the SU2_DEF software. */
  SU2_DOT, /*!< \brief Running the SU2_DOT software. */
  SU2_GEO, /*!< \brief Running the SU2_GEO software. */
  SU2_SOL  /*!< \brief Running the SU2_SOL software. */
};

const unsigned int EXIT_DIVERGENCE = 2;   /*!< \brief Exit code (divergence). */

const unsigned int MAX_PARAMETERS = 10;       /*!< \brief Maximum number of parameters for a design variable definition. */
const unsigned int MAX_NUMBER_PERIODIC = 10;  /*!< \brief Maximum number of periodic boundary conditions. */
const unsigned int MAX_STRING_SIZE = 400;     /*!< \brief Maximum size of a generic string. */
const unsigned int MAX_NUMBER_FFD = 15;       /*!< \brief Maximum number of FFDBoxes for the FFD. */
enum: unsigned int{MAX_SOLS = 13};            /*!< \brief Maximum number of solutions at the same time (dimension of solution container array). */
const unsigned int MAX_TERMS = 7;             /*!< \brief Maximum number of terms in the numerical equations (dimension of solver container array). */
const unsigned int MAX_ZONES = 3;             /*!< \brief Maximum number of zones. */
const unsigned int MAX_FE_KINDS = 7;          /*!< \brief Maximum number of Finite Elements. */
const unsigned int NO_RK_ITER = 0;            /*!< \brief No Runge-Kutta iteration. */

const unsigned int OVERHEAD = 4;    /*!< \brief Overhead space above nMarker when allocating space for boundary elems (MPI + periodic). */

const unsigned int MESH_0 = 0;  /*!< \brief Definition of the finest grid level. */
const unsigned int MESH_1 = 1;  /*!< \brief Definition of the finest grid level. */
const unsigned int ZONE_0 = 0;  /*!< \brief Definition of the first grid domain. */
const unsigned int ZONE_1 = 1;  /*!< \brief Definition of the second grid domain. */
const unsigned int INST_0 = 0;  /*!< \brief Definition of the first instance per grid level. */

const su2double STANDARD_GRAVITY = 9.80665;           /*!< \brief Acceleration due to gravity at surface of earth. */
const su2double UNIVERSAL_GAS_CONSTANT = 8.3144598;   /*!< \brief Universal gas constant in J/(mol*K) */
const su2double BOLTZMANN_CONSTANT = 1.3806503E-23;   /*!< \brief Boltzmann's constant [J K^-1] */
const su2double AVOGAD_CONSTANT = 6.0221415E26; /*!< \brief Avogadro's constant, number of particles in one kmole. */
const su2double FUND_ELEC_CHARGE_CGS = 4.8032047E-10; /*!< \brief Fundamental electric charge in CGS units, cm^(3/2) g^(1/2) s^(-1). */

const su2double EPS = 1.0E-16;        /*!< \brief Error scale. */
const su2double TURB_EPS = 1.0E-16;   /*!< \brief Turbulent Error scale. */

const su2double ONE2 = 0.5;         /*!< \brief One divided by two. */
const su2double ONE3 = 1.0 / 3.0;   /*!< \brief One divided by three. */
const su2double TWO3 = 2.0 / 3.0;   /*!< \brief Two divided by three. */
const su2double FOUR3 = 4.0 / 3.0;  /*!< \brief Four divided by three. */

const su2double PI_NUMBER = 4.0 * atan(1.0);  /*!< \brief Pi number. */

const su2double STEFAN_BOLTZMANN = 5.670367E-08;  /*!< \brief Stefan-Boltzmann constant in W/(m^2*K^4). */

const int MASTER_NODE = 0;      /*!< \brief Master node for MPI parallelization. */
const int SINGLE_NODE = 1;      /*!< \brief There is only a node in the MPI parallelization. */
const int SINGLE_ZONE = 1;      /*!< \brief There is only a zone. */

const unsigned short COMM_TYPE_UNSIGNED_LONG  = 1;  /*!< \brief Communication type for unsigned long. */
const unsigned short COMM_TYPE_LONG           = 2;  /*!< \brief Communication type for long. */
const unsigned short COMM_TYPE_UNSIGNED_SHORT = 3;  /*!< \brief Communication type for unsigned short. */
const unsigned short COMM_TYPE_DOUBLE         = 4;  /*!< \brief Communication type for double. */
const unsigned short COMM_TYPE_CHAR           = 5;  /*!< \brief Communication type for char. */
const unsigned short COMM_TYPE_SHORT          = 6;  /*!< \brief Communication type for short. */
const unsigned short COMM_TYPE_INT            = 7;  /*!< \brief Communication type for int. */

/*!
 * \brief Types of geometric entities based on VTK nomenclature
 */
enum GEO_TYPE {
  VERTEX = 1,         /*!< \brief VTK nomenclature for defining a vertex element. */
  LINE = 3,           /*!< \brief VTK nomenclature for defining a line element. */
  TRIANGLE = 5,       /*!< \brief VTK nomenclature for defining a triangle element. */
  QUADRILATERAL = 9,  /*!< \brief VTK nomenclature for defining a quadrilateral element. */
  TETRAHEDRON = 10,   /*!< \brief VTK nomenclature for defining a tetrahedron element. */
  HEXAHEDRON = 12,    /*!< \brief VTK nomenclature for defining a hexahedron element. */
  PRISM = 13,         /*!< \brief VTK nomenclature for defining a prism element. */
  PYRAMID = 14        /*!< \brief VTK nomenclature for defining a pyramid element. */
};
constexpr unsigned short N_ELEM_TYPES = 7;           /*!< \brief General output & CGNS defines. */

constexpr unsigned short N_POINTS_LINE = 2;          /*!< \brief General output & CGNS defines. */
constexpr unsigned short N_POINTS_TRIANGLE = 3;      /*!< \brief General output & CGNS defines. */
constexpr unsigned short N_POINTS_QUADRILATERAL = 4; /*!< \brief General output & CGNS defines. */
constexpr unsigned short N_POINTS_TETRAHEDRON = 4;   /*!< \brief General output & CGNS defines. */
constexpr unsigned short N_POINTS_HEXAHEDRON = 8;    /*!< \brief General output & CGNS defines. */
constexpr unsigned short N_POINTS_PYRAMID = 5;       /*!< \brief General output & CGNS defines. */
constexpr unsigned short N_POINTS_PRISM = 6;         /*!< \brief General output & CGNS defines. */
constexpr unsigned short N_POINTS_MAXIMUM = 8;       /*!< \brief Max. out of the above, used for static arrays, keep it up to date. */

constexpr unsigned short N_FACES_LINE = 1;           /*!< \brief General output & CGNS defines. */
constexpr unsigned short N_FACES_TRIANGLE = 3;       /*!< \brief General output & CGNS defines. */
constexpr unsigned short N_FACES_QUADRILATERAL = 4;  /*!< \brief General output & CGNS defines. */
constexpr unsigned short N_FACES_TETRAHEDRON = 4;    /*!< \brief General output & CGNS defines. */
constexpr unsigned short N_FACES_PYRAMID = 5;        /*!< \brief General output & CGNS defines. */
constexpr unsigned short N_FACES_PRISM = 5;          /*!< \brief General output & CGNS defines. */
constexpr unsigned short N_FACES_HEXAHEDRON = 6;     /*!< \brief General output & CGNS defines. */
constexpr unsigned short N_FACES_MAXIMUM = 6;        /*!< \brief Max. out of the above, used for static arrays, keep it up to date. */

/*!
 * \brief Get the number of faces of the element.
 * \param[in] elementType - element type
 * \return number of faces
 */
inline unsigned short nFacesOfElementType(unsigned short elementType) {
  switch (elementType) {
    case LINE: return N_FACES_LINE;
    case TRIANGLE: return N_FACES_TRIANGLE;
    case QUADRILATERAL: return N_FACES_QUADRILATERAL;
    case TETRAHEDRON: return N_FACES_TETRAHEDRON;
    case HEXAHEDRON: return N_FACES_HEXAHEDRON;
    case PYRAMID: return N_FACES_PYRAMID;
    case PRISM: return N_FACES_PRISM;
    default: assert(false && "Invalid element type."); return 0;
  }
}

/*!
 * \brief Get the number of points of the element.
 * \param[in] elementType - element type
 * \return number of points
 */
inline unsigned short nPointsOfElementType(unsigned short elementType) {
  switch (elementType) {
    case LINE: return N_POINTS_LINE;
    case TRIANGLE: return N_POINTS_TRIANGLE;
    case QUADRILATERAL: return N_POINTS_QUADRILATERAL;
    case TETRAHEDRON: return N_POINTS_TETRAHEDRON;
    case HEXAHEDRON: return N_POINTS_HEXAHEDRON;
    case PYRAMID: return N_POINTS_PYRAMID;
    case PRISM: return N_POINTS_PRISM;
    default: assert(false && "Invalid element type."); return 0;
  }
}

const int CGNS_STRING_SIZE = 33; /*!< \brief Length of strings used in the CGNS format. */
const int SU2_CONN_SIZE   = 10;  /*!< \brief Size of the connectivity array that is allocated for each element
                                             that we read from a mesh file in the format [[globalID vtkType n0 n1 n2 n3 n4 n5 n6 n7 n8]. */
const int SU2_CONN_SKIP   = 2;   /*!< \brief Offset to skip the globalID and VTK type at the start of the element connectivity list for each CGNS element. */

const su2double COLORING_EFF_THRESH = 0.875;  /*!< \brief Below this value fallback strategies are used instead. */

/*--- All temperature polynomial fits for the fluid models currently
   assume a quartic form (5 coefficients). For example,
   Cp(T) = b0 + b1*T + b2*T^2 + b3*T^3 + b4*T^4. By default, all coeffs
   are set to zero and will be properly non-dim. in the solver. ---*/
constexpr int N_POLY_COEFFS = 5; /*!< \brief Number of coefficients in temperature polynomial fits for fluid models. */

/*!
 * \brief Boolean answers
 */
enum ANSWER {
  NONE = 0,
  NO = 0,   /*!< \brief Boolean definition of no. */
  YES = 1   /*!< \brief Boolean definition of yes. */
};

/*!
 * \brief Average method for marker analyze
 */
enum AVERAGE_TYPE {
  AVERAGE_AREA = 1,     /*!< \brief Area-weighted average. */
  AVERAGE_MASSFLUX = 2  /*!< \brief Mass-flux weighted average. */
};
static const MapType<std::string, AVERAGE_TYPE> Average_Map = {
  MakePair("AREA", AVERAGE_AREA)
  MakePair("MASSFLUX", AVERAGE_MASSFLUX)
};

/*!
 * \brief different solver types for the CFD component
 */
enum class MAIN_SOLVER {
  NONE,                        /*!< \brief Definition of no solver. */
  EULER,                       /*!< \brief Definition of the Euler's solver. */
  NAVIER_STOKES,               /*!< \brief Definition of the Navier-Stokes' solver. */
  RANS,                        /*!< \brief Definition of the Reynolds-averaged Navier-Stokes' (RANS) solver. */
  INC_EULER,                   /*!< \brief Definition of the incompressible Euler's solver. */
  INC_NAVIER_STOKES,           /*!< \brief Definition of the incompressible Navier-Stokes' solver. */
  INC_RANS,                    /*!< \brief Definition of the incompressible Reynolds-averaged Navier-Stokes' (RANS) solver. */
  HEAT_EQUATION,               /*!< \brief Definition of the finite volume heat solver. */
  FEM_ELASTICITY,              /*!< \brief Definition of a FEM solver. */
  ADJ_EULER,                   /*!< \brief Definition of the continuous adjoint Euler's solver. */
  ADJ_NAVIER_STOKES,           /*!< \brief Definition of the continuous adjoint Navier-Stokes' solver. */
  ADJ_RANS,                    /*!< \brief Definition of the continuous adjoint Reynolds-averaged Navier-Stokes' (RANS) solver. */
  TEMPLATE_SOLVER,             /*!< \brief Definition of template solver. */
  DISC_ADJ_EULER,              /*!< \brief Definition of the discrete adjoint Euler solver. */
  DISC_ADJ_RANS,               /*!< \brief Definition of the discrete adjoint Reynolds-averaged Navier-Stokes' (RANS) solver. */
  DISC_ADJ_NAVIER_STOKES,      /*!< \brief Definition of the discrete adjoint Navier-Stokes' solver. */
  DISC_ADJ_INC_EULER,          /*!< \brief Definition of the discrete adjoint incompressible Euler solver. */
  DISC_ADJ_INC_RANS,           /*!< \brief Definition of the discrete adjoint incompressible Reynolds-averaged Navier-Stokes' (RANS) solver. */
  DISC_ADJ_INC_NAVIER_STOKES,  /*!< \brief Definition of the discrete adjoint incompressible Navier-Stokes'. */
  DISC_ADJ_HEAT,               /*!< \brief Definition of the discrete adjoint heat solver. */
  DISC_ADJ_FEM_EULER,          /*!< \brief Definition of the discrete adjoint FEM Euler solver. */
  DISC_ADJ_FEM_RANS,           /*!< \brief Definition of the discrete adjoint FEM Reynolds-averaged Navier-Stokes' (RANS) solver. */
  DISC_ADJ_FEM_NS,             /*!< \brief Definition of the discrete adjoint FEM Navier-Stokes' solver. */
  DISC_ADJ_FEM,                /*!< \brief Definition of the discrete adjoint FEM solver. */
  FEM_EULER,                   /*!< \brief Definition of the finite element Euler's solver. */
  FEM_NAVIER_STOKES,           /*!< \brief Definition of the finite element Navier-Stokes' solver. */
  FEM_RANS,                    /*!< \brief Definition of the finite element Reynolds-averaged Navier-Stokes' (RANS) solver. */
  FEM_LES,                     /*!< \brief Definition of the finite element Large Eddy Simulation Navier-Stokes' (LES) solver. */
  MULTIPHYSICS,
  NEMO_EULER,                  /*!< \brief Definition of the NEMO Euler solver. */
  NEMO_NAVIER_STOKES,          /*!< \brief Definition of the NEMO NS solver. */
};
static const MapType<std::string, MAIN_SOLVER> Solver_Map = {
  MakePair("NONE", MAIN_SOLVER::NONE)
  MakePair("EULER", MAIN_SOLVER::EULER)
  MakePair("NAVIER_STOKES", MAIN_SOLVER::NAVIER_STOKES)
  MakePair("RANS", MAIN_SOLVER::RANS)
  MakePair("INC_EULER", MAIN_SOLVER::INC_EULER)
  MakePair("INC_NAVIER_STOKES", MAIN_SOLVER::INC_NAVIER_STOKES)
  MakePair("INC_RANS", MAIN_SOLVER::INC_RANS)
  MakePair("FEM_EULER", MAIN_SOLVER::FEM_EULER)
  MakePair("FEM_NAVIER_STOKES", MAIN_SOLVER::FEM_NAVIER_STOKES)
  MakePair("FEM_RANS", MAIN_SOLVER::FEM_RANS)
  MakePair("FEM_LES", MAIN_SOLVER::FEM_LES)
  MakePair("NEMO_EULER",MAIN_SOLVER::NEMO_EULER)
  MakePair("NEMO_NAVIER_STOKES",MAIN_SOLVER::NEMO_NAVIER_STOKES)
  MakePair("HEAT_EQUATION", MAIN_SOLVER::HEAT_EQUATION)
  MakePair("ELASTICITY", MAIN_SOLVER::FEM_ELASTICITY)
  MakePair("TEMPLATE_SOLVER", MAIN_SOLVER::TEMPLATE_SOLVER)
  MakePair("MULTIPHYSICS", MAIN_SOLVER::MULTIPHYSICS)
};

/*!
 * \brief Different solver types for multizone problems
 */
enum class ENUM_MULTIZONE {
  MZ_BLOCK_GAUSS_SEIDEL, /*!< \brief Definition of a Block-Gauss-Seidel multizone solver. */
  MZ_BLOCK_JACOBI,       /*!< \brief Definition of a Block-Jacobi solver. */
};
static const MapType<std::string, ENUM_MULTIZONE> Multizone_Map = {
  MakePair("BLOCK_GAUSS_SEIDEL", ENUM_MULTIZONE::MZ_BLOCK_GAUSS_SEIDEL)
  MakePair("BLOCK_JACOBI", ENUM_MULTIZONE::MZ_BLOCK_JACOBI)
};

/*!
 * \brief Material geometric conditions
 */
enum class STRUCT_DEFORMATION {
  SMALL,       /*!< \brief Definition of linear elastic material. */
  LARGE,       /*!< \brief Definition of Neo-Hookean material. */
};
static const MapType<std::string, STRUCT_DEFORMATION> Struct_Map = {
  MakePair("SMALL_DEFORMATIONS", STRUCT_DEFORMATION::SMALL)
  MakePair("LARGE_DEFORMATIONS", STRUCT_DEFORMATION::LARGE)
};

/*!
 * \brief Material model
 */
enum class STRUCT_MODEL {
  LINEAR_ELASTIC,   /*!< \brief Definition of linear elastic material. */
  NEO_HOOKEAN,      /*!< \brief Definition of Neo-Hookean material. */
  KNOWLES,          /*!< \brief Definition of Knowles stored-energy potential */
  IDEAL_DE,         /*!< \brief Definition of ideal Dielectric Elastomer */
};
static const MapType<std::string, STRUCT_MODEL> Material_Map = {
  MakePair("LINEAR_ELASTIC", STRUCT_MODEL::LINEAR_ELASTIC)
  MakePair("NEO_HOOKEAN", STRUCT_MODEL::NEO_HOOKEAN)
  MakePair("KNOWLES", STRUCT_MODEL::KNOWLES)
  MakePair("IDEAL_DE", STRUCT_MODEL::IDEAL_DE)
};

/*!
 * \brief Material compressibility
 */
enum class STRUCT_COMPRESS {
  COMPRESSIBLE,     /*!< \brief Definition of compressible material. */
  NEARLY_INCOMP,    /*!< \brief Definition of nearly incompressible material. */
};
static const MapType<std::string, STRUCT_COMPRESS> MatComp_Map = {
  MakePair("COMPRESSIBLE", STRUCT_COMPRESS::COMPRESSIBLE)
  MakePair("NEARLY_INCOMPRESSIBLE", STRUCT_COMPRESS::NEARLY_INCOMP)
};

/*!
 * \brief Types of interpolators
 */
enum class INTERFACE_INTERPOLATOR {
  NEAREST_NEIGHBOR,      /*!< \brief Nearest Neigbhor interpolation */
  ISOPARAMETRIC,         /*!< \brief Isoparametric interpolation, use CONSERVATIVE_INTERPOLATION=YES for conservative interpolation (S.A. Brown 1997).*/
  WEIGHTED_AVERAGE,      /*!< \brief Sliding Mesh Approach E. Rinaldi 2015 */
  RADIAL_BASIS_FUNCTION, /*!< \brief Radial basis function interpolation. */
};
static const MapType<std::string, INTERFACE_INTERPOLATOR> Interpolator_Map = {
  MakePair("NEAREST_NEIGHBOR", INTERFACE_INTERPOLATOR::NEAREST_NEIGHBOR)
  MakePair("ISOPARAMETRIC",    INTERFACE_INTERPOLATOR::ISOPARAMETRIC)
  MakePair("WEIGHTED_AVERAGE", INTERFACE_INTERPOLATOR::WEIGHTED_AVERAGE)
  MakePair("RADIAL_BASIS_FUNCTION", INTERFACE_INTERPOLATOR::RADIAL_BASIS_FUNCTION)
};

/*!
 * \brief Types of radial basis functions
 */
enum class RADIAL_BASIS {
  WENDLAND_C2,        /*!< \brief Wendland C2 radial basis function. */
  INV_MULTI_QUADRIC,  /*!< \brief Inversed multi quartic biharmonic spline. */
  GAUSSIAN,           /*!< \brief Gaussian basis function. */
  THIN_PLATE_SPLINE,  /*!< \brief Thin plate spline. */
  MULTI_QUADRIC,      /*!< \brief Multi quartic biharmonic spline. */
};
static const MapType<std::string, RADIAL_BASIS> RadialBasisFunction_Map = {
  MakePair("WENDLAND_C2", RADIAL_BASIS::WENDLAND_C2)
  MakePair("INV_MULTI_QUADRIC", RADIAL_BASIS::INV_MULTI_QUADRIC)
  MakePair("GAUSSIAN", RADIAL_BASIS::GAUSSIAN)
  MakePair("THIN_PLATE_SPLINE", RADIAL_BASIS::THIN_PLATE_SPLINE)
  MakePair("MULTI_QUADRIC", RADIAL_BASIS::MULTI_QUADRIC)
};

/*!
 * \brief type of radial spanwise interpolation function for the inlet face
 */
enum class INLET_SPANWISE_INTERP {
  NONE,
  LINEAR_1D,
  AKIMA_1D,
  CUBIC_1D,
};
static const MapType<std::string, INLET_SPANWISE_INTERP> Inlet_SpanwiseInterpolation_Map = {
  MakePair("NONE", INLET_SPANWISE_INTERP::NONE)
  MakePair("LINEAR_1D", INLET_SPANWISE_INTERP::LINEAR_1D)
  MakePair("AKIMA_1D", INLET_SPANWISE_INTERP::AKIMA_1D)
  MakePair("CUBIC_1D", INLET_SPANWISE_INTERP::CUBIC_1D)
};

/*!
 * \brief type of radial spanwise interpolation data type for the inlet face
 */
enum class INLET_INTERP_TYPE {
  VR_VTHETA,
  ALPHA_PHI,
};
static const MapType<std::string, INLET_INTERP_TYPE> Inlet_SpanwiseInterpolationType_Map = {
  MakePair("VR_VTHETA", INLET_INTERP_TYPE::VR_VTHETA)
  MakePair("ALPHA_PHI", INLET_INTERP_TYPE::ALPHA_PHI)
};

/*!
 * \brief types of (coupling) transfers between distinct physical zones
 */
enum ENUM_TRANSFER {
  ZONES_ARE_EQUAL                   = 0,    /*!< \brief Zones are equal - no transfer. */
  NO_COMMON_INTERFACE               = 1,    /*!< \brief No common interface between the zones (geometrical). */
  NO_TRANSFER                       = 2,    /*!< \brief Zones may share a boundary, but still no coupling desired. */
  FLOW_TRACTION                     = 10,   /*!< \brief Flow traction coupling (between fluids and solids). */
  BOUNDARY_DISPLACEMENTS            = 21,   /*!< \brief Boundary displacements (between fluids and solids) */
  SLIDING_INTERFACE                 = 13,   /*!< \brief Sliding interface (between fluids). */
  CONSERVATIVE_VARIABLES            = 14,   /*!< \brief General coupling that simply transfers the conservative variables (between same solvers). */
  MIXING_PLANE                      = 15,   /*!< \brief Mixing plane between fluids. */
  CONJUGATE_HEAT_FS                 = 16,   /*!< \brief Conjugate heat transfer (between compressible fluids and solids). */
  CONJUGATE_HEAT_WEAKLY_FS          = 17,   /*!< \brief Conjugate heat transfer (between incompressible fluids and solids). */
  CONJUGATE_HEAT_SF                 = 18,   /*!< \brief Conjugate heat transfer (between solids and compressible fluids). */
  CONJUGATE_HEAT_WEAKLY_SF          = 19,   /*!< \brief Conjugate heat transfer (between solids and incompressible fluids). */
  CONJUGATE_HEAT_SS                 = 20,   /*!< \brief Conjugate heat transfer (between two solids). */
};

/*!
 * \brief different regime modes
 */
enum class ENUM_REGIME {
  COMPRESSIBLE = 0,   /*!< \brief Definition of compressible solver. */
  INCOMPRESSIBLE = 1, /*!< \brief Definition of incompressible solver. */
  NO_FLOW = 2
};

/*!
 * \brief different non-dimensional modes
 */
enum ENUM_KIND_NONDIM {
  DIMENSIONAL = 0,              /*!< \brief Dimensional simulation (compressible or incompressible). */
  FREESTREAM_PRESS_EQ_ONE = 1,  /*!< \brief Non-dimensional compressible simulation with freestream pressure equal to 1.0. */
  FREESTREAM_VEL_EQ_MACH = 2,   /*!< \brief Non-dimensional compressible simulation with freestream velocity equal to Mach number. */
  FREESTREAM_VEL_EQ_ONE = 3,    /*!< \brief Non-dimensional compressible simulation with freestream pressure equal to 1.0. */
  INITIAL_VALUES   = 4,         /*!< \brief Non-dimensional incompressible simulation based on intial values for external flow. */
  REFERENCE_VALUES = 5          /*!< \brief Non-dimensional incompressible simulation based on custom reference values. */
};
static const MapType<std::string, ENUM_KIND_NONDIM> NonDim_Map = {
  MakePair("DIMENSIONAL", DIMENSIONAL)
  MakePair("FREESTREAM_PRESS_EQ_ONE", FREESTREAM_PRESS_EQ_ONE)
  MakePair("FREESTREAM_VEL_EQ_MACH",  FREESTREAM_VEL_EQ_MACH)
  MakePair("FREESTREAM_VEL_EQ_ONE",   FREESTREAM_VEL_EQ_ONE)
  MakePair("INITIAL_VALUES",   INITIAL_VALUES)
  MakePair("REFERENCE_VALUES", REFERENCE_VALUES)
};

/*!
 * \brief different system of measurements
 */
enum ENUM_MEASUREMENTS {
  SI = 0,     /*!< \brief Definition of compressible solver. */
  US = 1      /*!< \brief Definition of incompressible solver. */
};
static const MapType<std::string, ENUM_MEASUREMENTS> Measurements_Map = {
  MakePair("SI", SI)
  MakePair("US", US)
};

/*!
 * \brief different types of systems
 */
enum RUNTIME_TYPE {
  RUNTIME_FLOW_SYS = 2,       /*!< \brief One-physics case, the code is solving the flow equations(Euler and Navier-Stokes). */
  RUNTIME_TURB_SYS = 3,       /*!< \brief One-physics case, the code is solving the turbulence model. */
  RUNTIME_ADJFLOW_SYS = 6,    /*!< \brief One-physics case, the code is solving the adjoint equations is being solved (Euler and Navier-Stokes). */
  RUNTIME_ADJTURB_SYS = 7,    /*!< \brief One-physics case, the code is solving the adjoint turbulence model. */
  RUNTIME_MULTIGRID_SYS = 14, /*!< \brief Full Approximation Storage Multigrid system of equations. */
  RUNTIME_FEA_SYS = 20,       /*!< \brief One-physics case, the code is solving the FEA equation. */
  RUNTIME_ADJFEA_SYS = 30,    /*!< \brief One-physics case, the code is solving the adjoint FEA equation. */
  RUNTIME_HEAT_SYS = 21,      /*!< \brief One-physics case, the code is solving the heat equation. */
  RUNTIME_ADJHEAT_SYS = 31,   /*!< \brief One-physics case, the code is solving the adjoint heat equation. */
  RUNTIME_TRANS_SYS = 22,     /*!< \brief One-physics case, the code is solving the transition model. */
  RUNTIME_RADIATION_SYS = 23, /*!< \brief One-physics case, the code is solving the radiation model. */
  RUNTIME_ADJRAD_SYS = 24,    /*!< \brief One-physics case, the code is solving the adjoint radiation model. */
  RUNTIME_SPECIES_SYS = 25,   /*!< \brief One-physics case, the code is solving the species model. */
  RUNTIME_ADJSPECIES_SYS = 26,/*!< \brief One-physics case, the code is solving the adjoint species model. */
};

 enum SOLVER_TYPE : const int {
   FLOW_SOL=0,       /*!< \brief Position of the mean flow solution in the solver container array. */
   ADJFLOW_SOL=1,    /*!< \brief Position of the continuous adjoint flow solution in the solver container array. */
   TURB_SOL=2,       /*!< \brief Position of the turbulence model solution in the solver container array. */
   ADJTURB_SOL=3,    /*!< \brief Position of the continuous adjoint turbulence solution in the solver container array. */
   TRANS_SOL=4,      /*!< \brief Position of the transition model solution in the solver container array. */
   HEAT_SOL=5,       /*!< \brief Position of the heat equation in the solution solver array. */
   ADJHEAT_SOL=6,    /*!< \brief Position of the adjoint heat equation in the solution solver array. */
   RAD_SOL=7,        /*!< \brief Position of the radiation equation in the solution solver array. */
   ADJRAD_SOL=8,     /*!< \brief Position of the continuous adjoint turbulence solution in the solver container array. */
   MESH_SOL=9,       /*!< \brief Position of the mesh solver. */
   ADJMESH_SOL=10,    /*!< \brief Position of the adjoint of the mesh solver. */
   SPECIES_SOL=11,    /*!< \brief Position of the species solver. */
   ADJSPECIES_SOL=12, /*!< \brief Position of the adjoint of the species solver. */
   FEA_SOL=0,        /*!< \brief Position of the Finite Element flow solution in the solver container array. */
   ADJFEA_SOL=1,     /*!< \brief Position of the continuous adjoint Finite Element flow solution in the solver container array. */
   TEMPLATE_SOL=0,   /*!< \brief Position of the template solution. */
 };

const int CONV_TERM = 0;           /*!< \brief Position of the convective terms in the numerics container array. */
const int VISC_TERM = 1;           /*!< \brief Position of the viscous terms in the numerics container array. */
const int SOURCE_FIRST_TERM = 2;   /*!< \brief Position of the first source term in the numerics container array. */
const int SOURCE_SECOND_TERM = 3;  /*!< \brief Position of the second source term in the numerics container array. */
const int CONV_BOUND_TERM = 4;     /*!< \brief Position of the convective boundary terms in the numerics container array. */
const int VISC_BOUND_TERM = 5;     /*!< \brief Position of the viscous boundary terms in the numerics container array. */
const int GRAD_TERM = 6;           /*!< \brief Position of the gradient smoothing terms in the numerics container array. */

const int FEA_TERM = 0;      /*!< \brief Position of the finite element analysis terms in the numerics container array. */
const int DE_TERM = 1;       /*!< \brief Position of the dielectric terms in the numerics container array. */

const int MAT_NHCOMP  = 2;   /*!< \brief Position of the Neo-Hookean compressible material model. */
const int MAT_IDEALDE = 3;   /*!< \brief Position of the Ideal-DE material model. */
const int MAT_KNOWLES = 4;   /*!< \brief Position of the Knowles material model. */

/*!
 * \brief Types of finite elements (in 1D or 2D or 3D)
 */
const int EL_LINE = 6;    /*!< \brief Elements of two nodes, with second order gauss quadrature (1D). */

const int EL_TRIA = 0;    /*!< \brief Elements of three nodes (2D). */
const int EL_QUAD = 1;    /*!< \brief Elements of four nodes (2D). */
const int EL_TRIA2 = 2;   /*!< \brief Elements of three nodes (2D), with second order gauss quadrature. */

const int EL_TETRA = 0;   /*!< \brief Elements of four nodes (3D). */
const int EL_HEXA  = 1;   /*!< \brief Elements of eight nodes (3D). */
const int EL_PYRAM = 2;   /*!< \brief Elements of five nodes (3D). */
const int EL_PRISM = 3;   /*!< \brief Elements of six nodes (3D). */
const int EL_TETRA2 = 4;  /*!< \brief Elements of four nodes, with second order gauss quadrature (3D). */
const int EL_PYRAM2 = 5;  /*!< \brief Elements of five nodes, with third order gauss quadrature (3D). */

/*!
 * \brief Types of spatial discretizations
 */
enum ENUM_SPACE {
  NO_CONVECTIVE = 0,   /*!< \brief No convective scheme is used. */
  SPACE_CENTERED = 1,  /*!< \brief Space centered convective numerical method. */
  SPACE_UPWIND = 2,    /*!< \brief Upwind convective numerical method. */
  FINITE_ELEMENT = 3   /*!< \brief Finite element convective numerical method. */
};

/*!
 * \brief Types of fluid model
 */
enum ENUM_FLUIDMODEL {
  STANDARD_AIR = 0,       /*!< \brief Standard air gas model. */
  IDEAL_GAS = 1,          /*!< \brief Ideal gas model. */
  VW_GAS = 2,             /*!< \brief Van Der Waals gas model. */
  PR_GAS = 3,             /*!< \brief Perfect Real gas model. */
  CONSTANT_DENSITY = 4,   /*!< \brief Constant density gas model. */
  INC_IDEAL_GAS = 5,      /*!< \brief Incompressible ideal gas model. */
  INC_IDEAL_GAS_POLY = 6, /*!< \brief Inc. ideal gas, polynomial gas model. */
  MUTATIONPP = 7,         /*!< \brief Mutation++ gas model for nonequilibrium flow. */
  SU2_NONEQ = 8,          /*!< \brief User defined gas model for nonequilibrium flow. */
  FLUID_MIXTURE = 9,      /*!< \brief Species mixture model. */
  COOLPROP = 10,          /*!< \brief Thermodynamics library. */
  FLUID_FLAMELET = 11,    /*!< \brief lookup table (LUT) method for premixed flamelets. */
  DATADRIVEN_FLUID = 12,           /*!< \brief multi-layer perceptron driven fluid model. */
};
static const MapType<std::string, ENUM_FLUIDMODEL> FluidModel_Map = {
  MakePair("STANDARD_AIR", STANDARD_AIR)
  MakePair("IDEAL_GAS", IDEAL_GAS)
  MakePair("VW_GAS", VW_GAS)
  MakePair("PR_GAS", PR_GAS)
  MakePair("CONSTANT_DENSITY", CONSTANT_DENSITY)
  MakePair("INC_IDEAL_GAS", INC_IDEAL_GAS)
  MakePair("INC_IDEAL_GAS_POLY", INC_IDEAL_GAS_POLY)
  MakePair("MUTATIONPP", MUTATIONPP)
  MakePair("SU2_NONEQ", SU2_NONEQ)
  MakePair("FLUID_MIXTURE", FLUID_MIXTURE)
  MakePair("COOLPROP", COOLPROP)
  MakePair("DATADRIVEN_FLUID", DATADRIVEN_FLUID)
  MakePair("FLUID_FLAMELET", FLUID_FLAMELET)
};

/*!
 * \brief types of gas models
 */
enum ENUM_GASMODEL {
   NO_MODEL   = 0,
   ARGON      = 1,
   AIR7       = 2,
   AIR21      = 3,
   O2         = 4,
   N2         = 5,
   AIR5       = 6,
   ARGON_SID  = 7,
   ONESPECIES = 8
};
static const MapType<std::string, ENUM_GASMODEL> GasModel_Map = {
MakePair("NONE", NO_MODEL)
MakePair("ARGON", ARGON)
MakePair("AIR-7", AIR7)
MakePair("AIR-21", AIR21)
MakePair("O2", O2)
MakePair("N2", N2)
MakePair("AIR-5", AIR5)
MakePair("ARGON-SID",ARGON_SID)
MakePair("ONESPECIES", ONESPECIES)
};

/*!
* \brief Types of interpolation methods for data-driven fluid models.
*/
enum class ENUM_DATADRIVEN_METHOD {
  LUT = 0,
  MLP = 1
};

static const MapType<std::string, ENUM_DATADRIVEN_METHOD> DataDrivenMethod_Map = {
  MakePair("LUT", ENUM_DATADRIVEN_METHOD::LUT)
  MakePair("MLP", ENUM_DATADRIVEN_METHOD::MLP)
};

/*!
 * \brief types of coefficient transport model
 */
enum class TRANSCOEFFMODEL {
  SUTHERLAND,
  WILKE,
  GUPTAYOS,
  CHAPMANN_ENSKOG
};
static const MapType<std::string, TRANSCOEFFMODEL> TransCoeffModel_Map = {
MakePair("SUTHERLAND", TRANSCOEFFMODEL::SUTHERLAND)
MakePair("WILKE", TRANSCOEFFMODEL::WILKE)
MakePair("GUPTA-YOS", TRANSCOEFFMODEL::GUPTAYOS)
MakePair("CHAPMANN-ENSKOG", TRANSCOEFFMODEL::CHAPMANN_ENSKOG)
};

/*!
 * \brief Types of density models
 */
enum class INC_DENSITYMODEL {
  CONSTANT,   /*!< \brief Constant density. */
  BOUSSINESQ, /*!< \brief Boussinesq density model. */
  VARIABLE,   /*!< \brief Variable density model. */
  FLAMELET,   /*!< \brief Density according to flamelet manifold. */
};
static const MapType<std::string, INC_DENSITYMODEL> DensityModel_Map = {
  MakePair("CONSTANT", INC_DENSITYMODEL::CONSTANT)
  MakePair("BOUSSINESQ", INC_DENSITYMODEL::BOUSSINESQ)
  MakePair("VARIABLE", INC_DENSITYMODEL::VARIABLE)
  MakePair("FLAMELET", INC_DENSITYMODEL::FLAMELET)
};

/*!
 * \brief Types of initialization option
 */
enum ENUM_INIT_OPTION {
  REYNOLDS = 0,      /*!< \brief Reynold's number initalization. */
  TD_CONDITIONS = 1  /*!< \brief Total conditions initalization. */
};
static const MapType<std::string, ENUM_INIT_OPTION> InitOption_Map = {
  MakePair("REYNOLDS", REYNOLDS)
  MakePair("TD_CONDITIONS", TD_CONDITIONS)
};

/*!
 * \brief Types of freestream specification
 */
enum class FREESTREAM_OPTION {
  TEMPERATURE_FS, /*!< \brief Temperature initialization. */
  DENSITY_FS, /*!< \brief Density initalization. */
};
static const MapType<std::string, FREESTREAM_OPTION> FreeStreamOption_Map = {
  MakePair("TEMPERATURE_FS", FREESTREAM_OPTION::TEMPERATURE_FS)
  MakePair("DENSITY_FS", FREESTREAM_OPTION::DENSITY_FS)
};

/*!
 * \brief Types of viscosity model
 */
enum class VISCOSITYMODEL {
  CONSTANT, /*!< \brief Constant viscosity. */
  SUTHERLAND, /*!< \brief Sutherlands Law viscosity. */
  POLYNOMIAL, /*!< \brief Polynomial viscosity. */
  FLAMELET, /*!< \brief LUT method for flamelets */
  COOLPROP, /*!< \brief CoolProp viscosity. */
};
static const MapType<std::string, VISCOSITYMODEL> ViscosityModel_Map = {
  MakePair("CONSTANT_VISCOSITY", VISCOSITYMODEL::CONSTANT)
  MakePair("SUTHERLAND", VISCOSITYMODEL::SUTHERLAND)
  MakePair("POLYNOMIAL_VISCOSITY", VISCOSITYMODEL::POLYNOMIAL)
  MakePair("FLAMELET", VISCOSITYMODEL::FLAMELET)
  MakePair("COOLPROP", VISCOSITYMODEL::COOLPROP)
};

/*!
 * \brief Types of Mixing viscosity model
 */
enum class MIXINGVISCOSITYMODEL {
  WILKE,    /*!< \brief Wilke mixing viscosity model. */
  DAVIDSON, /*!< \brief Davidson mixing viscosity model. */
};
static const MapType<std::string, MIXINGVISCOSITYMODEL> MixingViscosityModel_Map = {
  MakePair("WILKE", MIXINGVISCOSITYMODEL::WILKE)
  MakePair("DAVIDSON", MIXINGVISCOSITYMODEL::DAVIDSON)
};

/*!
 * \brief Types of thermal conductivity model
 */
enum class CONDUCTIVITYMODEL {
  CONSTANT, /*!< \brief Constant thermal conductivity. */
  CONSTANT_PRANDTL, /*!< \brief Constant Prandtl number. */
  POLYNOMIAL, /*!< \brief Polynomial thermal conductivity. */
  FLAMELET, /*!< \brief LUT method for flamelets */
  COOLPROP, /*!< \brief COOLPROP thermal conductivity. */
};
static const MapType<std::string, CONDUCTIVITYMODEL> ConductivityModel_Map = {
  MakePair("CONSTANT_CONDUCTIVITY", CONDUCTIVITYMODEL::CONSTANT)
  MakePair("CONSTANT_PRANDTL", CONDUCTIVITYMODEL::CONSTANT_PRANDTL)
  MakePair("POLYNOMIAL_CONDUCTIVITY", CONDUCTIVITYMODEL::POLYNOMIAL)
  MakePair("FLAMELET", CONDUCTIVITYMODEL::FLAMELET)
  MakePair("COOLPROP", CONDUCTIVITYMODEL::COOLPROP)
};

/*!
 * \brief Types of turbulent thermal conductivity model
 */
enum class CONDUCTIVITYMODEL_TURB {
  NONE, /*!< \brief No turbulent contribution to the effective thermal conductivity for RANS. */
  CONSTANT_PRANDTL, /*!< \brief Include contribution to effective conductivity using constant turbulent Prandtl number for RANS. */
};
static const MapType<std::string, CONDUCTIVITYMODEL_TURB> TurbConductivityModel_Map = {
  MakePair("NONE", CONDUCTIVITYMODEL_TURB::NONE)
  MakePair("CONSTANT_PRANDTL_TURB", CONDUCTIVITYMODEL_TURB::CONSTANT_PRANDTL)
};

/*!
 * \brief types of mass diffusivity models
 */
enum class DIFFUSIVITYMODEL {
  CONSTANT_DIFFUSIVITY, /*!< \brief Constant mass diffusivity for scalar transport. */
  CONSTANT_SCHMIDT,     /*!< \brief Constant Schmidt number for mass diffusion in scalar transport. */
  UNITY_LEWIS,          /*!< \brief Unity Lewis model for mass diffusion in scalar transport. */
  CONSTANT_LEWIS,      /*!< \brief Different Lewis number model for mass diffusion in scalar transport. */
  FLAMELET,            /*!< \brief flamelet model for tabulated chemistry, diffusivity from lookup table */
};

static const MapType<std::string, DIFFUSIVITYMODEL> Diffusivity_Model_Map = {
  MakePair("CONSTANT_DIFFUSIVITY", DIFFUSIVITYMODEL::CONSTANT_DIFFUSIVITY)
  MakePair("CONSTANT_SCHMIDT", DIFFUSIVITYMODEL::CONSTANT_SCHMIDT)
  MakePair("UNITY_LEWIS", DIFFUSIVITYMODEL::UNITY_LEWIS)
  MakePair("CONSTANT_LEWIS", DIFFUSIVITYMODEL::CONSTANT_LEWIS)
  MakePair("FLAMELET", DIFFUSIVITYMODEL::FLAMELET)
};

/*!
 * \brief Types of unsteady mesh motion
 */
enum ENUM_GRIDMOVEMENT {
  NO_MOVEMENT = 0,          /*!< \brief Simulation on a static mesh. */
  RIGID_MOTION = 2,         /*!< \brief Simulation with rigid mesh motion (plunging/pitching/rotation). */
  ROTATING_FRAME = 8,       /*!< \brief Simulation in a rotating frame. */
  STEADY_TRANSLATION = 11,  /*!< \brief Simulation in a steadily translating frame. */
  GUST = 12,                /*!< \brief Simulation on a static mesh with a gust. */
};
static const MapType<std::string, ENUM_GRIDMOVEMENT> GridMovement_Map = {
  MakePair("NONE", NO_MOVEMENT)
  MakePair("RIGID_MOTION", RIGID_MOTION)
  MakePair("ROTATING_FRAME", ROTATING_FRAME)
  MakePair("STEADY_TRANSLATION", STEADY_TRANSLATION)
  MakePair("GUST", GUST)
};

enum ENUM_SURFACEMOVEMENT {
  DEFORMING = 1,                 /*!< \brief Simulation with deformation. */
  MOVING_WALL = 2,               /*!< \brief Simulation with moving wall. */
  AEROELASTIC = 3,               /*!< \brief Simulation with aeroelastic motion. */
  AEROELASTIC_RIGID_MOTION = 4,  /*!< \brief Simulation with rotation and aeroelastic motion. */
  EXTERNAL = 6,                  /*!< \brief Simulation with external motion. */
  EXTERNAL_ROTATION = 7,         /*!< \brief Simulation with external rotation motion. */
};
static const MapType<std::string, ENUM_SURFACEMOVEMENT> SurfaceMovement_Map = {
  MakePair("DEFORMING", DEFORMING)
  MakePair("MOVING_WALL", MOVING_WALL)
  MakePair("AEROELASTIC_RIGID_MOTION", AEROELASTIC_RIGID_MOTION)
  MakePair("AEROELASTIC", AEROELASTIC)
  MakePair("EXTERNAL", EXTERNAL)
  MakePair("EXTERNAL_ROTATION", EXTERNAL_ROTATION)
};

/*!
 * \brief Type of wind gusts
 */
enum ENUM_GUST_TYPE {
  NO_GUST = 0,      /*!< \brief No gust. */
  TOP_HAT = 1,      /*!< \brief Top-hat function shaped gust  */
  SINE = 2,         /*!< \brief Sine shaped gust */
  ONE_M_COSINE = 3, /*!< \brief 1-cosine shaped gust */
  VORTEX = 4,       /*!< \brief A gust made from vortices */
  EOG = 5           /*!< \brief An extreme operating gust */
};
static const MapType<std::string, ENUM_GUST_TYPE> Gust_Type_Map = {
  MakePair("NONE", NO_GUST)
  MakePair("TOP_HAT", TOP_HAT)
  MakePair("SINE", SINE)
  MakePair("ONE_M_COSINE", ONE_M_COSINE)
  MakePair("VORTEX", VORTEX)
  MakePair("EOG", EOG)
};

/*!
 * \brief Type of wind direction
 */
enum ENUM_GUST_DIR {
  X_DIR = 0,  /*!< \brief Gust direction-X. */
  Y_DIR = 1,  /*!< \brief Gust direction-Y. */
  Z_DIR = 2   /*!< \brief Gust direction-Z. */
};
static const MapType<std::string, ENUM_GUST_DIR> Gust_Dir_Map = {
  MakePair("X_DIR", X_DIR)
  MakePair("Y_DIR", Y_DIR)
  MakePair("Z_DIR", Z_DIR)
};

// If you add to ENUM_CENTERED, you must also add the option to ENUM_CONVECTIVE
/*!
 * \brief Types of centered spatial discretizations
 */
enum class CENTERED {
  NONE,           /*!< \brief No centered scheme is used. */
  JST,            /*!< \brief Jameson-Smith-Turkel centered numerical method. */
  LAX,            /*!< \brief Lax-Friedrich centered numerical method. */
  JST_MAT,        /*!< \brief JST with matrix dissipation. */
  JST_KE          /*!< \brief Kinetic Energy preserving Jameson-Smith-Turkel centered numerical method. */
};
static const MapType<std::string, CENTERED> Centered_Map = {
  MakePair("NONE", CENTERED::NONE)
  MakePair("JST", CENTERED::JST)
  MakePair("JST_KE", CENTERED::JST_KE)
  MakePair("JST_MAT", CENTERED::JST_MAT)
  MakePair("LAX-FRIEDRICH", CENTERED::LAX)
};


// If you add to UPWIND, you must also add the option to ENUM_CONVECTIVE
/*!
 * \brief Types of upwind spatial discretizations
 */
enum class UPWIND {
  NONE,                   /*!< \brief No upwind scheme is used. */
  ROE,                    /*!< \brief Roe's upwind numerical method. */
  SCALAR_UPWIND,          /*!< \brief Scalar upwind numerical method. */
  AUSM,                   /*!< \brief AUSM numerical method. */
  HLLC,                   /*!< \brief HLLC numerical method. */
  SW,                     /*!< \brief Steger-Warming method. */
  MSW,                    /*!< \brief Modified Steger-Warming method. */
  TURKEL,                 /*!< \brief Roe-Turkel's upwind numerical method. */
  SLAU,                   /*!< \brief Simple Low-Dissipation AUSM numerical method. */
  CONVECTIVE_TEMPLATE,    /*!< \brief Template for new numerical method . */
  L2ROE,                  /*!< \brief L2ROE numerical method . */
  LMROE,                  /*!< \brief Rieper's Low Mach ROE numerical method . */
  SLAU2,                  /*!< \brief Simple Low-Dissipation AUSM 2 numerical method. */
  FDS,                    /*!< \brief Flux difference splitting upwind method (incompressible flows). */
  LAX_FRIEDRICH,          /*!< \brief Lax-Friedrich numerical method. */
  AUSMPLUSUP,             /*!< \brief AUSM+ -up numerical method (All Speed) */
  AUSMPLUSUP2,            /*!< \brief AUSM+ -up2 numerical method (All Speed) */
  AUSMPLUSM,              /*!< \breif AUSM+M numerical method. (NEMO Only)*/
  BOUNDED_SCALAR          /*!< \brief Scalar advection numerical method. */
};
static const MapType<std::string, UPWIND> Upwind_Map = {
  MakePair("NONE", UPWIND::NONE)
  MakePair("ROE", UPWIND::ROE)
  MakePair("TURKEL_PREC", UPWIND::TURKEL)
  MakePair("AUSM", UPWIND::AUSM)
  MakePair("AUSMPLUSUP", UPWIND::AUSMPLUSUP)
  MakePair("AUSMPLUSUP2", UPWIND::AUSMPLUSUP2)
  MakePair("AUSMPLUSM", UPWIND::AUSMPLUSM)
  MakePair("SLAU", UPWIND::SLAU)
  MakePair("HLLC", UPWIND::HLLC)
  MakePair("SW", UPWIND::SW)
  MakePair("MSW", UPWIND::MSW)
  MakePair("SCALAR_UPWIND", UPWIND::SCALAR_UPWIND)
  MakePair("BOUNDED_SCALAR", UPWIND::BOUNDED_SCALAR)
  MakePair("CONVECTIVE_TEMPLATE", UPWIND::CONVECTIVE_TEMPLATE)
  MakePair("L2ROE", UPWIND::L2ROE)
  MakePair("LMROE", UPWIND::LMROE)
  MakePair("SLAU2", UPWIND::SLAU2)
  MakePair("FDS", UPWIND::FDS)
  MakePair("LAX-FRIEDRICH", UPWIND::LAX_FRIEDRICH)
};

/*!
 * \brief Types of FEM spatial discretizations
 */
enum ENUM_FEM {
  NO_FEM = 0,  /*!< \brief No finite element scheme is used. */
  DG = 1       /*!< \brief Discontinuous Galerkin numerical method. */
};
static const MapType<std::string, ENUM_FEM> FEM_Map = {
  MakePair("NONE", NO_FEM)
  MakePair("DG", DG)
};

/*!
 * \brief Types of shock capturing method in Discontinuous Galerkin numerical method.
 */
enum class FEM_SHOCK_CAPTURING_DG {
  NONE,     /*!< \brief Shock capturing is not used. */
  PERSSON   /*!< \brief Per-Olof Persson's sub-cell shock capturing method. */
};
static const MapType<std::string, FEM_SHOCK_CAPTURING_DG> ShockCapturingDG_Map = {
  MakePair("NONE", FEM_SHOCK_CAPTURING_DG::NONE)
  MakePair("PERSSON", FEM_SHOCK_CAPTURING_DG::PERSSON)
};

/*!
 * \brief Types of matrix coloring to compute a sparse Jacobian matrix.
 */
enum ENUM_MATRIX_COLORING {
  GREEDY_COLORING = 0,            /*!< \brief Greedy type of algorithm for the coloring. */
  NATURAL_COLORING = 1            /*!< \brief One color for every DOF, very slow. Only to be used for debugging. */
};
static const MapType<std::string, ENUM_MATRIX_COLORING> MatrixColoring_Map = {
  MakePair("GREEDY_COLORING", GREEDY_COLORING)
  MakePair("NATURAL_COLORING", NATURAL_COLORING)
};

/*!
 * \brief Types of slope limiters
 */
enum class LIMITER {
  NONE                 , /*!< \brief No limiter. */
  VENKATAKRISHNAN      , /*!< \brief Slope limiter using Venkatakrisnan method (stencil formulation). */
  NISHIKAWA_R3          , /*!< \brief Slope limiter using Nishikawa's R3 method (stencil formulation). */
  NISHIKAWA_R4          , /*!< \brief Slope limiter using Nishikawa's R4 method (stencil formulation). */
  NISHIKAWA_R5          , /*!< \brief Slope limiter using Nishikawa's R5 method (stencil formulation). */
  VENKATAKRISHNAN_WANG , /*!< \brief Slope limiter using Venkatakrisnan method, eps based on solution (stencil formulation). */
  BARTH_JESPERSEN      , /*!< \brief Slope limiter using Barth-Jespersen method (stencil formulation). */
  VAN_ALBADA_EDGE      , /*!< \brief Slope limiter using Van Albada method (edge formulation). */
  SHARP_EDGES          , /*!< \brief Slope limiter using sharp edges. */
  WALL_DISTANCE          /*!< \brief Slope limiter using wall distance. */
};
static const MapType<std::string, LIMITER> Limiter_Map = {
  MakePair("NONE", LIMITER::NONE)
  MakePair("VENKATAKRISHNAN", LIMITER::VENKATAKRISHNAN)
  MakePair("NISHIKAWA_R3", LIMITER::NISHIKAWA_R3)
  MakePair("NISHIKAWA_R4", LIMITER::NISHIKAWA_R4)
  MakePair("NISHIKAWA_R5", LIMITER::NISHIKAWA_R5)
  MakePair("VENKATAKRISHNAN_WANG", LIMITER::VENKATAKRISHNAN_WANG)
  MakePair("BARTH_JESPERSEN", LIMITER::BARTH_JESPERSEN)
  MakePair("VAN_ALBADA_EDGE", LIMITER::VAN_ALBADA_EDGE)
  MakePair("SHARP_EDGES", LIMITER::SHARP_EDGES)
  MakePair("WALL_DISTANCE", LIMITER::WALL_DISTANCE)
};

/*!
 * \brief Types of turbulent models
 */
enum class TURB_MODEL {
  NONE,      /*!< \brief No turbulence model. */
  SA,        /*!< \brief Kind of Turbulent model (Spalart-Allmaras). */
  SST,       /*!< \brief Kind of Turbulence model (Menter SST). */
};
static const MapType<std::string, TURB_MODEL> Turb_Model_Map = {
  MakePair("NONE", TURB_MODEL::NONE)
  MakePair("SA", TURB_MODEL::SA)
  MakePair("SST", TURB_MODEL::SST)
};

/*!
 * \brief Families of turbulence models
 */
enum class TURB_FAMILY {
  NONE,   /*!< \brief No turbulence model. */
  SA,     /*!< \brief Spalart-Allmaras variants. */
  KW,     /*!< \brief k-w models. */
};
/*!
 * \brief Associate turb models with their family
 */
inline TURB_FAMILY TurbModelFamily(TURB_MODEL model) {
  switch (model) {
    case TURB_MODEL::NONE:
      return TURB_FAMILY::NONE;
    case TURB_MODEL::SA:
      return TURB_FAMILY::SA;
    case TURB_MODEL::SST:
      return TURB_FAMILY::KW;
  }
  return TURB_FAMILY::NONE;
}

/*!
 * \brief SST Options
 */
enum class SST_OPTIONS {
  NONE,        /*!< \brief No SST Turb model. */
  V1994,       /*!< \brief 1994 Menter k-w SST model. */
  V2003,       /*!< \brief 2003 Menter k-w SST model. */
  V1994m,      /*!< \brief 1994m Menter k-w SST model. */
  V2003m,      /*!< \brief 2003m Menter k-w SST model. */
  SUST,        /*!< \brief Menter k-w SST model with sustaining terms. */
  V,           /*!< \brief Menter k-w SST model with vorticity production terms. */
  KL,          /*!< \brief Menter k-w SST model with Kato-Launder production terms. */
  UQ,          /*!< \brief Menter k-w SST model with uncertainty quantification modifications. */
<<<<<<< HEAD
  FULLPROD,    /*!< \brief Menter k-w SST model with full production term. */
  LLT,         /*!< \brief Menter k-w SST model with Lower Limits Treatments. */
  PRODLIM,     /*!< \brief Menter k-w SST model with user-defined production limiter constant. */
  NEWBC,       /*!< \brief Menter k-w SST model with new boundary conditions. */
=======
  COMP_Wilcox, /*!< \brief Menter k-w SST model with Compressibility correction of Wilcox. */
  COMP_Sarkar, /*!< \brief Menter k-w SST model with Compressibility correction of Sarkar. */
  DLL,         /*!< \brief Menter k-w SST model with dimensionless lower limit clipping of turbulence variables. */
>>>>>>> 66ed495f
};
static const MapType<std::string, SST_OPTIONS> SST_Options_Map = {
  MakePair("NONE", SST_OPTIONS::NONE)
  MakePair("V1994m", SST_OPTIONS::V1994m)
  MakePair("V2003m", SST_OPTIONS::V2003m)
  /// TODO: For now we do not support "unmodified" versions of SST.
  MakePair("V1994", SST_OPTIONS::V1994)
  MakePair("V2003", SST_OPTIONS::V2003)
  MakePair("SUSTAINING", SST_OPTIONS::SUST)
  MakePair("VORTICITY", SST_OPTIONS::V)
  MakePair("KATO-LAUNDER", SST_OPTIONS::KL)
  MakePair("UQ", SST_OPTIONS::UQ)
<<<<<<< HEAD
  MakePair("FULLPROD", SST_OPTIONS::FULLPROD)
  MakePair("LLT", SST_OPTIONS::LLT)
  MakePair("PRODLIM", SST_OPTIONS::PRODLIM)
  MakePair("NEWBC", SST_OPTIONS::NEWBC)
=======
  MakePair("COMPRESSIBILITY-WILCOX", SST_OPTIONS::COMP_Wilcox)
  MakePair("COMPRESSIBILITY-SARKAR", SST_OPTIONS::COMP_Sarkar)
  MakePair("DIMENSIONLESS_LIMIT", SST_OPTIONS::DLL)
>>>>>>> 66ed495f
};

/*!
 * \brief Structure containing parsed SST options.
 */
struct SST_ParsedOptions {
  SST_OPTIONS version = SST_OPTIONS::V1994;   /*!< \brief Enum SST base model. */
  SST_OPTIONS production = SST_OPTIONS::NONE; /*!< \brief Enum for production corrections/modifiers for SST model. */
  bool sust = false;                          /*!< \brief Bool for SST model with sustaining terms. */
  bool uq = false;                            /*!< \brief Bool for using uncertainty quantification. */
  bool modified = false;                      /*!< \brief Bool for modified (m) SST model. */
<<<<<<< HEAD
  bool fullProd = false;                      /*!< \brief Bool for full production term. */
  bool llt = false;                           /*!< \brief Bool for Lower Limits Treatment. */
  bool prodLim = false;                       /*!< \brief Bool for user-defined production limiter constant. */
  bool newBC = false;                         /*!< \brief Bool for new boundary conditions. */
=======
  bool compWilcox = false;                    /*!< \brief Bool for compressibility correction of Wilcox. */
  bool compSarkar = false;                    /*!< \brief Bool for compressibility correction of Sarkar. */
  bool dll = false;                           /*!< \brief Bool dimensionless lower limit. */
>>>>>>> 66ed495f
};

/*!
 * \brief Function to parse SST options.
 * \param[in] SST_Options - Selected SST option from config.
 * \param[in] nSST_Options - Number of options selected.
 * \param[in] rank - MPI rank.
 * \return Struct with SST options.
 */
inline SST_ParsedOptions ParseSSTOptions(const SST_OPTIONS *SST_Options, unsigned short nSST_Options, int rank) {
  SST_ParsedOptions SSTParsedOptions;

  auto IsPresent = [&](SST_OPTIONS option) {
    const auto sst_options_end = SST_Options + nSST_Options;
    return std::find(SST_Options, sst_options_end, option) != sst_options_end;
  };

  const bool found_fullProd = IsPresent(SST_OPTIONS::FULLPROD);
  const bool found_llt = IsPresent(SST_OPTIONS::LLT);
  const bool found_prodLim = IsPresent(SST_OPTIONS::PRODLIM);
  const bool found_newBC = IsPresent(SST_OPTIONS::NEWBC);

  const bool found_1994 = IsPresent(SST_OPTIONS::V1994);
  const bool found_2003 = IsPresent(SST_OPTIONS::V2003);
  const bool found_1994m = IsPresent(SST_OPTIONS::V1994m);
  const bool found_2003m = IsPresent(SST_OPTIONS::V2003m);

  const bool default_version = !found_1994 && !found_1994m && !found_2003 && !found_2003m;

  const bool sst_1994 = found_1994 || found_1994m;
  /*--- Default version since v8. ---*/
  const bool sst_2003 = found_2003 || found_2003m || default_version;

  /*--- When V2003m or V1994m is selected, we automatically select sst_m. ---*/
  const bool sst_m = found_1994m || found_2003m || default_version;

  const bool sst_sust = IsPresent(SST_OPTIONS::SUST);
  const bool sst_v = IsPresent(SST_OPTIONS::V);
  const bool sst_kl = IsPresent(SST_OPTIONS::KL);
  const bool sst_uq = IsPresent(SST_OPTIONS::UQ);
  const bool sst_compWilcox = IsPresent(SST_OPTIONS::COMP_Wilcox);
  const bool sst_compSarkar = IsPresent(SST_OPTIONS::COMP_Sarkar);
  const bool sst_dll = IsPresent(SST_OPTIONS::DLL);

  if (sst_1994 && sst_2003) {
    SU2_MPI::Error("Two versions (1994 and 2003) selected for SST_OPTIONS. Please choose only one.", CURRENT_FUNCTION);
  } else if (sst_2003) {
    SSTParsedOptions.version = SST_OPTIONS::V2003;
  } else {
    SSTParsedOptions.version = SST_OPTIONS::V1994;
  }

  // Parse production modifications
  if ((int(sst_v) + int(sst_kl) + int(sst_uq)) > 1) {
    SU2_MPI::Error("Please select only one SST production term modifier (VORTICITY, KATO-LAUNDER, or UQ).", CURRENT_FUNCTION);
  } else if (sst_v) {
    SSTParsedOptions.production = SST_OPTIONS::V;
  } else if (sst_kl) {
    SSTParsedOptions.production = SST_OPTIONS::KL;
  } else if (sst_uq) {
    SSTParsedOptions.production = SST_OPTIONS::UQ;
  }

  // Parse compressibility options
  if (sst_compWilcox && sst_compSarkar) {
    SU2_MPI::Error("Please select only one compressibility correction (COMPRESSIBILITY-WILCOX or COMPRESSIBILITY-SARKAR).", CURRENT_FUNCTION);
  } else if (sst_compWilcox) {
    SSTParsedOptions.production = SST_OPTIONS::COMP_Wilcox;
  } else if (sst_compSarkar) {
    SSTParsedOptions.production = SST_OPTIONS::COMP_Sarkar;
  }

  SSTParsedOptions.sust = sst_sust;
  SSTParsedOptions.modified = sst_m;
  SSTParsedOptions.uq = sst_uq;
<<<<<<< HEAD
  SSTParsedOptions.fullProd = found_fullProd;
  SSTParsedOptions.llt = found_llt;
  SSTParsedOptions.prodLim = found_prodLim;
  SSTParsedOptions.newBC = found_newBC;
=======
  SSTParsedOptions.compWilcox = sst_compWilcox;
  SSTParsedOptions.compSarkar = sst_compSarkar;
  SSTParsedOptions.dll = sst_dll;

>>>>>>> 66ed495f
  return SSTParsedOptions;
}

/*!
 * \brief SA Options
 */
enum class SA_OPTIONS {
  NONE,     /*!< \brief No option / default. */
  NEG,      /*!< \brief Negative SA. */
  EDW,      /*!< \brief Edwards version. */
  FT2,      /*!< \brief Use FT2 term. */
  QCR2000,  /*!< \brief Quadratic constitutive relation. */
  COMP,     /*!< \brief Compressibility correction. */
  ROT,      /*!< \brief Rotation correction. */
  BC,       /*!< \brief Bas-Cakmakcioclu transition. */
  EXP,      /*!< \brief Allow experimental combinations of options (according to TMR). */
};
static const MapType<std::string, SA_OPTIONS> SA_Options_Map = {
  MakePair("NONE", SA_OPTIONS::NONE)
  MakePair("NEGATIVE", SA_OPTIONS::NEG)
  MakePair("EDWARDS", SA_OPTIONS::EDW)
  MakePair("WITHFT2", SA_OPTIONS::FT2)
  MakePair("QCR2000", SA_OPTIONS::QCR2000)
  MakePair("COMPRESSIBILITY", SA_OPTIONS::COMP)
  MakePair("ROTATION", SA_OPTIONS::ROT)
  MakePair("BCM", SA_OPTIONS::BC)
  MakePair("EXPERIMENTAL", SA_OPTIONS::EXP)
};

/*!
 * \brief Structure containing parsed SA options.
 */
struct SA_ParsedOptions {
  SA_OPTIONS version = SA_OPTIONS::NONE;  /*!< \brief SA base model. */
  bool ft2 = false;                       /*!< \brief Use ft2 term. */
  bool qcr2000 = false;                   /*!< \brief Use QCR-2000. */
  bool comp = false;                      /*!< \brief Use compressibility correction. */
  bool rot = false;                       /*!< \brief Use rotation correction. */
  bool bc = false;                        /*!< \brief BC transition. */
};

/*!
 * \brief Function to parse SA options.
 * \param[in] SA_Options - Selected SA option from config.
 * \param[in] nSA_Options - Number of options selected.
 * \param[in] rank - MPI rank.
 * \return Struct with SA options.
 */
inline SA_ParsedOptions ParseSAOptions(const SA_OPTIONS *SA_Options, unsigned short nSA_Options, int rank) {
  SA_ParsedOptions SAParsedOptions;

  auto IsPresent = [&](SA_OPTIONS option) {
    const auto sa_options_end = SA_Options + nSA_Options;
    return std::find(SA_Options, sa_options_end, option) != sa_options_end;
  };

  const bool found_neg = IsPresent(SA_OPTIONS::NEG);
  const bool found_edw = IsPresent(SA_OPTIONS::EDW);
  const bool found_bsl = !found_neg && !found_edw;

  if (found_neg && found_edw) {
    SU2_MPI::Error("Two versions (Negative and Edwards) selected for SA_OPTIONS. Please choose only one.", CURRENT_FUNCTION);
  }

  if (found_bsl) {
    SAParsedOptions.version = SA_OPTIONS::NONE;
  } else if (found_neg) {
    SAParsedOptions.version = SA_OPTIONS::NEG;
  } else {
    SAParsedOptions.version = SA_OPTIONS::EDW;
  }
  SAParsedOptions.ft2 = IsPresent(SA_OPTIONS::FT2);
  SAParsedOptions.qcr2000 = IsPresent(SA_OPTIONS::QCR2000);
  SAParsedOptions.comp = IsPresent(SA_OPTIONS::COMP);
  SAParsedOptions.rot = IsPresent(SA_OPTIONS::ROT);
  SAParsedOptions.bc = IsPresent(SA_OPTIONS::BC);

  /*--- Validate user settings when not in experimental mode. ---*/
  if (!IsPresent(SA_OPTIONS::EXP)) {
    const bool any_but_bc = SAParsedOptions.ft2 || SAParsedOptions.qcr2000 || SAParsedOptions.comp || SAParsedOptions.rot;

    switch (SAParsedOptions.version) {
      case SA_OPTIONS::NEG:
        if (!SAParsedOptions.ft2 || SAParsedOptions.bc)
          SU2_MPI::Error("A non-standard version of SA-neg was requested (see https://turbmodels.larc.nasa.gov/spalart.html).\n"
                         "If you want to continue, add EXPERIMENTAL to SA_OPTIONS.", CURRENT_FUNCTION);
        break;
      case SA_OPTIONS::EDW:
        if (any_but_bc || SAParsedOptions.bc)
          SU2_MPI::Error("A non-standard version of SA-noft2-Edwards was requested (see https://turbmodels.larc.nasa.gov/spalart.html).\n"
                         "If you want to continue, add EXPERIMENTAL to SA_OPTIONS.", CURRENT_FUNCTION);
        break;
      default:
        if (SAParsedOptions.bc && any_but_bc)
          SU2_MPI::Error("A non-standard version of SA-BCM was requested (see https://turbmodels.larc.nasa.gov/spalart.html).\n"
                         "If you want to continue, add EXPERIMENTAL to SA_OPTIONS.", CURRENT_FUNCTION);
        break;
    }
  }
  return SAParsedOptions;
}

/*!
 * \brief Types of transition models
 */
enum class TURB_TRANS_MODEL {
  NONE,  /*!< \brief No transition model. */
  LM,    /*!< \brief Kind of transition model (Langtry-Menter (LM) for SST and Spalart-Allmaras). */
};
static const MapType<std::string, TURB_TRANS_MODEL> Trans_Model_Map = {
  MakePair("NONE", TURB_TRANS_MODEL::NONE)
  MakePair("LM", TURB_TRANS_MODEL::LM)
};

/*!
 * \brief LM Options
 */
enum class LM_OPTIONS {
  NONE,         /*!< \brief No option / default. */
  LM2015,       /*!< \brief Cross-flow corrections. */
  MALAN,        /*!< \brief Kind of transition correlation model (Malan). */
  SULUKSNA,     /*!< \brief Kind of transition correlation model (Suluksna). */
  KRAUSE,       /*!< \brief Kind of transition correlation model (Krause). */
  KRAUSE_HYPER, /*!< \brief Kind of transition correlation model (Krause hypersonic). */
  MEDIDA_BAEDER,/*!< \brief Kind of transition correlation model (Medida-Baeder). */
  MEDIDA,       /*!< \brief Kind of transition correlation model (Medida). */
  MENTER_LANGTRY,   /*!< \brief Kind of transition correlation model (Menter-Langtry). */
  DEFAULT       /*!< \brief Kind of transition correlation model (Menter-Langtry if SST, MALAN if SA). */
};

static const MapType<std::string, LM_OPTIONS> LM_Options_Map = {
  MakePair("NONE", LM_OPTIONS::NONE)
  MakePair("LM2015", LM_OPTIONS::LM2015)
  MakePair("MALAN", LM_OPTIONS::MALAN)
  MakePair("SULUKSNA", LM_OPTIONS::SULUKSNA)
  MakePair("KRAUSE", LM_OPTIONS::KRAUSE)
  MakePair("KRAUSE_HYPER", LM_OPTIONS::KRAUSE_HYPER)
  MakePair("MEDIDA_BAEDER", LM_OPTIONS::MEDIDA_BAEDER)
  MakePair("MENTER_LANGTRY", LM_OPTIONS::MENTER_LANGTRY)
  MakePair("DEFAULT", LM_OPTIONS::DEFAULT)
};

/*!
 * \brief Types of transition correlations
 */
enum class TURB_TRANS_CORRELATION {
  MALAN,        /*!< \brief Kind of transition correlation model (Malan). */
  SULUKSNA,     /*!< \brief Kind of transition correlation model (Suluksna). */
  KRAUSE,       /*!< \brief Kind of transition correlation model (Krause). */
  KRAUSE_HYPER, /*!< \brief Kind of transition correlation model (Krause hypersonic). */
  MEDIDA_BAEDER,/*!< \brief Kind of transition correlation model (Medida-Baeder). */
  MEDIDA,       /*!< \brief Kind of transition correlation model (Medida). */
  MENTER_LANGTRY,   /*!< \brief Kind of transition correlation model (Menter-Langtry). */
  DEFAULT       /*!< \brief Kind of transition correlation model (Menter-Langtry if SST, MALAN if SA). */
};

/*!
 * \brief Structure containing parsed LM options.
 */
struct LM_ParsedOptions {
  LM_OPTIONS version = LM_OPTIONS::NONE;  /*!< \brief LM base model. */
  bool LM2015 = false;                    /*!< \brief Use cross-flow corrections. */
  TURB_TRANS_CORRELATION Correlation = TURB_TRANS_CORRELATION::DEFAULT;
};

/*!
 * \brief Function to parse LM options.
 * \param[in] LM_Options - Selected LM option from config.
 * \param[in] nLM_Options - Number of options selected.
 * \param[in] rank - MPI rank.
 * \return Struct with SA options.
 */
inline LM_ParsedOptions ParseLMOptions(const LM_OPTIONS *LM_Options, unsigned short nLM_Options, int rank, TURB_MODEL Kind_Turb_Model) {
  LM_ParsedOptions LMParsedOptions;

  auto IsPresent = [&](LM_OPTIONS option) {
    const auto lm_options_end = LM_Options + nLM_Options;
    return std::find(LM_Options, lm_options_end, option) != lm_options_end;
  };

  LMParsedOptions.LM2015 = IsPresent(LM_OPTIONS::LM2015);

  int NFoundCorrelations = 0;
  if (IsPresent(LM_OPTIONS::MALAN)) {
    LMParsedOptions.Correlation = TURB_TRANS_CORRELATION::MALAN;
    NFoundCorrelations++;
  }
  if (IsPresent(LM_OPTIONS::SULUKSNA)) {
    LMParsedOptions.Correlation = TURB_TRANS_CORRELATION::SULUKSNA;
    NFoundCorrelations++;
  }
  if (IsPresent(LM_OPTIONS::KRAUSE)) {
    LMParsedOptions.Correlation = TURB_TRANS_CORRELATION::KRAUSE;
    NFoundCorrelations++;
  }
  if (IsPresent(LM_OPTIONS::KRAUSE_HYPER)) {
    LMParsedOptions.Correlation = TURB_TRANS_CORRELATION::KRAUSE_HYPER;
    NFoundCorrelations++;
  }
  if (IsPresent(LM_OPTIONS::MEDIDA_BAEDER)) {
    LMParsedOptions.Correlation = TURB_TRANS_CORRELATION::MEDIDA_BAEDER;
    NFoundCorrelations++;
  }
  if (IsPresent(LM_OPTIONS::MEDIDA)) {
    LMParsedOptions.Correlation = TURB_TRANS_CORRELATION::MEDIDA;
    NFoundCorrelations++;
  }
  if (IsPresent(LM_OPTIONS::MENTER_LANGTRY)) {
    LMParsedOptions.Correlation = TURB_TRANS_CORRELATION::MENTER_LANGTRY;
    NFoundCorrelations++;
  }

  if (NFoundCorrelations > 1) {
    SU2_MPI::Error("Two correlations selected for LM_OPTIONS. Please choose only one.", CURRENT_FUNCTION);
  }

  if (LMParsedOptions.Correlation == TURB_TRANS_CORRELATION::DEFAULT){
    if (Kind_Turb_Model == TURB_MODEL::SST) {
      LMParsedOptions.Correlation = TURB_TRANS_CORRELATION::MENTER_LANGTRY;
    } else if (Kind_Turb_Model == TURB_MODEL::SA) {
      LMParsedOptions.Correlation = TURB_TRANS_CORRELATION::MALAN;
    }
  }

  return LMParsedOptions;
}

/*!
 * \brief types of species transport models
 */
enum class SPECIES_MODEL {
  NONE,              /*!< \brief No scalar transport model. */
  SPECIES_TRANSPORT,    /*!< \brief species transport model. */
  FLAMELET,          /*!< \brief flamelet model. */
};
static const MapType<std::string, SPECIES_MODEL> Species_Model_Map = {
  MakePair("NONE", SPECIES_MODEL::NONE)
  MakePair("SPECIES_TRANSPORT", SPECIES_MODEL::SPECIES_TRANSPORT)
  MakePair("FLAMELET", SPECIES_MODEL::FLAMELET)
};

/*!
 * \brief Progress variable and enthalpy are the first and second entries in the lookup table.
 * \note The order matters.
 */
enum FLAMELET_SCALAR_VARIABLES {
  I_PROGVAR,
  I_ENTH,
  I_MIXFRAC,
};

/*!
 * \brief the source terms for the flamelet method. At the moment only progress variable
 */
enum FLAMELET_SCALAR_SOURCES {
  I_SRC_TOT_PROGVAR
};

/*!
 * \brief Look-up operations for the flamelet scalar solver.
 */
enum FLAMELET_LOOKUP_OPS {
  THERMO,   /*!< \brief Thermochemical properties (temperature, density, diffusivity, etc.). */
  PREFDIF,  /*!< \brief Preferential diffusion scalars. */
  SOURCES,  /*!< \brief Scalar source terms (controlling variables, passive species).*/
  LOOKUP,   /*!< \brief Passive look-up variables specified in config. */
};

/*!
 * \brief The preferential diffusion scalar indices for the preferential diffusion model.
 */
enum FLAMELET_PREF_DIFF_SCALARS {
  I_BETA_PROGVAR,       /*!< \brief Preferential diffusion scalar for the progress variable. */
  I_BETA_ENTH_THERMAL,  /*!< \brief Preferential diffusion scalar for temperature. */
  I_BETA_ENTH,          /*!< \brief Preferential diffusion scalar for total enthalpy. */
  I_BETA_MIXFRAC,       /*!< \brief Preferential diffusion scalar for mixture fraction. */
  N_BETA_TERMS,         /*!< \brief Total number of preferential diffusion scalars. */
};

/*!
 * \brief Flame initialization options for the flamelet solver.
 */
enum class FLAMELET_INIT_TYPE {
  FLAME_FRONT,  /*!< \brief Straight flame front. */
  SPARK,        /*!< \brief Species reaction rate in a set location. */
  NONE,         /*!< \brief No ignition, cold flow only. */
};

static const MapType<std::string, FLAMELET_INIT_TYPE> Flamelet_Init_Map = {
  MakePair("NONE", FLAMELET_INIT_TYPE::NONE)
  MakePair("FLAME_FRONT", FLAMELET_INIT_TYPE::FLAME_FRONT)
  MakePair("SPARK", FLAMELET_INIT_TYPE::SPARK)
};

/*!
 * \brief Types of subgrid scale models
 */
enum class TURB_SGS_MODEL {
  NONE        , /*!< \brief No subgrid scale model. */
  IMPLICIT_LES, /*!< \brief Implicit LES, i.e. no explicit SGS model. */
  SMAGORINSKY , /*!< \brief Smagorinsky SGS model. */
  WALE        , /*!< \brief Wall-Adapting Local Eddy-viscosity SGS model. */
  VREMAN        /*!< \brief Vreman SGS model. */
};
static const MapType<std::string, TURB_SGS_MODEL> SGS_Model_Map = {
  MakePair("NONE",         TURB_SGS_MODEL::NONE)
  MakePair("IMPLICIT_LES", TURB_SGS_MODEL::IMPLICIT_LES)
  MakePair("SMAGORINSKY",  TURB_SGS_MODEL::SMAGORINSKY)
  MakePair("WALE",         TURB_SGS_MODEL::WALE)
  MakePair("VREMAN",       TURB_SGS_MODEL::VREMAN)
};

/*!
 * \brief Types of window (weight) functions for cost functional
 */
enum class WINDOW_FUNCTION {
  SQUARE,        /*!< \brief No weight function  (order 1)*/
  HANN,          /*!< \brief Hann-type weight function (order 3) */
  HANN_SQUARE,   /*!< \brief Hann-squared type weight function (order 5)*/
  BUMP,          /*!< \brief bump type weight function (exponential order of convergence) */
};
static const MapType<std::string, WINDOW_FUNCTION> Window_Map = {
  MakePair("SQUARE", WINDOW_FUNCTION::SQUARE)
  MakePair("HANN", WINDOW_FUNCTION::HANN)
  MakePair("HANN_SQUARE", WINDOW_FUNCTION::HANN_SQUARE)
  MakePair("BUMP", WINDOW_FUNCTION::BUMP)
};

/*!
 * \brief Types of hybrid RANS/LES models
 */
enum ENUM_HYBRIDRANSLES {
  NO_HYBRIDRANSLES = 0,  /*!< \brief No turbulence model. */
  SA_DES   = 1,          /*!< \brief Kind of Hybrid RANS/LES (SA - Detached Eddy Simulation (DES)). */
  SA_DDES  = 2,          /*!< \brief Kind of Hybrid RANS/LES (SA - Delayed DES (DDES) with Delta_max SGS ). */
  SA_ZDES  = 3,          /*!< \brief Kind of Hybrid RANS/LES (SA - Delayed DES (DDES) with Vorticity based SGS like Zonal DES). */
  SA_EDDES = 4           /*!< \brief Kind of Hybrid RANS/LES (SA - Delayed DES (DDES) with Shear Layer Adapted SGS: Enhanced DDES). */
};
static const MapType<std::string, ENUM_HYBRIDRANSLES> HybridRANSLES_Map = {
  MakePair("NONE", NO_HYBRIDRANSLES)
  MakePair("SA_DES", SA_DES)
  MakePair("SA_DDES", SA_DDES)
  MakePair("SA_ZDES", SA_ZDES)
  MakePair("SA_EDDES", SA_EDDES)
};

/*!
 * \brief Types of Roe Low Dissipation Schemes
 */
enum ENUM_ROELOWDISS {
  NO_ROELOWDISS = 0, /*!< \brief No Roe Low Dissipation model. */
  FD            = 1, /*!< \brief Numerical Blending based on DDES's F_d function */
  NTS           = 2, /*!< \brief Numerical Blending of Travin and Shur. */
  NTS_DUCROS    = 3, /*!< \brief Numerical Blending of Travin and Shur + Ducros' Shock Sensor. */
  FD_DUCROS     = 4  /*!< \brief Numerical Blending based on DDES's F_d function + Ducros' Shock Sensor */
};
static const MapType<std::string, ENUM_ROELOWDISS> RoeLowDiss_Map = {
  MakePair("NONE", NO_ROELOWDISS)
  MakePair("FD", FD)
  MakePair("NTS", NTS)
  MakePair("NTS_DUCROS", NTS_DUCROS)
  MakePair("FD_DUCROS", FD_DUCROS)
};

/*!
 * \brief Types of wall functions.
 */
enum class WALL_FUNCTIONS {
  NONE                 ,   /*!< \brief No wall function treatment, integration to the wall. Default behavior. */
  STANDARD_FUNCTION    ,   /*!< \brief Standard wall function. */
  ADAPTIVE_FUNCTION    ,   /*!< \brief Adaptive wall function. Formulation depends on y+. */
  SCALABLE_FUNCTION    ,   /*!< \brief Scalable wall function. */
  EQUILIBRIUM_MODEL    ,   /*!< \brief Equilibrium wall model for LES. */
  NONEQUILIBRIUM_MODEL ,   /*!< \brief Non-equilibrium wall model for LES. */
  LOGARITHMIC_MODEL        /*!< \brief Logarithmic law-of-the-wall model for LES. */
};
static const MapType<std::string, WALL_FUNCTIONS> Wall_Functions_Map = {
  MakePair("NO_WALL_FUNCTION",          WALL_FUNCTIONS::NONE)
  MakePair("STANDARD_WALL_FUNCTION",    WALL_FUNCTIONS::STANDARD_FUNCTION)
  MakePair("ADAPTIVE_WALL_FUNCTION",    WALL_FUNCTIONS::ADAPTIVE_FUNCTION)
  MakePair("SCALABLE_WALL_FUNCTION",    WALL_FUNCTIONS::SCALABLE_FUNCTION)
  MakePair("EQUILIBRIUM_WALL_MODEL",    WALL_FUNCTIONS::EQUILIBRIUM_MODEL)
  MakePair("NONEQUILIBRIUM_WALL_MODEL", WALL_FUNCTIONS::NONEQUILIBRIUM_MODEL)
  MakePair("LOGARITHMIC_WALL_MODEL",    WALL_FUNCTIONS::LOGARITHMIC_MODEL)
};

/*!
 * \brief Type of time integration schemes
 */
enum ENUM_TIME_INT {
  RUNGE_KUTTA_EXPLICIT = 1,   /*!< \brief Explicit Runge-Kutta time integration definition. */
  EULER_EXPLICIT = 2,         /*!< \brief Explicit Euler time integration definition. */
  EULER_IMPLICIT = 3,         /*!< \brief Implicit Euler time integration definition. */
  CLASSICAL_RK4_EXPLICIT = 4, /*!< \brief Classical RK4 time integration definition. */
  ADER_DG = 5                 /*!< \brief ADER-DG time integration definition. */
};
static const MapType<std::string, ENUM_TIME_INT> Time_Int_Map = {
  MakePair("RUNGE-KUTTA_EXPLICIT", RUNGE_KUTTA_EXPLICIT)
  MakePair("EULER_EXPLICIT", EULER_EXPLICIT)
  MakePair("EULER_IMPLICIT", EULER_IMPLICIT)
  MakePair("CLASSICAL_RK4_EXPLICIT", CLASSICAL_RK4_EXPLICIT)
  MakePair("ADER_DG", ADER_DG)
};

/*!
 * \brief Type of predictor for the ADER-DG time integration scheme.
 */
enum ENUM_ADER_PREDICTOR {
  ADER_ALIASED_PREDICTOR     = 1, /*!< \brief Aliased predictor, easiest to do. */
  ADER_NON_ALIASED_PREDICTOR = 2  /*!< \brief Non-aliased predictor. Consistent, but more difficult. */
};
static const MapType<std::string, ENUM_ADER_PREDICTOR> Ader_Predictor_Map = {
  MakePair("ADER_ALIASED_PREDICTOR", ADER_ALIASED_PREDICTOR)
  MakePair("ADER_NON_ALIASED_PREDICTOR", ADER_NON_ALIASED_PREDICTOR)
};

/*!
 * \brief Type of heat timestep calculation
 */
enum ENUM_HEAT_TIMESTEP {
  MINIMUM = 1,     /*!< \brief Local time stepping based on minimum lambda.*/
  CONVECTIVE = 2,  /*!< \brief Local time stepping based on convective spectral radius.*/
  VISCOUS = 3,     /*!< \brief Local time stepping based on viscous spectral radius.*/
  BYFLOW = 4,      /*!< \brief Unsing the mean solvers time step. */
};
static const MapType<std::string, ENUM_HEAT_TIMESTEP> Heat_TimeStep_Map = {
  MakePair("LOCAL", MINIMUM)
  MakePair("CONVECTIVE", CONVECTIVE)
  MakePair("VISCOUS", VISCOUS)
  MakePair("BYFLOW", BYFLOW)
};

/*!
 * \brief Type of time integration schemes
 */
enum class STRUCT_TIME_INT {
  NEWMARK_IMPLICIT,  /*!< \brief Implicit Newmark integration definition. */
  GENERALIZED_ALPHA, /*!< \brief Support for implementing another implicit method. */
};
static const MapType<std::string, STRUCT_TIME_INT> Time_Int_Map_FEA = {
  MakePair("NEWMARK_IMPLICIT", STRUCT_TIME_INT::NEWMARK_IMPLICIT)
  // MakePair("GENERALIZED_ALPHA", STRUCT_TIME_INT::GENERALIZED_ALPHA) Not fully implemented.
};

/*!
 * \brief Type of time integration schemes
 */
enum class STRUCT_SPACE_ITE {
  NEWTON,       /*!< \brief Full Newton-Rapshon method. */
  MOD_NEWTON,   /*!< \brief Modified Newton-Raphson method. */
};
static const MapType<std::string, STRUCT_SPACE_ITE> Space_Ite_Map_FEA = {
  MakePair("NEWTON_RAPHSON", STRUCT_SPACE_ITE::NEWTON)
  MakePair("MODIFIED_NEWTON_RAPHSON", STRUCT_SPACE_ITE::MOD_NEWTON)
};

/*!
 * \brief Types of schemes to compute the flow gradient
 */
enum ENUM_FLOW_GRADIENT {
  NO_GRADIENT            = 0,   /*!< \brief No gradient method. Only possible for reconstruction gradient, in which case, the option chosen for NUM_METHOD_GRAD is used. */
  GREEN_GAUSS            = 1,   /*!< \brief Gradient computation using Green-Gauss theorem. */
  LEAST_SQUARES          = 2,   /*!< \brief Gradient computation using unweighted least squares. */
  WEIGHTED_LEAST_SQUARES = 3    /*!< \brief Gradients computation using inverse-distance weighted least squares. */
};
static const MapType<std::string, ENUM_FLOW_GRADIENT> Gradient_Map = {
  MakePair("NONE", NO_GRADIENT)
  MakePair("GREEN_GAUSS", GREEN_GAUSS)
  MakePair("LEAST_SQUARES", LEAST_SQUARES)
  MakePair("WEIGHTED_LEAST_SQUARES", WEIGHTED_LEAST_SQUARES)
};

/*!
 * \brief Types of action to take on a geometry structure
 */
enum GEOMETRY_ACTION {
  ALLOCATE = 0,     /*!< \brief Allocate geometry structure. */
  UPDATE = 1        /*!< \brief Update geometry structure (grid moving, adaptation, etc.). */
};

/*!
 * \brief Types of action to perform when doing the geometry evaluation
 */
enum GEOMETRY_MODE {
  FUNCTION = 0,     /*!< \brief Geometrical analysis. */
  GRADIENT = 1      /*!< \brief Geometrical analysis and gradient using finite differences. */
};
static const MapType<std::string, GEOMETRY_MODE> GeometryMode_Map = {
  MakePair("FUNCTION", FUNCTION)
  MakePair("GRADIENT", GRADIENT)
};

/*!
 * \brief Types of boundary conditions
 */
enum BC_TYPE {
  EULER_WALL = 1,             /*!< \brief Boundary Euler wall definition. */
  FAR_FIELD = 2,              /*!< \brief Boundary far-field definition. */
  SYMMETRY_PLANE = 3,         /*!< \brief Boundary symmetry plane definition. */
  INLET_FLOW = 4,             /*!< \brief Boundary inlet flow definition. */
  OUTLET_FLOW = 5,            /*!< \brief Boundary outlet flow definition. */
  PERIODIC_BOUNDARY = 6,      /*!< \brief Periodic boundary definition. */
  NEARFIELD_BOUNDARY = 7,     /*!< \brief Near-Field boundary definition. */
  CUSTOM_BOUNDARY = 10,       /*!< \brief custom boundary definition. */
  DISPLACEMENT_BOUNDARY = 14, /*!< \brief Boundary displacement definition. */
  LOAD_BOUNDARY = 15,         /*!< \brief Boundary Load definition. */
  FLOWLOAD_BOUNDARY = 16,     /*!< \brief Boundary Load definition. */
  SUPERSONIC_INLET = 19,      /*!< \brief Boundary supersonic inlet definition. */
  SUPERSONIC_OUTLET = 20,     /*!< \brief Boundary supersonic inlet definition. */
  ENGINE_INFLOW = 21,         /*!< \brief Boundary nacelle inflow. */
  ENGINE_EXHAUST = 22,        /*!< \brief Boundary nacelle exhaust. */
  RIEMANN_BOUNDARY= 24,       /*!< \brief Riemann Boundary definition. */
  ISOTHERMAL = 25,            /*!< \brief No slip isothermal wall boundary condition. */
  HEAT_FLUX = 26,             /*!< \brief No slip constant heat flux wall boundary condition. */
  HEAT_TRANSFER = 27,         /*!< \brief No slip heat transfer boundary condition. */
  ACTDISK_INLET = 32,         /*!< \brief Actuator disk inlet boundary definition. */
  ACTDISK_OUTLET = 33,        /*!< \brief Actuator disk outlet boundary definition. */
  CLAMPED_BOUNDARY = 34,      /*!< \brief Clamped Boundary definition. */
  LOAD_DIR_BOUNDARY = 35,     /*!< \brief Boundary Load definition. */
  LOAD_SINE_BOUNDARY = 36,    /*!< \brief Sine-waveBoundary Load definition. */
  GILES_BOUNDARY= 37,         /*!< \brief Giles Boundary definition. */
  INTERNAL_BOUNDARY= 38,      /*!< \brief Internal Boundary definition. */
  FLUID_INTERFACE = 39,       /*!< \brief Domain interface definition. */
  DISP_DIR_BOUNDARY = 40,     /*!< \brief Boundary displacement definition. */
  DAMPER_BOUNDARY = 41,       /*!< \brief Damper. */
  CHT_WALL_INTERFACE = 50,    /*!< \brief Domain interface definition. */
  SMOLUCHOWSKI_MAXWELL = 55,  /*!< \brief Smoluchoski/Maxwell wall boundary condition. */
  SEND_RECEIVE = 99,          /*!< \brief Boundary send-receive definition. */
};

/*!
 * \brief 2D Formulation for structural problems
 */
enum class STRUCT_2DFORM {
  PLANE_STRESS,     /*!< \brief Definition of plane stress solver. */
  PLANE_STRAIN      /*!< \brief Definition of plane strain solver. */
};
static const MapType<std::string, STRUCT_2DFORM> ElasForm_2D = {
  MakePair("PLANE_STRESS", STRUCT_2DFORM::PLANE_STRESS)
  MakePair("PLANE_STRAIN", STRUCT_2DFORM::PLANE_STRAIN)
};

/*!
 * \brief Kinds of relaxation for multizone problems
 */
enum class BGS_RELAXATION {
  NONE,       /*!< \brief No relaxation in the strongly coupled approach. */
  FIXED,      /*!< \brief Relaxation with a fixed parameter. */
  AITKEN,     /*!< \brief Relaxation using Aitken's dynamic parameter. */
};
static const MapType<std::string, BGS_RELAXATION> AitkenForm_Map = {
  MakePair("NONE", BGS_RELAXATION::NONE)
  MakePair("FIXED_PARAMETER", BGS_RELAXATION::FIXED)
  MakePair("AITKEN_DYNAMIC", BGS_RELAXATION::AITKEN)
};

/*!
 * \brief Types of dynamic transfer methods
 */
enum ENUM_DYN_TRANSFER_METHOD {
  INSTANTANEOUS = 1,   /*!< \brief No ramp, load is transfer instantaneously. */
  POL_ORDER_1 = 2,     /*!< \brief The load is transferred using a ramp. */
  POL_ORDER_3 = 3,     /*!< \brief The load is transferred using an order 3 polynomial function */
  POL_ORDER_5 = 4,     /*!< \brief The load is transferred using an order 5 polynomial function */
  SIGMOID_10 = 5,      /*!< \brief The load is transferred using a sigmoid with parameter 10 */
  SIGMOID_20 = 6       /*!< \brief The load is transferred using a sigmoid with parameter 20 */
};
static const MapType<std::string, ENUM_DYN_TRANSFER_METHOD> Dyn_Transfer_Method_Map = {
  MakePair("INSTANTANEOUS", INSTANTANEOUS)
  MakePair("RAMP", POL_ORDER_1)
  MakePair("CUBIC", POL_ORDER_3)
  MakePair("QUINTIC", POL_ORDER_5)
  MakePair("SIGMOID_10", SIGMOID_10)
  MakePair("SIGMOID_20", SIGMOID_20)
};

/*!
 * \brief Kinds of Design Variables for FEA problems
 */
enum ENUM_DVFEA {
  NODV_FEA = 0,         /*!< \brief No design variable for FEA problems. */
  YOUNG_MODULUS = 1,    /*!< \brief Young modulus (E) as design variable. */
  POISSON_RATIO = 2,    /*!< \brief Poisson ratio (Nu) as design variable. */
  DENSITY_VAL = 3,      /*!< \brief Density (Rho) as design variable. */
  DEAD_WEIGHT = 4,      /*!< \brief Dead Weight (Rho_DL) as design variable. */
  ELECTRIC_FIELD = 5    /*!< \brief Electric field (E) as design variable. */
};
static const MapType<std::string, ENUM_DVFEA> DVFEA_Map = {
  MakePair("NONE", NODV_FEA)
  MakePair("YOUNG_MODULUS", YOUNG_MODULUS)
  MakePair("POISSON_RATIO", POISSON_RATIO)
  MakePair("DENSITY", DENSITY_VAL)
  MakePair("DEAD_WEIGHT", DEAD_WEIGHT)
  MakePair("ELECTRIC_FIELD", ELECTRIC_FIELD)
};

/*!
 * \brief Kinds of radiation models
 */
enum class RADIATION_MODEL {
  NONE,   /*!< \brief No radiation model */
  P1,     /*!< \brief P1 Radiation model. */
};
static const MapType<std::string, RADIATION_MODEL> Radiation_Map = {
  MakePair("NONE", RADIATION_MODEL::NONE)
  MakePair("P1", RADIATION_MODEL::P1)
};

/*!
 * \brief Kinds of P1 initialization
 */
enum class P1_INIT {
  ZERO,         /*!< \brief Initialize the P1 model from zero values */
  TEMPERATURE,  /*!< \brief Initialize the P1 model from blackbody energy computed from the initial temperature. */
};
static const MapType<std::string, P1_INIT> P1_Init_Map = {
  MakePair("ZERO", P1_INIT::ZERO)
  MakePair("TEMPERATURE_INIT", P1_INIT::TEMPERATURE)
};

/*!
 * \brief Kinds of coupling methods at CHT interfaces.
 * The first (temperature) part determines the BC method on the fluid side, the second (heatflux) part determines
 * the BC method on the solid side of the CHT interface.
 */
enum CHT_COUPLING {
  DIRECT_TEMPERATURE_NEUMANN_HEATFLUX,
  AVERAGED_TEMPERATURE_NEUMANN_HEATFLUX,
  DIRECT_TEMPERATURE_ROBIN_HEATFLUX,
  AVERAGED_TEMPERATURE_ROBIN_HEATFLUX,
};
static const MapType<std::string, CHT_COUPLING> CHT_Coupling_Map = {
  MakePair("DIRECT_TEMPERATURE_NEUMANN_HEATFLUX", CHT_COUPLING::DIRECT_TEMPERATURE_NEUMANN_HEATFLUX)
  MakePair("AVERAGED_TEMPERATURE_NEUMANN_HEATFLUX", CHT_COUPLING::AVERAGED_TEMPERATURE_NEUMANN_HEATFLUX)
  MakePair("DIRECT_TEMPERATURE_ROBIN_HEATFLUX", CHT_COUPLING::DIRECT_TEMPERATURE_ROBIN_HEATFLUX)
  MakePair("AVERAGED_TEMPERATURE_ROBIN_HEATFLUX", CHT_COUPLING::AVERAGED_TEMPERATURE_ROBIN_HEATFLUX)
};

/*!
 * \brief Types Riemann boundary treatments
 */
enum RIEMANN_TYPE {
  TOTAL_CONDITIONS_PT = 1,          /*!< \brief User specifies total pressure, total temperature, and flow direction. */
  DENSITY_VELOCITY = 2,             /*!< \brief User specifies density and velocity, and flow direction. */
  STATIC_PRESSURE = 3,              /*!< \brief User specifies static pressure. */
  TOTAL_SUPERSONIC_INFLOW = 4,      /*!< \brief User specifies total pressure, total temperature and Velocity components. */
  STATIC_SUPERSONIC_INFLOW_PT = 5,  /*!< \brief User specifies static pressure, static temperature, and Mach components. */
  STATIC_SUPERSONIC_INFLOW_PD = 6,  /*!< \brief User specifies static pressure, static temperature, and Mach components. */
  MIXING_IN = 7,                    /*!< \brief User does not specify anything; information is retrieved from the other domain */
  MIXING_OUT = 8,                   /*!< \brief User does not specify anything; information is retrieved from the other domain */
  SUPERSONIC_OUTFLOW = 9,
  RADIAL_EQUILIBRIUM = 10,
  TOTAL_CONDITIONS_PT_1D = 11,
  STATIC_PRESSURE_1D = 12,
  MIXING_IN_1D = 13,
  MIXING_OUT_1D =14
};
static const MapType<std::string, RIEMANN_TYPE> Riemann_Map = {
  MakePair("TOTAL_CONDITIONS_PT", TOTAL_CONDITIONS_PT)
  MakePair("DENSITY_VELOCITY", DENSITY_VELOCITY)
  MakePair("STATIC_PRESSURE", STATIC_PRESSURE)
  MakePair("TOTAL_SUPERSONIC_INFLOW", TOTAL_SUPERSONIC_INFLOW)
  MakePair("STATIC_SUPERSONIC_INFLOW_PT", STATIC_SUPERSONIC_INFLOW_PT)
  MakePair("STATIC_SUPERSONIC_INFLOW_PD", STATIC_SUPERSONIC_INFLOW_PD)
  MakePair("MIXING_IN", MIXING_IN)
  MakePair("MIXING_OUT", MIXING_OUT)
  MakePair("MIXING_IN_1D", MIXING_IN_1D)
  MakePair("MIXING_OUT_1D", MIXING_OUT_1D)
  MakePair("SUPERSONIC_OUTFLOW", SUPERSONIC_OUTFLOW)
  MakePair("RADIAL_EQUILIBRIUM", RADIAL_EQUILIBRIUM)
  MakePair("TOTAL_CONDITIONS_PT_1D", TOTAL_CONDITIONS_PT_1D)
  MakePair("STATIC_PRESSURE_1D", STATIC_PRESSURE_1D)
};

static const MapType<std::string, RIEMANN_TYPE> Giles_Map = {
  MakePair("TOTAL_CONDITIONS_PT", TOTAL_CONDITIONS_PT)
  MakePair("DENSITY_VELOCITY", DENSITY_VELOCITY)
  MakePair("STATIC_PRESSURE", STATIC_PRESSURE)
  MakePair("TOTAL_SUPERSONIC_INFLOW", TOTAL_SUPERSONIC_INFLOW)
  MakePair("STATIC_SUPERSONIC_INFLOW_PT", STATIC_SUPERSONIC_INFLOW_PT)
  MakePair("STATIC_SUPERSONIC_INFLOW_PD", STATIC_SUPERSONIC_INFLOW_PD)
  MakePair("MIXING_IN", MIXING_IN)
  MakePair("MIXING_OUT", MIXING_OUT)
  MakePair("MIXING_IN_1D", MIXING_IN_1D)
  MakePair("MIXING_OUT_1D", MIXING_OUT_1D)
  MakePair("SUPERSONIC_OUTFLOW", SUPERSONIC_OUTFLOW)
  MakePair("RADIAL_EQUILIBRIUM", RADIAL_EQUILIBRIUM)
  MakePair("TOTAL_CONDITIONS_PT_1D", TOTAL_CONDITIONS_PT_1D)
  MakePair("STATIC_PRESSURE_1D", STATIC_PRESSURE_1D)
};

/*!
 * \brief Types of mixing process for averaging quantities at the boundaries.
 */
enum AVERAGEPROCESS_TYPE {
  ALGEBRAIC = 1,  /*!< \brief an algebraic average is computed at the boundary of interest. */
  AREA = 2,       /*!< \brief an area average is computed at the boundary of interest. */
  MIXEDOUT = 3,   /*!< \brief an mixed-out average is computed at the boundary of interest. */
  MASSFLUX = 4    /*!< \brief a mass flow average is computed at the boundary of interest. */
};
static const MapType<std::string, AVERAGEPROCESS_TYPE> AverageProcess_Map = {
  MakePair("ALGEBRAIC", ALGEBRAIC)
  MakePair("AREA", AREA)
  MakePair("MIXEDOUT", MIXEDOUT)
  MakePair("MASSFLUX", MASSFLUX)
};

/*!
 * \brief Types of mixing process for averaging quantities at the boundaries.
 */
enum MIXINGPLANE_INTERFACE_TYPE {
  MATCHING = 1,             /*!< \brief an algebraic average is computed at the boundary of interest. */
  NEAREST_SPAN = 2,         /*!< \brief an area average is computed at the boundary of interest. */
  LINEAR_INTERPOLATION = 3  /*!< \brief an mixed-out average is computed at the boundary of interest. */
};
static const MapType<std::string, MIXINGPLANE_INTERFACE_TYPE> MixingPlaneInterface_Map = {
  MakePair("MATCHING", MATCHING)
  MakePair("NEAREST_SPAN",  NEAREST_SPAN)
  MakePair("LINEAR_INTERPOLATION", LINEAR_INTERPOLATION)
};

/*!
 * \brief this option allow to compute the span-wise section in different ways.
 */
enum SPANWISE_TYPE {
  AUTOMATIC = 1,      /*!< \brief number of span-wise section are computed automatically */
  EQUISPACED = 2      /*!< \brief number of span-wise section are specified from the user */
};
static const MapType<std::string, SPANWISE_TYPE> SpanWise_Map = {
  MakePair("AUTOMATIC", AUTOMATIC)
  MakePair("EQUISPACED", EQUISPACED)
};

/*!
 * \brief Types of mixing process for averaging quantities at the boundaries.
 */
enum class TURBOMACHINERY_TYPE {
  AXIAL,              /*!< \brief axial turbomachinery. */
  CENTRIFUGAL,        /*!< \brief centrifugal turbomachinery. */
  CENTRIPETAL,        /*!< \brief centripetal turbomachinery. */
  CENTRIPETAL_AXIAL,  /*!< \brief mixed flow turbine. */
  AXIAL_CENTRIFUGAL   /*!< \brief mixed flow turbine. */
};
static const MapType<std::string, TURBOMACHINERY_TYPE> TurboMachinery_Map = {
  MakePair("AXIAL", TURBOMACHINERY_TYPE::AXIAL)
  MakePair("CENTRIFUGAL", TURBOMACHINERY_TYPE::CENTRIFUGAL)
  MakePair("CENTRIPETAL",  TURBOMACHINERY_TYPE::CENTRIPETAL)
  MakePair("CENTRIPETAL_AXIAL",  TURBOMACHINERY_TYPE::CENTRIPETAL_AXIAL)
  MakePair("AXIAL_CENTRIFUGAL",  TURBOMACHINERY_TYPE::AXIAL_CENTRIFUGAL)
};

/*!
 * \brief Types of Turbomachinery performance Type.
 */
enum class TURBO_PERF_KIND{
  TURBINE,            /*!< \brief Turbine Performance. */
  COMPRESSOR,         /*!< \brief Compressor Performance. */
  PROPELLOR           /*!< \brief Propellor Performance. */
};
static const MapType<std::string, TURBO_PERF_KIND> TurboPerfKind_Map = {
  MakePair("TURBINE",  TURBO_PERF_KIND::TURBINE)
  MakePair("COMPRESSOR",  TURBO_PERF_KIND::COMPRESSOR)
  MakePair("PROPELLOR",  TURBO_PERF_KIND::PROPELLOR)
};

/*!
 * \brief Types of Turbomachinery performance flag.
 */
enum TURBO_MARKER_TYPE{
  INFLOW  = 1,    /*!< \brief flag for inflow marker for compute turboperformance. */
  OUTFLOW = 2     /*!< \brief flag for outflow marker for compute turboperformance. */
};

/*!
 * \brief Types inlet boundary treatments
 */
enum class INLET_TYPE {
  TOTAL_CONDITIONS, /*!< \brief User specifies total pressure, total temperature, and flow direction. */
  MASS_FLOW,        /*!< \brief User specifies density and velocity (mass flow). */
  INPUT_FILE,       /*!< \brief User specifies an input file. */
  VELOCITY_INLET,   /*!< \brief Velocity inlet for an incompressible flow. */
  PRESSURE_INLET,   /*!< \brief Total pressure inlet for an incompressible flow. */
};
static const MapType<std::string, INLET_TYPE> Inlet_Map = {
  MakePair("TOTAL_CONDITIONS", INLET_TYPE::TOTAL_CONDITIONS)
  MakePair("MASS_FLOW", INLET_TYPE::MASS_FLOW)
  MakePair("INPUT_FILE", INLET_TYPE::INPUT_FILE)
  MakePair("VELOCITY_INLET", INLET_TYPE::VELOCITY_INLET)
  MakePair("PRESSURE_INLET", INLET_TYPE::PRESSURE_INLET)
};

/*!
 * \brief Types outlet boundary treatments
 */
enum class INC_OUTLET_TYPE {
  PRESSURE_OUTLET,    /*!< \brief Gauge pressure outlet for incompressible flow */
  MASS_FLOW_OUTLET,   /*!< \brief Mass flow outlet for incompressible flow. */
};
static const MapType<std::string, INC_OUTLET_TYPE> Inc_Outlet_Map = {
  MakePair("PRESSURE_OUTLET",  INC_OUTLET_TYPE::PRESSURE_OUTLET)
  MakePair("MASS_FLOW_OUTLET", INC_OUTLET_TYPE::MASS_FLOW_OUTLET)
};

/*!
 * \brief Types engine inflow boundary treatments
 */
enum ENGINE_INFLOW_TYPE {
  FAN_FACE_MACH = 1,          /*!< \brief User specifies fan face mach number. */
  FAN_FACE_MDOT = 2,          /*!< \brief User specifies Static pressure. */
  FAN_FACE_PRESSURE = 3       /*!< \brief User specifies Static pressure. */
};
static const MapType<std::string, ENGINE_INFLOW_TYPE> Engine_Inflow_Map = {
  MakePair("FAN_FACE_MACH", FAN_FACE_MACH)
  MakePair("FAN_FACE_MDOT", FAN_FACE_MDOT)
  MakePair("FAN_FACE_PRESSURE", FAN_FACE_PRESSURE)
};

/*!
 * \brief Types actuator disk boundary treatments
 */
enum ACTDISK_TYPE {
  VARIABLES_JUMP = 1,     /*!< \brief User specifies the variables jump. */
  BC_THRUST = 2,          /*!< \brief User specifies the BC thrust. */
  NET_THRUST = 3,         /*!< \brief User specifies the Net thrust. */
  DRAG_MINUS_THRUST = 4,  /*!< \brief User specifies the D-T. */
  MASSFLOW = 5,           /*!< \brief User specifies the massflow. */
  POWER = 6,              /*!< \brief User specifies the power. */
  VARIABLE_LOAD = 7,      /*!< \brief User specifies the load distribution. */
  BLADE_ELEMENT = 8       /*!< \brief User specifies to use Blade element method. */
};
static const MapType<std::string, ACTDISK_TYPE> ActDisk_Map = {
  MakePair("VARIABLES_JUMP", VARIABLES_JUMP)
  MakePair("BC_THRUST", BC_THRUST)
  MakePair("NET_THRUST", NET_THRUST)
  MakePair("DRAG_MINUS_THRUST", DRAG_MINUS_THRUST)
  MakePair("MASSFLOW", MASSFLOW)
  MakePair("POWER", POWER)
  MakePair("VARIABLE_LOAD", VARIABLE_LOAD)
  MakePair("BLADE_ELEMENT", BLADE_ELEMENT)
};

/*!
 * \brief types of wall boundary condition - smooth or rough
 */
enum class WALL_TYPE {
  SMOOTH,  /*!< \brief Smooth wall */
  ROUGH,   /*!< \brief Rough wall */
};
static const MapType<std::string, WALL_TYPE> WallType_Map = {
  MakePair("SMOOTH", WALL_TYPE::SMOOTH)
  MakePair("ROUGH", WALL_TYPE::ROUGH)
};

/*!
 * \brief Types of objective functions
 */
enum ENUM_OBJECTIVE {
  DRAG_COEFFICIENT = 1,         /*!< \brief Drag objective function definition. */
  LIFT_COEFFICIENT = 2,         /*!< \brief Lift objective function definition. */
  SIDEFORCE_COEFFICIENT = 3,    /*!< \brief Side force objective function definition. */
  EFFICIENCY = 4,               /*!< \brief Efficiency objective function definition. */
  INVERSE_DESIGN_PRESSURE = 5,  /*!< \brief Pressure objective function definition (inverse design). */
  INVERSE_DESIGN_HEATFLUX = 6,  /*!< \brief Heat flux objective function definition (inverse design). */
  TOTAL_HEATFLUX = 7,           /*!< \brief Total heat flux. */
  MAXIMUM_HEATFLUX = 8,         /*!< \brief Maximum heat flux. */
  AVG_TEMPERATURE = 70,         /*!< \brief Total averaged temperature. */
  MOMENT_X_COEFFICIENT = 9,     /*!< \brief Pitching moment objective function definition. */
  MOMENT_Y_COEFFICIENT = 10,    /*!< \brief Rolling moment objective function definition. */
  MOMENT_Z_COEFFICIENT = 11,    /*!< \brief Yawing objective function definition. */
  EQUIVALENT_AREA = 12,         /*!< \brief Equivalent area objective function definition. */
  NEARFIELD_PRESSURE = 13,      /*!< \brief NearField Pressure objective function definition. */
  FORCE_X_COEFFICIENT = 14,     /*!< \brief X-direction force objective function definition. */
  FORCE_Y_COEFFICIENT = 15,     /*!< \brief Y-direction force objective function definition. */
  FORCE_Z_COEFFICIENT = 16,     /*!< \brief Z-direction force objective function definition. */
  THRUST_COEFFICIENT = 17,      /*!< \brief Thrust objective function definition. */
  TORQUE_COEFFICIENT = 18,      /*!< \brief Torque objective function definition. */
  FIGURE_OF_MERIT = 19,         /*!< \brief Rotor Figure of Merit objective function definition. */
  BUFFET_SENSOR = 20,           /*!< \brief Sensor for detecting separation. */
  SURFACE_TOTAL_PRESSURE = 28,  /*!< \brief Total Pressure objective function definition. */
  SURFACE_STATIC_PRESSURE = 29, /*!< \brief Static Pressure objective function definition. */
  SURFACE_STATIC_TEMPERATURE = 57, /*!< \brief Static Temperature objective function definition. */
  SURFACE_MASSFLOW = 30,        /*!< \brief Mass Flow Rate objective function definition. */
  SURFACE_MACH = 51,            /*!< \brief Mach number objective function definition. */
  SURFACE_UNIFORMITY = 52,      /*!< \brief Flow uniformity objective function definition. */
  SURFACE_SECONDARY = 53,       /*!< \brief Secondary flow strength objective function definition. */
  SURFACE_MOM_DISTORTION = 54,  /*!< \brief Momentum distortion objective function definition. */
  SURFACE_SECOND_OVER_UNIFORM = 55, /*!< \brief Secondary over uniformity (relative secondary strength) objective function definition. */
  SURFACE_PRESSURE_DROP = 56,   /*!< \brief Pressure drop objective function definition. */
  SURFACE_SPECIES_0 = 58,       /*!< \brief Surface Avg. Species_0 objective function definition. */
  SURFACE_SPECIES_VARIANCE = 59,/*!< \brief Species Variance objective function definition. */
  CUSTOM_OBJFUNC = 31,          /*!< \brief Custom objective function definition. */
  REFERENCE_GEOMETRY = 60,      /*!< \brief Norm of displacements with respect to target geometry. */
  REFERENCE_NODE = 61,          /*!< \brief Objective function defined as the difference of a particular node respect to a reference position. */
  VOLUME_FRACTION = 62,         /*!< \brief Volume average physical density, for material-based topology optimization applications. */
  TOPOL_DISCRETENESS = 63,      /*!< \brief Measure of the discreteness of the current topology. */
  TOPOL_COMPLIANCE = 64,        /*!< \brief Measure of the discreteness of the current topology. */
  STRESS_PENALTY = 65,          /*!< \brief Penalty function of VM stresses above a maximum value. */
};
static const MapType<std::string, ENUM_OBJECTIVE> Objective_Map = {
  MakePair("DRAG", DRAG_COEFFICIENT)
  MakePair("LIFT", LIFT_COEFFICIENT)
  MakePair("SIDEFORCE", SIDEFORCE_COEFFICIENT)
  MakePair("EFFICIENCY", EFFICIENCY)
  MakePair("INVERSE_DESIGN_PRESSURE", INVERSE_DESIGN_PRESSURE)
  MakePair("INVERSE_DESIGN_HEATFLUX", INVERSE_DESIGN_HEATFLUX)
  MakePair("MOMENT_X", MOMENT_X_COEFFICIENT)
  MakePair("MOMENT_Y", MOMENT_Y_COEFFICIENT)
  MakePair("MOMENT_Z", MOMENT_Z_COEFFICIENT)
  MakePair("EQUIVALENT_AREA", EQUIVALENT_AREA)
  MakePair("NEARFIELD_PRESSURE", NEARFIELD_PRESSURE)
  MakePair("FORCE_X", FORCE_X_COEFFICIENT)
  MakePair("FORCE_Y", FORCE_Y_COEFFICIENT)
  MakePair("FORCE_Z", FORCE_Z_COEFFICIENT)
  MakePair("THRUST", THRUST_COEFFICIENT)
  MakePair("TORQUE", TORQUE_COEFFICIENT)
  MakePair("TOTAL_HEATFLUX", TOTAL_HEATFLUX)
  MakePair("MAXIMUM_HEATFLUX", MAXIMUM_HEATFLUX)
  MakePair("AVG_TEMPERATURE", AVG_TEMPERATURE)
  MakePair("FIGURE_OF_MERIT", FIGURE_OF_MERIT)
  MakePair("BUFFET", BUFFET_SENSOR)
  MakePair("SURFACE_TOTAL_PRESSURE", SURFACE_TOTAL_PRESSURE)
  MakePair("SURFACE_STATIC_PRESSURE", SURFACE_STATIC_PRESSURE)
  MakePair("SURFACE_STATIC_TEMPERATURE", SURFACE_STATIC_TEMPERATURE)
  MakePair("SURFACE_MASSFLOW", SURFACE_MASSFLOW)
  MakePair("SURFACE_MACH", SURFACE_MACH)
  MakePair("SURFACE_UNIFORMITY", SURFACE_UNIFORMITY)
  MakePair("SURFACE_SECONDARY", SURFACE_SECONDARY)
  MakePair("SURFACE_MOM_DISTORTION", SURFACE_MOM_DISTORTION)
  MakePair("SURFACE_SECOND_OVER_UNIFORM", SURFACE_SECOND_OVER_UNIFORM)
  MakePair("SURFACE_PRESSURE_DROP", SURFACE_PRESSURE_DROP)
  MakePair("SURFACE_SPECIES_0", SURFACE_SPECIES_0)
  MakePair("SURFACE_SPECIES_VARIANCE", SURFACE_SPECIES_VARIANCE)
  MakePair("CUSTOM_OBJFUNC", CUSTOM_OBJFUNC)
  MakePair("REFERENCE_GEOMETRY", REFERENCE_GEOMETRY)
  MakePair("REFERENCE_NODE", REFERENCE_NODE)
  MakePair("VOLUME_FRACTION", VOLUME_FRACTION)
  MakePair("TOPOL_DISCRETENESS", TOPOL_DISCRETENESS)
  MakePair("TOPOL_COMPLIANCE", TOPOL_COMPLIANCE)
  MakePair("STRESS_PENALTY", STRESS_PENALTY)
};

/*!
 * \brief Types of input file formats
 */
enum ENUM_INPUT {
  SU2       = 1,  /*!< \brief SU2 input format. */
  CGNS_GRID = 2,  /*!< \brief CGNS input format for the computational grid. */
  RECTANGLE = 3,  /*!< \brief 2D rectangular mesh with N x M points of size Lx x Ly. */
  BOX       = 4   /*!< \brief 3D box mesh with N x M x L points of size Lx x Ly x Lz. */
};
static const MapType<std::string, ENUM_INPUT> Input_Map = {
  MakePair("SU2", SU2)
  MakePair("CGNS", CGNS_GRID)
  MakePair("RECTANGLE", RECTANGLE)
  MakePair("BOX", BOX)
};


/*!
 * \brief Type of solution output file formats
 */
enum class OUTPUT_TYPE {
  TECPLOT_ASCII,           /*!< \brief Tecplot format for the solution output. */
  TECPLOT_BINARY,          /*!< \brief Tecplot binary format for the solution output. */
  SURFACE_TECPLOT_ASCII,   /*!< \brief Tecplot format for the solution output. */
  SURFACE_TECPLOT_BINARY,  /*!< \brief Tecplot binary format for the solution output. */
  CSV,                     /*!< \brief Comma-separated values format for the solution output. */
  SURFACE_CSV,             /*!< \brief Comma-separated values format for the solution output. */
  PARAVIEW_ASCII,          /*!< \brief Paraview ASCII format for the solution output. */
  PARAVIEW_LEGACY_BINARY,  /*!< \brief Paraview binary format for the solution output. */
  SURFACE_PARAVIEW_ASCII,  /*!< \brief Paraview ASCII format for the solution output. */
  SURFACE_PARAVIEW_LEGACY_BINARY, /*!< \brief Paraview binary format for the solution output. */
  MESH,                    /*!< \brief SU2 mesh format. */
  RESTART_BINARY,          /*!< \brief SU2 binary restart format. */
  RESTART_ASCII,           /*!< \brief SU2 ASCII restart format. */
  PARAVIEW_XML,            /*!< \brief Paraview XML with binary data format */
  SURFACE_PARAVIEW_XML,    /*!< \brief Surface Paraview XML with binary data format */
  PARAVIEW_MULTIBLOCK,     /*!< \brief Paraview XML Multiblock */
  CGNS,                    /*!< \brief CGNS format. */
  SURFACE_CGNS,            /*!< \brief CGNS format. */
  STL_ASCII,               /*!< \brief STL ASCII format for surface solution output. */
  STL_BINARY,              /*!< \brief STL binary format for surface solution output. Not implemented yet. */
};
static const MapType<std::string, OUTPUT_TYPE> Output_Map = {
  MakePair("TECPLOT_ASCII", OUTPUT_TYPE::TECPLOT_ASCII)
  MakePair("TECPLOT", OUTPUT_TYPE::TECPLOT_BINARY)
  MakePair("SURFACE_TECPLOT_ASCII", OUTPUT_TYPE::SURFACE_TECPLOT_ASCII)
  MakePair("SURFACE_TECPLOT", OUTPUT_TYPE::SURFACE_TECPLOT_BINARY)
  MakePair("CSV", OUTPUT_TYPE::CSV)
  MakePair("SURFACE_CSV", OUTPUT_TYPE::SURFACE_CSV)
  MakePair("PARAVIEW_ASCII", OUTPUT_TYPE::PARAVIEW_ASCII)
  MakePair("PARAVIEW_LEGACY", OUTPUT_TYPE::PARAVIEW_LEGACY_BINARY)
  MakePair("SURFACE_PARAVIEW_ASCII", OUTPUT_TYPE::SURFACE_PARAVIEW_ASCII)
  MakePair("SURFACE_PARAVIEW_LEGACY", OUTPUT_TYPE::SURFACE_PARAVIEW_LEGACY_BINARY)
  MakePair("PARAVIEW", OUTPUT_TYPE::PARAVIEW_XML)
  MakePair("SURFACE_PARAVIEW", OUTPUT_TYPE::SURFACE_PARAVIEW_XML)
  MakePair("PARAVIEW_MULTIBLOCK", OUTPUT_TYPE::PARAVIEW_MULTIBLOCK)
  MakePair("MESH", OUTPUT_TYPE::MESH)
  MakePair("RESTART_ASCII", OUTPUT_TYPE::RESTART_ASCII)
  MakePair("RESTART", OUTPUT_TYPE::RESTART_BINARY)
  MakePair("CGNS", OUTPUT_TYPE::CGNS)
  MakePair("SURFACE_CGNS", OUTPUT_TYPE::SURFACE_CGNS)
  MakePair("STL_ASCII", OUTPUT_TYPE::STL_ASCII)
  MakePair("STL_BINARY", OUTPUT_TYPE::STL_BINARY)
};

/*!
 * \brief Return true if format is one of the Paraview options.
 */
inline bool isParaview(OUTPUT_TYPE format) {
  switch(format) {
    case OUTPUT_TYPE::PARAVIEW_ASCII:
    case OUTPUT_TYPE::PARAVIEW_LEGACY_BINARY:
    case OUTPUT_TYPE::SURFACE_PARAVIEW_ASCII:
    case OUTPUT_TYPE::SURFACE_PARAVIEW_LEGACY_BINARY:
    case OUTPUT_TYPE::PARAVIEW_XML:
    case OUTPUT_TYPE::SURFACE_PARAVIEW_XML:
    case OUTPUT_TYPE::PARAVIEW_MULTIBLOCK:
      return true;
    default:
      return false;
  }
}

/*!
 * \brief Return true if format is one of the Tecplot options.
 */
inline bool isTecplot(OUTPUT_TYPE format) {
  switch(format) {
    case OUTPUT_TYPE::TECPLOT_ASCII:
    case OUTPUT_TYPE::TECPLOT_BINARY:
    case OUTPUT_TYPE::SURFACE_TECPLOT_ASCII:
    case OUTPUT_TYPE::SURFACE_TECPLOT_BINARY:
      return true;
    default:
      return false;
  }
}

/*!
 * \brief Type of solution output file formats
 */
enum class TAB_OUTPUT {
  TAB_CSV,            /*!< \brief Comma-separated values format for the solution output. */
  TAB_TECPLOT         /*!< \brief Tecplot format for the solution output. */
};
static const MapType<std::string, TAB_OUTPUT> TabOutput_Map = {
  MakePair("CSV", TAB_OUTPUT::TAB_CSV)
  MakePair("TECPLOT", TAB_OUTPUT::TAB_TECPLOT)
};

/*!
 * \brief Type of volume sensitivity file formats (inout to SU2_DOT)
 */
enum ENUM_SENSITIVITY {
  SU2_NATIVE = 1,       /*!< \brief SU2 native binary format for the volume sensitivity input. */
  UNORDERED_ASCII = 2   /*!< \brief Unordered ASCII list (x,y,z,dJ/dx,dJ/dy/dJ/dz) format for the volume sensitivity input. */
};
static const MapType<std::string, ENUM_SENSITIVITY> Sensitivity_Map = {
  MakePair("SU2_NATIVE", SU2_NATIVE)
  MakePair("UNORDERED_ASCII", UNORDERED_ASCII)
};

/*!
 * \brief Type of jump definition
 */
enum JUMP_DEFINITION {
  DIFFERENCE = 1,     /*!< \brief Jump given by a difference in values. */
  RATIO = 2           /*!< \brief Jump given by a ratio. */
};
static const MapType<std::string, JUMP_DEFINITION> Jump_Map = {
  MakePair("DIFFERENCE", DIFFERENCE)
  MakePair("RATIO", RATIO)
};

/*!
 * \brief Type of multigrid cycle
 */
enum MG_CYCLE {
  V_CYCLE = 0,        /*!< \brief V cycle. */
  W_CYCLE = 1,        /*!< \brief W cycle. */
  FULLMG_CYCLE = 2    /*!< \brief FullMG cycle. */
};
static const MapType<std::string, MG_CYCLE> MG_Cycle_Map = {
  MakePair("V_CYCLE", V_CYCLE)
  MakePair("W_CYCLE", W_CYCLE)
  MakePair("FULLMG_CYCLE", FULLMG_CYCLE)
};

/*!
 * \brief Types of design parameterizations
 */
enum ENUM_PARAM {
  NO_DEFORMATION = 0,         /*!< \brief No deformation. */
  TRANSLATION = 1,            /*!< \brief Surface movement as design variable. */
  ROTATION = 2,               /*!< \brief Surface rotation as design variable. */
  SCALE = 3,                  /*!< \brief Surface rotation as design variable. */
  FFD_SETTING = 10,           /*!< \brief No surface deformation. */
  FFD_CONTROL_POINT = 11,     /*!< \brief Free form deformation for 3D design (change a control point). */
  FFD_NACELLE = 12,           /*!< \brief Free form deformation for 3D design (change a control point). */
  FFD_GULL = 13,              /*!< \brief Free form deformation for 3D design (change a control point). */
  FFD_CAMBER = 14,            /*!< \brief Free form deformation for 3D design (camber change). */
  FFD_TWIST = 15,             /*!< \brief Free form deformation for 3D design (change the twist angle of a section). */
  FFD_THICKNESS = 16,         /*!< \brief Free form deformation for 3D design (thickness change). */
  FFD_ROTATION = 18,          /*!< \brief Free form deformation for 3D design (rotation around a line). */
  FFD_CONTROL_POINT_2D = 19,  /*!< \brief Free form deformation for 2D design (change a control point). */
  FFD_CAMBER_2D = 20,         /*!< \brief Free form deformation for 3D design (camber change). */
  FFD_THICKNESS_2D = 21,      /*!< \brief Free form deformation for 3D design (thickness change). */
  FFD_CONTROL_SURFACE = 23,   /*!< \brief Free form deformation for 3D design (control surface). */
  FFD_ANGLE_OF_ATTACK = 24,   /*!< \brief Angle of attack for FFD problem. */
  HICKS_HENNE = 30,           /*!< \brief Hicks-Henne bump function for airfoil deformation. */
  PARABOLIC = 31,             /*!< \brief Parabolic airfoil definition as design variables. */
  NACA_4DIGITS = 32,          /*!< \brief The four digits NACA airfoil family as design variables. */
  AIRFOIL = 33,               /*!< \brief Airfoil definition as design variables. */
  CST = 34,                   /*!< \brief CST method with Kulfan parameters for airfoil deformation. */
  SURFACE_BUMP = 35,          /*!< \brief Surfacebump function for flat surfaces deformation. */
  SURFACE_FILE = 36,          /*!< \brief Nodal coordinates for surface set using a file (external parameterization). */
  DV_EFIELD = 40,             /*!< \brief Electric field in deformable membranes. */
  DV_YOUNG = 41,
  DV_POISSON = 42,
  DV_RHO = 43,
  DV_RHO_DL = 44,
  TRANSLATE_GRID = 50,        /*!< \brief Translate the volume grid. */
  ROTATE_GRID = 51,           /*!< \brief Rotate the volume grid */
  SCALE_GRID = 52,            /*!< \brief Scale the volume grid. */
  ANGLE_OF_ATTACK = 101       /*!< \brief Angle of attack for airfoils. */
};
static const MapType<std::string, ENUM_PARAM> Param_Map = {
  MakePair("FFD_SETTING", FFD_SETTING)
  MakePair("FFD_CONTROL_POINT_2D", FFD_CONTROL_POINT_2D)
  MakePair("FFD_ANGLE_OF_ATTACK", FFD_ANGLE_OF_ATTACK)
  MakePair("FFD_CAMBER_2D", FFD_CAMBER_2D)
  MakePair("FFD_THICKNESS_2D", FFD_THICKNESS_2D)
  MakePair("HICKS_HENNE", HICKS_HENNE)
  MakePair("SURFACE_BUMP", SURFACE_BUMP)
  MakePair("ANGLE_OF_ATTACK", ANGLE_OF_ATTACK)
  MakePair("NACA_4DIGITS", NACA_4DIGITS)
  MakePair("TRANSLATION", TRANSLATION)
  MakePair("ROTATION", ROTATION)
  MakePair("SCALE", SCALE)
  MakePair("FFD_CONTROL_POINT", FFD_CONTROL_POINT)
  MakePair("FFD_ROTATION", FFD_ROTATION)
  MakePair("FFD_CONTROL_SURFACE", FFD_CONTROL_SURFACE)
  MakePair("FFD_NACELLE", FFD_NACELLE)
  MakePair("FFD_GULL", FFD_GULL)
  MakePair("FFD_TWIST", FFD_TWIST)
  MakePair("FFD_CAMBER", FFD_CAMBER)
  MakePair("FFD_THICKNESS", FFD_THICKNESS)
  MakePair("PARABOLIC", PARABOLIC)
  MakePair("AIRFOIL", AIRFOIL)
  MakePair("SURFACE_FILE", SURFACE_FILE)
  MakePair("NO_DEFORMATION", NO_DEFORMATION)
  MakePair("CST", CST)
  MakePair("ELECTRIC_FIELD", DV_EFIELD)
  MakePair("YOUNG_MODULUS", DV_YOUNG)
  MakePair("POISSON_RATIO", DV_POISSON)
  MakePair("STRUCTURAL_DENSITY", DV_RHO)
  MakePair("DEAD_WEIGHT", DV_RHO_DL)
  MakePair("TRANSLATE_GRID", TRANSLATE_GRID)
  MakePair("ROTATE_GRID", ROTATE_GRID)
  MakePair("SCALE_GRID", SCALE_GRID)
};

/*!
 * \brief Types of FFD Blending function
 */
enum ENUM_FFD_BLENDING{
  BSPLINE_UNIFORM = 0,  /*!< \brief BSpline blending */
  BEZIER = 1,           /*!< \brief Bezier blending */
};
static const MapType<std::string, ENUM_FFD_BLENDING> Blending_Map = {
  MakePair("BSPLINE_UNIFORM", BSPLINE_UNIFORM)
  MakePair("BEZIER", BEZIER)
};

/*!
 * \brief Types of solvers for solving linear systems
 */
enum ENUM_LINEAR_SOLVER {
  CONJUGATE_GRADIENT,   /*!< \brief Preconditionated conjugate gradient method for grid deformation. */
  FGMRES,               /*!< \brief Flexible Generalized Minimal Residual method. */
  BCGSTAB,              /*!< \brief BCGSTAB - Biconjugate Gradient Stabilized Method (main solver). */
  RESTARTED_FGMRES,     /*!< \brief Flexible Generalized Minimal Residual method with restart. */
  SMOOTHER,             /*!< \brief Iterative smoother. */
  PASTIX_LDLT,          /*!< \brief PaStiX LDLT (complete) factorization. */
  PASTIX_LU,            /*!< \brief PaStiX LU (complete) factorization. */
};
static const MapType<std::string, ENUM_LINEAR_SOLVER> Linear_Solver_Map = {
  MakePair("CONJUGATE_GRADIENT", CONJUGATE_GRADIENT)
  MakePair("BCGSTAB", BCGSTAB)
  MakePair("FGMRES", FGMRES)
  MakePair("RESTARTED_FGMRES", RESTARTED_FGMRES)
  MakePair("SMOOTHER", SMOOTHER)
  MakePair("PASTIX_LDLT", PASTIX_LDLT)
  MakePair("PASTIX_LU", PASTIX_LU)
};

/*!
 * \brief Types surface continuity at the intersection with the FFD
 */
enum ENUM_FFD_CONTINUITY {
  DERIVATIVE_NONE = 0,    /*!< \brief No derivative continuity. */
  DERIVATIVE_1ST = 1,     /*!< \brief First derivative continuity. */
  DERIVATIVE_2ND = 2,     /*!< \brief Second derivative continuity. */
  USER_INPUT = 3          /*!< \brief User input. */
};
static const MapType<std::string, ENUM_FFD_CONTINUITY> Continuity_Map = {
  MakePair("NO_DERIVATIVE", DERIVATIVE_NONE)
  MakePair("1ST_DERIVATIVE", DERIVATIVE_1ST)
  MakePair("2ND_DERIVATIVE", DERIVATIVE_2ND)
  MakePair("USER_INPUT", USER_INPUT)
};

/*!
 * \brief Types of coordinates systems for the FFD
 */
enum ENUM_FFD_COORD_SYSTEM {
  CARTESIAN = 0,    /*!< \brief Cartesian coordinate system. */
  CYLINDRICAL = 1,  /*!< \brief Cylindrical coordinate system. */
  SPHERICAL = 2,    /*!< \brief Spherical coordinate system. */
  POLAR = 3         /*!< \brief Polar coordinate system. */
};
static const MapType<std::string, ENUM_FFD_COORD_SYSTEM> CoordSystem_Map = {
  MakePair("CARTESIAN", CARTESIAN)
  MakePair("CYLINDRICAL", CYLINDRICAL)
  MakePair("SPHERICAL", SPHERICAL)
  MakePair("POLAR", POLAR)
};

/*!
 * \brief Types of sensitivity smoothing
 */
enum ENUM_SENS_SMOOTHING {
  NO_SMOOTH = 0,  /*!< \brief No smoothing. */
  SOBOLEV = 1,    /*!< \brief Sobolev gradient smoothing. */
  BIGRID = 2      /*!< \brief Bi-grid technique smoothing. */
};
static const MapType<std::string, ENUM_SENS_SMOOTHING> Sens_Smoothing_Map = {
  MakePair("NONE", NO_SMOOTH)
  MakePair("SOBOLEV", SOBOLEV)
  MakePair("BIGRID", BIGRID)
};

/*!
 * \brief Types of preconditioners for the linear solver
 */
enum ENUM_LINEAR_SOLVER_PREC {
  JACOBI,         /*!< \brief Jacobi preconditioner. */
  LU_SGS,         /*!< \brief LU SGS preconditioner. */
  LINELET,        /*!< \brief Line implicit preconditioner. */
  ILU,            /*!< \brief ILU(k) preconditioner. */
  PASTIX_ILU=10,  /*!< \brief PaStiX ILU(k) preconditioner. */
  PASTIX_LU_P,    /*!< \brief PaStiX LU as preconditioner. */
  PASTIX_LDLT_P,  /*!< \brief PaStiX LDLT as preconditioner. */
};
static const MapType<std::string, ENUM_LINEAR_SOLVER_PREC> Linear_Solver_Prec_Map = {
  MakePair("JACOBI", JACOBI)
  MakePair("LU_SGS", LU_SGS)
  MakePair("LINELET", LINELET)
  MakePair("ILU", ILU)
  MakePair("PASTIX_ILU", PASTIX_ILU)
  MakePair("PASTIX_LU", PASTIX_LU_P)
  MakePair("PASTIX_LDLT", PASTIX_LDLT_P)
};

/*!
 * \brief Types of analytic definitions for various geometries
 */
enum ENUM_GEO_ANALYTIC {
  NO_GEO_ANALYTIC = 0,   /*!< \brief No analytic definition of the geometry. */
  NACA0012_AIRFOIL = 1,  /*!< \brief Use the analytical definition of the NACA0012 for doing the grid adaptation. */
  NACA4412_AIRFOIL = 2,  /*!< \brief Use the analytical definition of the NACA4412 for doing the grid adaptation. */
  CYLINDER = 3,          /*!< \brief Use the analytical definition of a cylinder for doing the grid adaptation. */
  BIPARABOLIC = 4        /*!< \brief Use the analytical definition of a biparabolic airfoil for doing the grid adaptation. */
};
static const MapType<std::string, ENUM_GEO_ANALYTIC> Geo_Analytic_Map = {
  MakePair("NONE", NO_GEO_ANALYTIC)
  MakePair("NACA0012_AIRFOIL", NACA0012_AIRFOIL)
  MakePair("NACA4412_AIRFOIL", NACA4412_AIRFOIL)
  MakePair("CYLINDER", CYLINDER)
  MakePair("BIPARABOLIC", BIPARABOLIC)
};

/*!
 * \brief Types of axis orientation
 */
enum ENUM_GEO_DESCRIPTION {
  TWOD_AIRFOIL = 0, /*!< \brief Airfoil analysis. */
  WING = 1,         /*!< \brief Wing analysis. */
  FUSELAGE = 2,     /*!< \brief Fuselage analysis. */
  NACELLE = 3       /*!< \brief Nacelle analysis. */
};
static const MapType<std::string, ENUM_GEO_DESCRIPTION> Geo_Description_Map = {
  MakePair("AIRFOIL", TWOD_AIRFOIL)
  MakePair("WING", WING)
  MakePair("FUSELAGE", FUSELAGE)
  MakePair("NACELLE", NACELLE)
};

/*!
 * \brief Types of schemes for unsteady computations
 */
enum class TIME_MARCHING {
  STEADY,           /*!< \brief A steady computation. */
  TIME_STEPPING,    /*!< \brief Use a time stepping strategy for unsteady computations. */
  DT_STEPPING_1ST,  /*!< \brief Use a dual time stepping strategy for unsteady computations (1st order). */
  DT_STEPPING_2ND,  /*!< \brief Use a dual time stepping strategy for unsteady computations (2nd order). */
  ROTATIONAL_FRAME, /*!< \brief Use a rotational source term. */
  HARMONIC_BALANCE, /*!< \brief Use a harmonic balance source term. */
};
static const MapType<std::string, TIME_MARCHING> TimeMarching_Map = {
  MakePair("NO", TIME_MARCHING::STEADY)
  MakePair("TIME_STEPPING", TIME_MARCHING::TIME_STEPPING)
  MakePair("DUAL_TIME_STEPPING-1ST_ORDER", TIME_MARCHING::DT_STEPPING_1ST)
  MakePair("DUAL_TIME_STEPPING-2ND_ORDER", TIME_MARCHING::DT_STEPPING_2ND)
  MakePair("HARMONIC_BALANCE", TIME_MARCHING::HARMONIC_BALANCE)
  MakePair("ROTATIONAL_FRAME", TIME_MARCHING::ROTATIONAL_FRAME)
};

/*!
 * \brief Types of element stiffnesses imposed for FEA mesh deformation
 */
enum ENUM_DEFORM_STIFFNESS {
  CONSTANT_STIFFNESS = 0,     /*!< \brief Impose a constant stiffness for each element (steel). */
  INVERSE_VOLUME = 1,         /*!< \brief Impose a stiffness for each element that is inversely proportional to cell volume. */
  SOLID_WALL_DISTANCE = 2     /*!< \brief Impose a stiffness for each element that is proportional to the distance from the solid surface. */
};
static const MapType<std::string, ENUM_DEFORM_STIFFNESS> Deform_Stiffness_Map = {
  MakePair("CONSTANT_STIFFNESS", CONSTANT_STIFFNESS)
  MakePair("INVERSE_VOLUME", INVERSE_VOLUME)
  MakePair("WALL_DISTANCE", SOLID_WALL_DISTANCE)
};

/*!
 * \brief The direct differentation variables.
 */
enum ENUM_DIRECTDIFF_VAR {
  NO_DERIVATIVE = 0,
  D_MACH = 1,         /*!< \brief Derivative w.r.t. the Mach number */
  D_AOA = 2,          /*!< \brief Derivative w.r.t. the angle of attack */
  D_PRESSURE = 3,     /*!< \brief Derivative w.r.t. the freestream pressure */
  D_TEMPERATURE = 4,  /*!< \brief Derivative w.r.t. the freestream temperature */
  D_DENSITY = 5,      /*!< \brief Derivative w.r.t. the freestream density */
  D_TURB2LAM = 6,     /*!< \brief Derivative w.r.t. the turb2lam */
  D_SIDESLIP = 7,     /*!< \brief Derivative w.r.t. the sideslip angle */
  D_VISCOSITY = 8,    /*!< \brief Derivative w.r.t. the viscosity */
  D_REYNOLDS = 9,     /*!< \brief Derivative w.r.t. the reynolds number */
  D_DESIGN = 10,      /*!< \brief Derivative w.r.t. the design?? */
  D_YOUNG = 11,       /*!< \brief Derivative w.r.t. the Young's modulus */
  D_POISSON = 12,     /*!< \brief Derivative w.r.t. the Poisson's ratio */
  D_RHO = 13,         /*!< \brief Derivative w.r.t. the solid density (inertial) */
  D_RHO_DL = 14,      /*!< \brief Derivative w.r.t. the density for dead loads */
  D_EFIELD = 15       /*!< \brief Derivative w.r.t. the electric field */
};
static const MapType<std::string, ENUM_DIRECTDIFF_VAR> DirectDiff_Var_Map = {
  MakePair("NONE", NO_DERIVATIVE)
  MakePair("MACH", D_MACH)
  MakePair("AOA", D_AOA)
  MakePair("PRESSURE", D_PRESSURE)
  MakePair("TEMPERATURE", D_TEMPERATURE)
  MakePair("DENSITY", D_DENSITY)
  MakePair("TURB2LAM", D_TURB2LAM)
  MakePair("SIDESLIP", D_SIDESLIP)
  MakePair("VISCOSITY", D_VISCOSITY)
  MakePair("REYNOLDS", D_REYNOLDS)
  MakePair("DESIGN_VARIABLES", D_DESIGN)
  MakePair("YOUNG_MODULUS", D_YOUNG)
  MakePair("POISSON_RATIO", D_POISSON)
  MakePair("STRUCTURAL_DENSITY", D_RHO)
  MakePair("STRUCTURAL_DEAD_LOAD", D_RHO_DL)
  MakePair("ELECTRIC_FIELD", D_EFIELD)
};


enum class RECORDING {
  CLEAR_INDICES,
  SOLUTION_VARIABLES,
  MESH_COORDS,
  MESH_DEFORM,
  SOLUTION_AND_MESH,
};

/*!
 * \brief Types of input file formats
 */
enum ENUM_INPUT_REF {
  SU2_REF = 1,              /*!< \brief SU2 input format (from a restart). */
  CUSTOM_REF = 2            /*!< \brief CGNS input format for the computational grid. */
};
static const MapType<std::string, ENUM_INPUT_REF> Input_Ref_Map = {
  MakePair("SU2", SU2_REF)
  MakePair("CUSTOM", CUSTOM_REF)
};

/*!
 * \brief Vertex-based quantities exchanged during periodic marker communications.
 */
enum PERIODIC_QUANTITIES {
  PERIODIC_NONE       ,  /*!< \brief No periodic communication required. */
  PERIODIC_VOLUME     ,  /*!< \brief Volume communication for summing total CV (periodic only). */
  PERIODIC_NEIGHBORS  ,  /*!< \brief Communication of the number of neighbors for centered schemes (periodic only). */
  PERIODIC_RESIDUAL   ,  /*!< \brief Residual and Jacobian communication (periodic only). */
  PERIODIC_LAPLACIAN  ,  /*!< \brief Undivided Laplacian communication for JST (periodic only). */
  PERIODIC_MAX_EIG    ,  /*!< \brief Maximum eigenvalue communication (periodic only). */
  PERIODIC_SENSOR     ,  /*!< \brief Dissipation sensor communication (periodic only). */
  PERIODIC_SOL_GG     ,  /*!< \brief Solution gradient communication for Green-Gauss (periodic only). */
  PERIODIC_PRIM_GG    ,  /*!< \brief Primitive gradient communication for Green-Gauss (periodic only). */
  PERIODIC_SOL_LS     ,  /*!< \brief Solution gradient communication for weighted Least Squares (periodic only). */
  PERIODIC_PRIM_LS    ,  /*!< \brief Primitive gradient communication for weighted Least Squares (periodic only). */
  PERIODIC_SOL_ULS    ,  /*!< \brief Solution gradient communication for unwieghted Least Squares (periodic only). */
  PERIODIC_PRIM_ULS   ,  /*!< \brief Primitive gradient communication for unweighted Least Squares (periodic only). */
  PERIODIC_SOL_GG_R   ,  /*!< \brief Same but reconstruction. */
  PERIODIC_PRIM_GG_R  ,  /*!< \brief Same but reconstruction. */
  PERIODIC_SOL_LS_R   ,  /*!< \brief Same but reconstruction. */
  PERIODIC_PRIM_LS_R  ,  /*!< \brief Same but reconstruction. */
  PERIODIC_SOL_ULS_R  ,  /*!< \brief Same but reconstruction. */
  PERIODIC_PRIM_ULS_R ,  /*!< \brief Same but reconstruction. */
  PERIODIC_LIM_SOL_1  ,  /*!< \brief Solution limiter communication phase 1 of 2 (periodic only). */
  PERIODIC_LIM_SOL_2  ,  /*!< \brief Solution limiter communication phase 2 of 2 (periodic only). */
  PERIODIC_LIM_PRIM_1 ,  /*!< \brief Primitive limiter communication phase 1 of 2 (periodic only). */
  PERIODIC_LIM_PRIM_2 ,  /*!< \brief Primitive limiter communication phase 2 of 2 (periodic only). */
  PERIODIC_IMPLICIT   ,  /*!< \brief Implicit update communication to ensure consistency across periodic boundaries. */
};

/*!
 * \brief Vertex-based quantities exchanged in MPI point-to-point communications.
 */
enum class MPI_QUANTITIES {
  SOLUTION             ,  /*!< \brief Conservative solution communication. */
  SOLUTION_OLD         ,  /*!< \brief Conservative solution old communication. */
  SOLUTION_GRADIENT    ,  /*!< \brief Conservative solution gradient communication. */
  SOLUTION_GRAD_REC    ,  /*!< \brief Conservative solution reconstruction gradient communication. */
  SOLUTION_LIMITER     ,  /*!< \brief Conservative solution limiter communication. */
  SOLUTION_GEOMETRY    ,  /*!< \brief Geometry solution communication. */
  PRIMITIVE_GRADIENT   ,  /*!< \brief Primitive gradient communication. */
  PRIMITIVE_GRAD_REC   ,  /*!< \brief Primitive reconstruction gradient communication. */
  PRIMITIVE_LIMITER    ,  /*!< \brief Primitive limiter communication. */
  UNDIVIDED_LAPLACIAN  ,  /*!< \brief Undivided Laplacian communication. */
  MAX_EIGENVALUE       ,  /*!< \brief Maximum eigenvalue communication. */
  SENSOR               ,  /*!< \brief Dissipation sensor communication. */
  AUXVAR_GRADIENT      ,  /*!< \brief Auxiliary variable gradient communication. */
  COORDINATES          ,  /*!< \brief Vertex coordinates communication. */
  COORDINATES_OLD      ,  /*!< \brief Old vertex coordinates communication. */
  MAX_LENGTH           ,  /*!< \brief Maximum length communication. */
  GRID_VELOCITY        ,  /*!< \brief Grid velocity communication. */
  SOLUTION_EDDY        ,  /*!< \brief Turbulent solution plus eddy viscosity communication. */
  SOLUTION_MATRIX      ,  /*!< \brief Matrix solution communication. */
  SOLUTION_MATRIXTRANS ,  /*!< \brief Matrix transposed solution communication. */
  NEIGHBORS            ,  /*!< \brief Neighbor point count communication (for JST). */
  SOLUTION_FEA         ,  /*!< \brief FEA solution communication. */
  MESH_DISPLACEMENTS   ,  /*!< \brief Mesh displacements at the interface. */
  SOLUTION_TIME_N      ,  /*!< \brief Solution at time n. */
  SOLUTION_TIME_N1     ,  /*!< \brief Solution at time n-1. */
};

/*!
 * \brief MPI communication level
 */
enum COMM_LEVEL {
  COMM_NONE    = 0,   /*!< \brief Disable all MPI comms. Purely for testing, as results are incorrect. */
  COMM_MINIMAL = 1,   /*!< \brief Perform only the minimal set of MPI communications for correctness. Disables many console and output comms. */
  COMM_FULL    = 2    /*!< \brief Perform all MPI communications. */
};
static const MapType<std::string, COMM_LEVEL> Comm_Map = {
  MakePair("NONE",    COMM_NONE)
  MakePair("MINIMAL", COMM_MINIMAL)
  MakePair("FULL",    COMM_FULL)
};

/*!
 * \brief Types of filter kernels, initially intended for structural topology optimization applications
 */
enum class ENUM_FILTER_KERNEL {
  CONSTANT_WEIGHT,  /*!< \brief Uniform weight. */
  CONICAL_WEIGHT,   /*!< \brief Linear decay with distance from center point [Bruns and Tortorelli, 2001]. */
  GAUSSIAN_WEIGHT,  /*!< \brief Bell shape around center point [Bruns and Tortorelli, 2003]. */
  DILATE_MORPH,     /*!< \brief Continuous version of the dilate morphology operator [Sigmund 2007]. */
  ERODE_MORPH,      /*!< \brief Continuous version of the erode morphology operator [Sigmund 2007].*/
};
static const MapType<std::string, ENUM_FILTER_KERNEL> Filter_Kernel_Map = {
  MakePair("CONSTANT", ENUM_FILTER_KERNEL::CONSTANT_WEIGHT)
  MakePair("CONICAL", ENUM_FILTER_KERNEL::CONICAL_WEIGHT)
  MakePair("GAUSSIAN", ENUM_FILTER_KERNEL::GAUSSIAN_WEIGHT)
  MakePair("DILATE", ENUM_FILTER_KERNEL::DILATE_MORPH)
  MakePair("ERODE", ENUM_FILTER_KERNEL::ERODE_MORPH)
};

/*!
 * \brief Types of projection function, initially intended for structural topology optimization applications
 */
enum class ENUM_PROJECTION_FUNCTION {
  NONE,           /*!< \brief No projection. */
  HEAVISIDE_UP,   /*!< \brief Project values towards 1. */
  HEAVISIDE_DOWN, /*!< \brief Project values towards 0. */
};
static const MapType<std::string, ENUM_PROJECTION_FUNCTION> Projection_Function_Map = {
  MakePair("NO_PROJECTION", ENUM_PROJECTION_FUNCTION::NONE)
  MakePair("HEAVISIDE_UP", ENUM_PROJECTION_FUNCTION::HEAVISIDE_UP)
  MakePair("HEAVISIDE_DOWN", ENUM_PROJECTION_FUNCTION::HEAVISIDE_DOWN)
};

/*!
 * \brief the different validation solution
 */
enum class VERIFICATION_SOLUTION {
  NONE,                     /*!< \brief No verification solution, standard solver mode. */
  INVISCID_VORTEX,          /*!< \brief Inviscid vortex. Exact solution of the unsteady Euler equations. */
  RINGLEB,                  /*!< \brief Ringleb flow. Exact solution of the steady Euler equations. */
  NS_UNIT_QUAD,             /*!< \brief Exact solution of the laminar Navier Stokes equations without heat conduction. */
  TAYLOR_GREEN_VORTEX,      /*!< \brief Taylor Green Vortex. */
  INC_TAYLOR_GREEN_VORTEX,  /*!< \brief Incompressible Taylor Green Vortex (2D). */
  MMS_NS_UNIT_QUAD,         /*!< \brief Manufactured solution of the laminar Navier Stokes equations on a unit quad. */
  MMS_NS_UNIT_QUAD_WALL_BC, /*!< \brief Manufactured solution of the laminar Navier Stokes equations on a unit quad with wall BC's. */
  MMS_NS_TWO_HALF_CIRCLES,  /*!< \brief Manufactured solution of the laminar Navier Stokes equations between two half circles. */
  MMS_NS_TWO_HALF_SPHERES,  /*!< \brief Manufactured solution of the laminar Navier Stokes equations between two half spheres. */
  MMS_INC_EULER,            /*!< \brief Manufactured solution of the incompressible Euler equations. */
  MMS_INC_NS,               /*!< \brief Manufactured solution of the laminar incompressible Navier Stokes equations. */
  USER_DEFINED_SOLUTION,    /*!< \brief User defined solution. */
};
static const MapType<std::string, VERIFICATION_SOLUTION> Verification_Solution_Map = {
  MakePair("NO_VERIFICATION_SOLUTION", VERIFICATION_SOLUTION::NONE)
  MakePair("INVISCID_VORTEX",          VERIFICATION_SOLUTION::INVISCID_VORTEX)
  MakePair("RINGLEB",                  VERIFICATION_SOLUTION::RINGLEB)
  MakePair("NS_UNIT_QUAD",             VERIFICATION_SOLUTION::NS_UNIT_QUAD)
  MakePair("TAYLOR_GREEN_VORTEX",      VERIFICATION_SOLUTION::TAYLOR_GREEN_VORTEX)
  MakePair("INC_TAYLOR_GREEN_VORTEX",  VERIFICATION_SOLUTION::INC_TAYLOR_GREEN_VORTEX)
  MakePair("MMS_NS_UNIT_QUAD",         VERIFICATION_SOLUTION::MMS_NS_UNIT_QUAD)
  MakePair("MMS_NS_UNIT_QUAD_WALL_BC", VERIFICATION_SOLUTION::MMS_NS_UNIT_QUAD_WALL_BC)
  MakePair("MMS_NS_TWO_HALF_CIRCLES",  VERIFICATION_SOLUTION::MMS_NS_TWO_HALF_CIRCLES)
  MakePair("MMS_NS_TWO_HALF_SPHERES",  VERIFICATION_SOLUTION::MMS_NS_TWO_HALF_SPHERES)
  MakePair("MMS_INC_EULER",            VERIFICATION_SOLUTION::MMS_INC_EULER)
  MakePair("MMS_INC_NS",               VERIFICATION_SOLUTION::MMS_INC_NS)
  MakePair("USER_DEFINED_SOLUTION",    VERIFICATION_SOLUTION::USER_DEFINED_SOLUTION)
};

/*!
 * \brief Types of streamwise periodicity.
 */
enum class ENUM_STREAMWISE_PERIODIC {
  NONE,          /*!< \brief No streamwise periodic flow. */
  PRESSURE_DROP, /*!< \brief Prescribed pressure drop. */
  MASSFLOW,      /*!< \brief Prescribed massflow. */
};
static const MapType<std::string, ENUM_STREAMWISE_PERIODIC> Streamwise_Periodic_Map = {
  MakePair("NONE",          ENUM_STREAMWISE_PERIODIC::NONE)
  MakePair("PRESSURE_DROP", ENUM_STREAMWISE_PERIODIC::PRESSURE_DROP)
  MakePair("MASSFLOW",      ENUM_STREAMWISE_PERIODIC::MASSFLOW)
};

/*!
 * \brief Container to hold Variables for streamwise Periodic flow as they are often used together in places.
 */
struct StreamwisePeriodicValues {
  su2double Streamwise_Periodic_PressureDrop;       /*!< \brief Value of prescribed pressure drop [Pa] which results in an artificial body force vector. */
  su2double Streamwise_Periodic_MassFlow;           /*!< \brief Value of current massflow [kg/s] which results in a delta p and therefore an artificial body force vector. */
  su2double Streamwise_Periodic_IntegratedHeatFlow; /*!< \brief Value of of the net sum of heatflow [W] into the domain. */
  su2double Streamwise_Periodic_InletTemperature;   /*!< \brief Area avg static Temp [K] at the periodic inlet. Used for adaptive outlet heatsink. */
  su2double Streamwise_Periodic_BoundaryArea;       /*!< \brief Global Surface area of the streamwise periodic interface. */
  su2double Streamwise_Periodic_AvgDensity;         /*!< \brief Area avg density on the periodic interface. */
};

/*!
 * \brief Type of POD basis generation (for use with libROM)
 */
enum class POD_KIND {
  STATIC,            /*!< \brief Use static SVD for POD basis generation. */
  INCREMENTAL,       /*!< \brief Use incremental SVD for POD basis generation. */
};
static const MapType<std::string, POD_KIND> POD_Map = {
  MakePair("STATIC_POD",      POD_KIND::STATIC)
  MakePair("INCREMENTAL_POD", POD_KIND::INCREMENTAL)
};

/*!
 * \brief Type of operation for the linear system solver, changes the source of solver options.
 */
enum class LINEAR_SOLVER_MODE {
  STANDARD,        /*!< \brief Operate in standard mode. */
  MESH_DEFORM,     /*!< \brief Operate in mesh deformation mode. */
  GRADIENT_MODE,   /*!< \brief Operate in gradient smoothing mode. */
};

/*!
 * \brief mode of operation for the sobolev smoothing solver.
 */
enum class ENUM_SOBOLEV_MODUS {
  NONE,                 /*!< \brief Default option if none is choosen. */
  PARAM_LEVEL_COMPLETE, /*!< \brief Operate on parameter level. */
  MESH_LEVEL,           /*!< \brief Operate on mesh level. */
  ONLY_GRAD,            /*!< \brief Flag to only compute the original gradient. */
};
static const MapType<std::string, ENUM_SOBOLEV_MODUS> Sobolev_Modus_Map = {
  MakePair("NONE",                 ENUM_SOBOLEV_MODUS::NONE)
  MakePair("PARAM_LEVEL_COMPLETE", ENUM_SOBOLEV_MODUS::PARAM_LEVEL_COMPLETE)
  MakePair("MESH_LEVEL",           ENUM_SOBOLEV_MODUS::MESH_LEVEL)
  MakePair("ONLY_GRADIENT",        ENUM_SOBOLEV_MODUS::ONLY_GRAD)
};

#undef MakePair
/* END_CONFIG_ENUMS */

class COptionBase {
private:
  std::vector<std::string> value;
public:
  virtual ~COptionBase() = default;

  const std::vector<std::string>& GetValue() const {return value;}

  virtual std::string SetValue(const std::vector<std::string>& val) {
    value = val;
    return "";
  }
  virtual void SetDefault() = 0;

  std::string optionCheckMultipleValues(const std::vector<std::string>& option_value,
                                        std::string type_id, const std::string& option_name) {
    if (option_value.size() != 1) {
      std::string newString(option_name);
      newString.append(": multiple values for type ");
      newString.append(type_id);
      return newString;
    }
    return "";
  }

  std::string badValue(std::string type_id, const std::string& option_name) {
    std::string newString(option_name);
    newString.append(": improper option value for type ");
    newString.append(type_id);
    return newString;
  }
};

#ifdef ENABLE_MAPS
#include "option_structure.inl"
#endif<|MERGE_RESOLUTION|>--- conflicted
+++ resolved
@@ -991,16 +991,13 @@
   V,           /*!< \brief Menter k-w SST model with vorticity production terms. */
   KL,          /*!< \brief Menter k-w SST model with Kato-Launder production terms. */
   UQ,          /*!< \brief Menter k-w SST model with uncertainty quantification modifications. */
-<<<<<<< HEAD
+  COMP_Wilcox, /*!< \brief Menter k-w SST model with Compressibility correction of Wilcox. */
+  COMP_Sarkar, /*!< \brief Menter k-w SST model with Compressibility correction of Sarkar. */
+  DLL,         /*!< \brief Menter k-w SST model with dimensionless lower limit clipping of turbulence variables. */
   FULLPROD,    /*!< \brief Menter k-w SST model with full production term. */
   LLT,         /*!< \brief Menter k-w SST model with Lower Limits Treatments. */
   PRODLIM,     /*!< \brief Menter k-w SST model with user-defined production limiter constant. */
   NEWBC,       /*!< \brief Menter k-w SST model with new boundary conditions. */
-=======
-  COMP_Wilcox, /*!< \brief Menter k-w SST model with Compressibility correction of Wilcox. */
-  COMP_Sarkar, /*!< \brief Menter k-w SST model with Compressibility correction of Sarkar. */
-  DLL,         /*!< \brief Menter k-w SST model with dimensionless lower limit clipping of turbulence variables. */
->>>>>>> 66ed495f
 };
 static const MapType<std::string, SST_OPTIONS> SST_Options_Map = {
   MakePair("NONE", SST_OPTIONS::NONE)
@@ -1013,16 +1010,13 @@
   MakePair("VORTICITY", SST_OPTIONS::V)
   MakePair("KATO-LAUNDER", SST_OPTIONS::KL)
   MakePair("UQ", SST_OPTIONS::UQ)
-<<<<<<< HEAD
+  MakePair("COMPRESSIBILITY-WILCOX", SST_OPTIONS::COMP_Wilcox)
+  MakePair("COMPRESSIBILITY-SARKAR", SST_OPTIONS::COMP_Sarkar)
+  MakePair("DIMENSIONLESS_LIMIT", SST_OPTIONS::DLL)
   MakePair("FULLPROD", SST_OPTIONS::FULLPROD)
   MakePair("LLT", SST_OPTIONS::LLT)
   MakePair("PRODLIM", SST_OPTIONS::PRODLIM)
   MakePair("NEWBC", SST_OPTIONS::NEWBC)
-=======
-  MakePair("COMPRESSIBILITY-WILCOX", SST_OPTIONS::COMP_Wilcox)
-  MakePair("COMPRESSIBILITY-SARKAR", SST_OPTIONS::COMP_Sarkar)
-  MakePair("DIMENSIONLESS_LIMIT", SST_OPTIONS::DLL)
->>>>>>> 66ed495f
 };
 
 /*!
@@ -1034,16 +1028,13 @@
   bool sust = false;                          /*!< \brief Bool for SST model with sustaining terms. */
   bool uq = false;                            /*!< \brief Bool for using uncertainty quantification. */
   bool modified = false;                      /*!< \brief Bool for modified (m) SST model. */
-<<<<<<< HEAD
+  bool compWilcox = false;                    /*!< \brief Bool for compressibility correction of Wilcox. */
+  bool compSarkar = false;                    /*!< \brief Bool for compressibility correction of Sarkar. */
+  bool dll = false;                           /*!< \brief Bool dimensionless lower limit. */
   bool fullProd = false;                      /*!< \brief Bool for full production term. */
   bool llt = false;                           /*!< \brief Bool for Lower Limits Treatment. */
   bool prodLim = false;                       /*!< \brief Bool for user-defined production limiter constant. */
   bool newBC = false;                         /*!< \brief Bool for new boundary conditions. */
-=======
-  bool compWilcox = false;                    /*!< \brief Bool for compressibility correction of Wilcox. */
-  bool compSarkar = false;                    /*!< \brief Bool for compressibility correction of Sarkar. */
-  bool dll = false;                           /*!< \brief Bool dimensionless lower limit. */
->>>>>>> 66ed495f
 };
 
 /*!
@@ -1119,17 +1110,14 @@
   SSTParsedOptions.sust = sst_sust;
   SSTParsedOptions.modified = sst_m;
   SSTParsedOptions.uq = sst_uq;
-<<<<<<< HEAD
+  SSTParsedOptions.compWilcox = sst_compWilcox;
+  SSTParsedOptions.compSarkar = sst_compSarkar;
+  SSTParsedOptions.dll = sst_dll;
+
   SSTParsedOptions.fullProd = found_fullProd;
   SSTParsedOptions.llt = found_llt;
   SSTParsedOptions.prodLim = found_prodLim;
   SSTParsedOptions.newBC = found_newBC;
-=======
-  SSTParsedOptions.compWilcox = sst_compWilcox;
-  SSTParsedOptions.compSarkar = sst_compSarkar;
-  SSTParsedOptions.dll = sst_dll;
-
->>>>>>> 66ed495f
   return SSTParsedOptions;
 }
 
