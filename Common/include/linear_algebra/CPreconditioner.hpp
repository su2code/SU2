--- conflicted
+++ resolved
@@ -3,11 +3,7 @@
  * \brief Classes related to linear preconditioner wrappers.
  *        The actual operations are currently implemented mostly by CSysMatrix.
  * \author F. Palacios, J. Hicken, T. Economon
-<<<<<<< HEAD
- * \version 7.0.5 "Blackbird"
-=======
  * \version 7.0.6 "Blackbird"
->>>>>>> 0e3fad69
  *
  * SU2 Project Website: https://su2code.github.io
  *
@@ -77,11 +73,7 @@
 private:
   CSysMatrix<ScalarType>& sparse_matrix; /*!< \brief Pointer to matrix that defines the preconditioner. */
   CGeometry* geometry;                   /*!< \brief Pointer to geometry associated with the matrix. */
-<<<<<<< HEAD
-  CConfig* config;                       /*!< \brief Pointer to problem configuration. */
-=======
   const CConfig *config;                 /*!< \brief Pointer to problem configuration. */
->>>>>>> 0e3fad69
   bool transp;                           /*!< \brief If the transpose version of the preconditioner is required. */
 
 public:
@@ -93,11 +85,7 @@
    * \param[in] transposed - If the transpose version of the preconditioner is required.
    */
   inline CJacobiPreconditioner(CSysMatrix<ScalarType> & matrix_ref,
-<<<<<<< HEAD
-                               CGeometry *geometry_ref, CConfig *config_ref, bool transposed) :
-=======
                                CGeometry *geometry_ref, const CConfig *config_ref, bool transposed) :
->>>>>>> 0e3fad69
     sparse_matrix(matrix_ref)
   {
     if((geometry_ref == nullptr) || (config_ref == nullptr))
@@ -139,11 +127,7 @@
 private:
   CSysMatrix<ScalarType>& sparse_matrix; /*!< \brief Pointer to matrix that defines the preconditioner. */
   CGeometry* geometry;                   /*!< \brief Pointer to geometry associated with the matrix. */
-<<<<<<< HEAD
-  CConfig* config;                       /*!< \brief Pointer to problem configuration. */
-=======
   const CConfig *config;                 /*!< \brief Pointer to problem configuration. */
->>>>>>> 0e3fad69
   bool transp;                           /*!< \brief If the transpose version of the preconditioner is required. */
 
 public:
@@ -155,11 +139,7 @@
    * \param[in] transposed - If the transpose version of the preconditioner is required.
    */
   inline CILUPreconditioner(CSysMatrix<ScalarType> & matrix_ref,
-<<<<<<< HEAD
-                            CGeometry *geometry_ref, CConfig *config_ref, bool transposed) :
-=======
                             CGeometry *geometry_ref, const CConfig *config_ref, bool transposed) :
->>>>>>> 0e3fad69
     sparse_matrix(matrix_ref)
   {
     if((geometry_ref == nullptr) || (config_ref == nullptr))
@@ -201,11 +181,7 @@
 private:
   CSysMatrix<ScalarType>& sparse_matrix; /*!< \brief Pointer to matrix that defines the preconditioner. */
   CGeometry* geometry;                   /*!< \brief Pointer to geometry associated with the matrix. */
-<<<<<<< HEAD
-  CConfig* config;                       /*!< \brief Pointer to problem configuration. */
-=======
   const CConfig *config;                 /*!< \brief Pointer to problem configuration. */
->>>>>>> 0e3fad69
 
 public:
 
@@ -216,11 +192,7 @@
    * \param[in] config_ref - Config of the problem.
    */
   inline CLU_SGSPreconditioner(CSysMatrix<ScalarType> & matrix_ref,
-<<<<<<< HEAD
-                               CGeometry *geometry_ref, CConfig *config_ref) :
-=======
                                CGeometry *geometry_ref, const CConfig *config_ref) :
->>>>>>> 0e3fad69
     sparse_matrix(matrix_ref)
   {
     if((geometry_ref == nullptr) || (config_ref == nullptr))
@@ -254,11 +226,7 @@
 private:
   CSysMatrix<ScalarType>& sparse_matrix; /*!< \brief Pointer to matrix that defines the preconditioner. */
   CGeometry* geometry;                   /*!< \brief Pointer to geometry associated with the matrix. */
-<<<<<<< HEAD
-  CConfig* config;                       /*!< \brief Pointer to problem configuration. */
-=======
   const CConfig *config;                 /*!< \brief Pointer to problem configuration. */
->>>>>>> 0e3fad69
 
 public:
   /*!
@@ -268,11 +236,7 @@
    * \param[in] config_ref - Config of the problem.
    */
   inline CLineletPreconditioner(CSysMatrix<ScalarType> & matrix_ref,
-<<<<<<< HEAD
-                                CGeometry *geometry_ref, CConfig *config_ref) :
-=======
                                 CGeometry *geometry_ref, const CConfig *config_ref) :
->>>>>>> 0e3fad69
     sparse_matrix(matrix_ref)
   {
     if((geometry_ref == nullptr) || (config_ref == nullptr))
@@ -313,11 +277,7 @@
 private:
   CSysMatrix<ScalarType>& sparse_matrix; /*!< \brief Pointer to the matrix. */
   CGeometry* geometry;                   /*!< \brief Geometry associated with the problem. */
-<<<<<<< HEAD
-  CConfig* config;                       /*!< \brief Configuration of the problem. */
-=======
   const CConfig *config;                 /*!< \brief Configuration of the problem. */
->>>>>>> 0e3fad69
   unsigned short kind_fact;              /*!< \brief The type of factorization desired. */
   bool transp;                           /*!< \brief If the transpose version of the preconditioner is required. */
 
@@ -331,11 +291,7 @@
    * \param[in] transposed - If the transpose version of the preconditioner is required.
    */
   inline CPastixPreconditioner(CSysMatrix<ScalarType> & matrix_ref, CGeometry *geometry_ref,
-<<<<<<< HEAD
-                               CConfig *config_ref, unsigned short kind_factorization, bool transposed) :
-=======
                                const CConfig *config_ref, unsigned short kind_factorization, bool transposed) :
->>>>>>> 0e3fad69
     sparse_matrix(matrix_ref)
   {
     if((geometry_ref == nullptr) || (config_ref == nullptr))
