--- conflicted
+++ resolved
@@ -30,7 +30,6 @@
 #include "../datatype_structure.hpp"
 #include <vector>
 
-<<<<<<< HEAD
 
 class WindowingTools{
 public:
@@ -57,36 +56,6 @@
         su2double tau = currTime/endTime;
         if(tau < 0.5) return 4*tau;
         else          return 4*(1-tau);
-=======
-namespace Signal_Processing {
-  
-  su2double Average(const std::vector<su2double> &data);
-  
-  class RunningAverage
-  {
-  private:
-    su2double val;
-    unsigned long count;
-  
-  public:
-    RunningAverage(){
-      this->Reset();
-    }
- 
-    su2double Update(su2double valIn){
-      su2double scaling = 1. / (su2double)(count + 1);
-      val = valIn * scaling + val * (1. - scaling);
-      count++;
-      return val;
-    }
-  
-    su2double Get() const{
-      return val;
-    }
-  
-    unsigned long Count() const{
-      return count;
->>>>>>> d93803a6
     }
 
     su2double QuadWindow(unsigned long i, unsigned long endTimeIdx){
