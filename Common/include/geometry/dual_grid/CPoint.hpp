--- conflicted
+++ resolved
@@ -50,50 +50,6 @@
 
   const unsigned long nDim = 0;
 
-<<<<<<< HEAD
-  su2vector<unsigned long> GlobalIndex;   /*!< \brief Global index in the parallel simulation. */
-  su2vector<unsigned long> Color;         /*!< \brief Color of the point in the partitioning strategy. */
-
-  CCompressedSparsePatternUL Point;       /*!< \brief Points surrounding the central node of the control volume. */
-  CCompressedSparsePatternL Edge;         /*!< \brief Edges that set up a control volume (same sparse structure as Point). */
-  CCompressedSparsePatternL Elem;         /*!< \brief Elements that set up a control volume around a node. */
-  vector<vector<long> > Vertex;           /*!< \brief Index of the vertex that correspond which the control volume (we need one for each marker in the same node). */
-
-  su2activevector Volume;                 /*!< \brief Volume or Area of the control volume in 3D and 2D. */
-  su2activevector Volume_n;               /*!< \brief Volume at time n. */
-  su2activevector Volume_nM1;             /*!< \brief Volume at time n-1. */
-  su2activevector Volume_Old;             /*!< \brief Old containers for Volume. */
-  su2activevector Volume_n_Old;           /*!< \brief Old containers for Volume at time n. */
-  su2activevector Volume_nM1_Old;         /*!< \brief Old containers for Volume at time n-1. */
-  su2activevector Periodic_Volume;        /*!< \brief Missing component of volume or area of a control volume on a periodic marker in 3D and 2D. */
-
-  su2vector<bool> Domain;                 /*!< \brief Indicates if a point must be computed or belong to another boundary */
-  su2vector<bool> Boundary;               /*!< \brief To see if a point belong to the boundary (including MPI). */
-  su2vector<bool> PhysicalBoundary;       /*!< \brief To see if a point belong to the physical boundary (without includin MPI). */
-  su2vector<bool> SolidBoundary;          /*!< \brief To see if a point belong to the physical boundary (without includin MPI). */
-  su2vector<bool> ViscousBoundary;        /*!< \brief To see if a point belong to the physical boundary (without includin MPI). */
-  su2vector<bool> PeriodicBoundary;       /*!< \brief To see if a point belongs to a periodic boundary (without including MPI). */
-
-  su2activematrix Coord;                  /*!< \brief vector with the coordinates of the node. */
-  su2activematrix Coord_Old;              /*!< \brief Old coordinates vector for primal solution reloading for Disc.Adj. with dynamic grid. */
-  su2activematrix Coord_Sum;              /*!< \brief Sum of coordinates vector for geometry smoothing. */
-  su2activematrix Coord_n;                /*!< \brief Coordinates at time n for use with dynamic meshes. */
-  su2activematrix Coord_n1;               /*!< \brief Coordinates at time n-1 for use with dynamic meshes. */
-  su2activematrix Coord_p1;               /*!< \brief Coordinates at time n+1 for use with dynamic meshes. */
-
-  su2activematrix GridVel;                /*!< \brief Velocity of the grid for dynamic mesh cases. */
-  CVectorOfMatrix GridVel_Grad;           /*!< \brief Gradient of the grid velocity for dynamic meshes. */
-
-  su2vector<su2double> Aux_Var;       /*!< \brief Auxillary Variable for topology optimization (pseudo density). */
-
-  su2vector<unsigned long> Parent_CV;          /*!< \brief Index of the parent control volume in the agglomeration process. */
-  su2vector<unsigned short> nChildren_CV;      /*!< \brief Number of children in the agglomeration process. */
-  vector<vector<unsigned long> > Children_CV;  /*!< \brief Index of the children control volumes in the agglomeration process. */
-  su2vector<bool> Agglomerate_Indirect;        /*!< \brief This flag indicates if the indirect points can be agglomerated. */
-  su2vector<bool> Agglomerate;                 /*!< \brief This flag indicates if the element has been agglomerated. */
-
-  su2vector<unsigned short> nNeighbor;    /*!< \brief Number of neighbors, needed by some numerical methods. */
-=======
   su2vector<unsigned long> GlobalIndex; /*!< \brief Global index in the parallel simulation. */
   su2vector<unsigned long> Color;       /*!< \brief Color of the point in the partitioning strategy. */
 
@@ -134,15 +90,15 @@
   su2activematrix GridVel;      /*!< \brief Velocity of the grid for dynamic mesh cases. */
   CVectorOfMatrix GridVel_Grad; /*!< \brief Gradient of the grid velocity for dynamic meshes. */
 
-  su2vector<unsigned long> Parent_CV; /*!< \brief Index of the parent control volume in the agglomeration process. */
-  su2vector<unsigned short> nChildren_CV; /*!< \brief Number of children in the agglomeration process. */
-  vector<vector<unsigned long> >
-      Children_CV; /*!< \brief Index of the children control volumes in the agglomeration process. */
-  su2vector<bool> Agglomerate_Indirect; /*!< \brief This flag indicates if the indirect points can be agglomerated. */
-  su2vector<bool> Agglomerate;          /*!< \brief This flag indicates if the element has been agglomerated. */
+  su2vector<su2double> Aux_Var;       /*!< \brief Auxillary Variable for topology optimization (pseudo density). */
+
+  su2vector<unsigned long> Parent_CV;          /*!< \brief Index of the parent control volume in the agglomeration process. */
+  su2vector<unsigned short> nChildren_CV;      /*!< \brief Number of children in the agglomeration process. */
+  vector<vector<unsigned long> > Children_CV;  /*!< \brief Index of the children control volumes in the agglomeration process. */
+  su2vector<bool> Agglomerate_Indirect;        /*!< \brief This flag indicates if the indirect points can be agglomerated. */
+  su2vector<bool> Agglomerate;                 /*!< \brief This flag indicates if the element has been agglomerated. */
 
   su2vector<unsigned short> nNeighbor; /*!< \brief Number of neighbors, needed by some numerical methods. */
->>>>>>> 41d25227
 
   /*--- Closest element on a viscous wall, and distance to it. ---*/
   su2activevector Wall_Distance;              /*!< \brief Distance to the nearest wall. */
@@ -953,7 +909,6 @@
       }
     }
   }
-<<<<<<< HEAD
 
   /*!
   * \brief Set the value of an auxiliary variable at a node.
@@ -967,6 +922,4 @@
    */
   inline su2double GetAuxVar(unsigned long iPoint) const { return Aux_Var[iPoint]; }
 
-=======
->>>>>>> 41d25227
 };