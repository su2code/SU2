--- conflicted
+++ resolved
@@ -1667,7 +1667,33 @@
   inline unsigned long GetElementColorGroupSize(void) const { return elemColorGroupSize; }
 
   /*!
-<<<<<<< HEAD
+   * \brief Compute an ADT including the coordinates of all viscous markers
+   * \param[in] config - Definition of the particular problem.
+   * \return pointer to the ADT
+   */
+  virtual std::unique_ptr<CADTElemClass> ComputeViscousWallADT(const CConfig *config) const { return nullptr; }
+
+  /*!
+   * \brief Set the wall distance based on an previously constructed ADT
+   * \param[in] config - Definition of the particular problem.
+   * \param[in] WallADT - The ADT to compute the wall distance
+   */
+  virtual void SetWallDistance(const CConfig *config, CADTElemClass* WallADT) {}
+
+  /*!
+   * \brief Set wall distances a specific value
+   *  \param[in] val - new value for the wall distance at all points.
+   */
+  virtual void SetWallDistance(su2double val) {}
+
+  /*!
+   * \brief Compute the distances to the closest vertex on viscous walls over the entire domain
+   * \param[in] config_container - Definition of the particular problem.
+   * \param[in] geometry_container - Geometrical definition of the problem.
+   */
+  static void ComputeWallDistance(const CConfig * const *config_container, CGeometry ****geometry_container);
+
+  /*!
    * \brief Read csv file
    * \param[in] filename: name of csv file to read 
    * \param[in] labels: vector containing labels of csv file
@@ -1687,32 +1713,3 @@
    */
   vector<vector<su2double>> CalculateThickness2D(CConfig *config, bool original_surface);
 };
-=======
-   * \brief Compute an ADT including the coordinates of all viscous markers
-   * \param[in] config - Definition of the particular problem.
-   * \return pointer to the ADT
-   */
-  virtual std::unique_ptr<CADTElemClass> ComputeViscousWallADT(const CConfig *config) const { return nullptr; }
-
-  /*!
-   * \brief Set the wall distance based on an previously constructed ADT
-   * \param[in] config - Definition of the particular problem.
-   * \param[in] WallADT - The ADT to compute the wall distance
-   */
-  virtual void SetWallDistance(const CConfig *config, CADTElemClass* WallADT) {}
-
-  /*!
-   * \brief Set wall distances a specific value
-   *  \param[in] val - new value for the wall distance at all points.
-   */
-  virtual void SetWallDistance(su2double val) {}
-
-  /*!
-   * \brief Compute the distances to the closest vertex on viscous walls over the entire domain
-   * \param[in] config_container - Definition of the particular problem.
-   * \param[in] geometry_container - Geometrical definition of the problem.
-   */
-  static void ComputeWallDistance(const CConfig * const *config_container, CGeometry ****geometry_container);
-
-};
->>>>>>> 8e4338e1
