﻿/*!
 * \file CGeometry.hpp
 * \brief Headers of the main subroutines for creating the geometrical structure.
 *        The subroutines and functions are in the <i>CGeometry.cpp</i> file.
 * \author F. Palacios, T. Economon
 * \version 8.0.1 "Harrier"
 *
 * SU2 Project Website: https://su2code.github.io
 *
 * The SU2 Project is maintained by the SU2 Foundation
 * (http://su2foundation.org)
 *
 * Copyright 2012-2024, SU2 Contributors (cf. AUTHORS.md)
 *
 * SU2 is free software; you can redistribute it and/or
 * modify it under the terms of the GNU Lesser General Public
 * License as published by the Free Software Foundation; either
 * version 2.1 of the License, or (at your option) any later version.
 *
 * SU2 is distributed in the hope that it will be useful,
 * but WITHOUT ANY WARRANTY; without even the implied warranty of
 * MERCHANTABILITY or FITNESS FOR A PARTICULAR PURPOSE. See the GNU
 * Lesser General Public License for more details.
 *
 * You should have received a copy of the GNU Lesser General Public
 * License along with SU2. If not, see <http://www.gnu.org/licenses/>.
 */

#pragma once

#include <limits>
#include "../parallelization/mpi_structure.hpp"

#ifdef HAVE_METIS
#include "metis.h"
#endif
#ifdef HAVE_PARMETIS
extern "C" {
#include "parmetis.h"
}
#endif

#include <string>
#include <fstream>
#include <sstream>
#include <cmath>
#include <algorithm>
#include <cstring>
#include <cstdio>
#include <cstdlib>
#include <climits>
#include <memory>
#include <unordered_map>

#include "primal_grid/CPrimalGrid.hpp"
#include "dual_grid/CDualGrid.hpp"
#include "dual_grid/CPoint.hpp"
#include "dual_grid/CEdge.hpp"
#include "dual_grid/CVertex.hpp"
#include "dual_grid/CTurboVertex.hpp"

#include "../CConfig.hpp"
#include "../fem/geometry_structure_fem_part.hpp"
#include "../toolboxes/graph_toolbox.hpp"
#include "../adt/CADTElemClass.hpp"

using namespace std;

/*!
 * \class CGeometry
 * \brief Parent class for defining the geometry of the problem (complete geometry,
 *        multigrid agglomerated geometry, only boundary geometry, etc..)
 * \author F. Palacios
 */
class CGeometry {
 protected:
  enum : size_t { OMP_MIN_SIZE = 32 }; /*!< \brief Chunk size for small loops. */
  enum : size_t { MAXNDIM = 3 };

  const int size{SINGLE_NODE}; /*!< \brief MPI Size. */
  const int rank{MASTER_NODE}; /*!< \brief MPI Rank. */

  unsigned long nPoint{0}, /*!< \brief Number of points of the mesh. */
      nPointDomain{0},     /*!< \brief Number of real points of the mesh. */
      nPointGhost{0},      /*!< \brief Number of ghost points of the mesh. */
      Global_nPoint{0},    /*!< \brief Total number of nodes in a simulation across all processors (including halos). */
      Global_nPointDomain{
          0},          /*!< \brief Total number of nodes in a simulation across all processors (excluding halos). */
      nElem{0},        /*!< \brief Number of elements of the mesh. */
      Global_nElem{0}, /*!< \brief Total number of elements in a simulation across all processors (all types). */
      Global_nElemDomain{
          0},        /*!< \brief Total number of elements in a simulation across all processors (excluding halos). */
      nEdge{0},      /*!< \brief Number of edges of the mesh. */
      nFace{0},      /*!< \brief Number of faces of the mesh. */
      nelem_edge{0}, /*!< \brief Number of edges in the mesh. */
      Global_nelem_edge{0},       /*!< \brief Total number of edges in the mesh across all processors. */
      nelem_triangle{0},          /*!< \brief Number of triangles in the mesh. */
      Global_nelem_triangle{0},   /*!< \brief Total number of triangles in the mesh across all processors. */
      nelem_quad{0},              /*!< \brief Number of quadrangles in the mesh. */
      Global_nelem_quad{0},       /*!< \brief Total number of quadrangles in the mesh across all processors. */
      nelem_tetra{0},             /*!< \brief Number of tetrahedra in the mesh. */
      Global_nelem_tetra{0},      /*!< \brief Total number of tetrahedra in the mesh across all processors. */
      nelem_hexa{0},              /*!< \brief Number of hexahedra in the mesh. */
      Global_nelem_hexa{0},       /*!< \brief Total number of hexahedra in the mesh across all processors. */
      nelem_prism{0},             /*!< \brief Number of prisms in the mesh. */
      Global_nelem_prism{0},      /*!< \brief Total number of prisms in the mesh across all processors. */
      nelem_pyramid{0},           /*!< \brief Number of pyramids in the mesh. */
      Global_nelem_pyramid{0},    /*!< \brief Total number of pyramids in the mesh across all processors. */
      nelem_edge_bound{0},        /*!< \brief Number of edges on the mesh boundaries. */
      Global_nelem_edge_bound{0}, /*!< \brief Total number of edges on the mesh boundaries across all processors. */
      nelem_triangle_bound{0},    /*!< \brief Number of triangles on the mesh boundaries. */
      Global_nelem_triangle_bound{
          0},                     /*!< \brief Total number of triangles on the mesh boundaries across all processors. */
      nelem_quad_bound{0},        /*!< \brief Number of quads on the mesh boundaries. */
      Global_nelem_quad_bound{0}, /*!< \brief Total number of quads on the mesh boundaries across all processors. */
      nNonconvexElements{0};      /*!< \brief Number of nonconvex elements in the mesh. */

  unsigned short nDim{0};       /*!< \brief Number of dimension of the problem. */
  unsigned short nZone{0};      /*!< \brief Number of zones in the problem. */
  unsigned short nMarker{0};    /*!< \brief Number of different markers of the mesh. */
  unsigned short nCommLevel{0}; /*!< \brief Number of non-blocking communication levels. */

  unsigned short MGLevel{0};        /*!< \brief The mesh level index for the current geometry container. */
  unsigned long Max_GlobalPoint{0}; /*!< \brief Greater global point in the domain local structure. */

  /*--- Boundary information. ---*/

  short* Marker_All_SendRecv{nullptr}; /*!< \brief MPI Marker. */
  su2double** CustomBoundaryTemperature{nullptr};
  su2double** CustomBoundaryHeatFlux{nullptr};

  /*--- Create vectors and distribute the values among the different planes queues ---*/

  vector<vector<su2double>>
      Xcoord_plane; /*!< \brief Vector containing x coordinates of new points appearing on a single plane */
  vector<vector<su2double>>
      Ycoord_plane; /*!< \brief Vector containing y coordinates of new points appearing on a single plane */
  vector<vector<su2double>>
      Zcoord_plane; /*!< \brief Vector containing z coordinates of new points appearing on a single plane */
  vector<vector<su2double>> FaceArea_plane;   /*!< \brief Vector containing area/volume associated with  new points
                                                 appearing on a single plane */
  vector<vector<unsigned long>> Plane_points; /*!< \brief Vector containing points appearing on a single plane */

  vector<su2double> XCoordList; /*!< \brief Vector containing points appearing on a single plane */

#if defined(HAVE_MPI) && defined(HAVE_PARMETIS)
  vector<vector<unsigned long>>
      adj_nodes; /*!< \brief Vector of vectors holding each node's adjacency during preparation for ParMETIS. */
  vector<idx_t> adjacency; /*!< \brief Local adjacency array to be input into ParMETIS for partitioning (idx_t is a
                              ParMETIS type defined in their headers). */
  vector<idx_t> xadj; /*!< \brief Index array that points to the start of each node's adjacency in CSR format (needed to
                         interpret the adjacency array).  */
#endif

  /*--- Turbomachinery variables ---*/

  unsigned short* nSpanWiseSections{
      nullptr}; /*!< \brief Number of Span wise section for each turbo marker, indexed by inflow/outflow */
  unsigned short* nSpanSectionsByMarker{nullptr}; /*!< \brief Number of Span wise section for each turbo marker, indexed
                                                     by marker.  Needed for deallocation.*/
  unsigned short nTurboPerf{0};                   /*!< \brief Number of Span wise section for each turbo marker. */
  su2double** SpanWiseValue{nullptr};             /*!< \brief Span wise values for each turbo marker. */
  long** nVertexSpan{nullptr};             /*!< \brief number of vertexes for span wise section for each marker.  */
  unsigned long** nTotVertexSpan{nullptr}; /*!< \brief number of vertexes at each span wise section for each marker.  */
  unsigned long nVertexSpanMax[3] = {
      0}; /*!< \brief max number of vertexes for each span section for each marker flag.  */
  su2double*** AverageTurboNormal{nullptr}; /*!< \brief Average boundary normal at each span wise section for each
                                               marker in the turbomachinery frame of reference.*/
  su2double*** AverageNormal{nullptr}; /*!< \brief Average boundary normal at each span wise section for each marker.*/
  su2double*** AverageGridVel{
      nullptr}; /*!< \brief Average boundary grid velocity at each span wise section for each marker.*/
  su2double** AverageTangGridVel{
      nullptr}; /*!< \brief Average tangential rotational speed at each span wise section for each marker.*/
  su2double** SpanArea{nullptr};        /*!< \brief Area at each span wise section for each marker.*/
  su2double** MaxAngularCoord{nullptr}; /*!< \brief Max angular pitch at each span wise section for each marker.*/
  su2double** MinAngularCoord{nullptr}; /*!< \brief Max angular pitch at each span wise section for each marker.*/
  su2double** MinRelAngularCoord{
      nullptr};                     /*!< \brief Min relative angular coord at each span wise section for each marker.*/
  su2double** TurboRadius{nullptr}; /*!< \brief Radius at each span wise section for each marker.*/
  su2double** TangGridVelIn{nullptr};
  su2double** TangGridVelOut{nullptr}; /*!< \brief Average tangential rotational speed at each span wise section for
                                          each turbomachinery marker.*/
  su2double** SpanAreaIn{nullptr};
  su2double** SpanAreaOut{nullptr}; /*!< \brief Area at each span wise section for each turbomachinery marker.*/
  su2double** TurboRadiusIn{nullptr};
  su2double** TurboRadiusOut{nullptr}; /*!< \brief Radius at each span wise section for each turbomachinery marker*/

  /*--- Sparsity patterns associated with the geometry. ---*/

  CCompressedSparsePatternUL finiteVolumeCSRFill0, /*!< \brief 0-fill FVM sparsity. */
      finiteVolumeCSRFillN,                        /*!< \brief N-fill FVM sparsity (e.g. for ILUn preconditioner). */
      finiteElementCSRFill0,                       /*!< \brief 0-fill FEM sparsity. */
      finiteElementCSRFillN;                       /*!< \brief N-fill FEM sparsity (e.g. for ILUn preconditioner). */

  CEdgeToNonZeroMapUL edgeToCSRMap; /*!< \brief Map edges to CSR entries referenced by them (i,j) and (j,i). */

  /*--- Edge and element colorings. ---*/

  CCompressedSparsePatternUL edgeColoring, /*!< \brief Edge coloring structure for thread-based parallelization. */
      elemColoring;                        /*!< \brief Element coloring structure for thread-based parallelization. */
  unsigned long edgeColorGroupSize{1};     /*!< \brief Size of the edge groups within each color. */
  unsigned long elemColorGroupSize{1};     /*!< \brief Size of the element groups within each color. */

  ColMajorMatrix<uint8_t> CoarseGridColor_; /*!< \brief Coarse grid levels, colorized. */

 public:
  /*!< \brief Linelets (mesh lines perpendicular to stretching direction). */
  struct CLineletInfo {
    /*!< \brief Detect isotropic mesh region. */
    static passivedouble ALPHA_ISOTROPIC() { return 0.8; }
    enum : unsigned long { MAX_LINELET_POINTS = 32 }; /*!< \brief Maximum points per linelet. */

    std::vector<std::vector<unsigned long>> linelets; /*!< \brief Point indices for each linelet. */

    /*!< \brief Index of the linelet of each point ("linelets" transfered to points). */
    std::vector<unsigned> lineletIdx;

    /*!< \brief Signals that a point is not on a linelet. */
    enum : unsigned { NO_LINELET = std::numeric_limits<unsigned>::max() };

    /*!< \brief Coloring for OpenMP parallelization, "linelets" is sorted by color. */
    std::vector<unsigned long> colorOffsets;

    std::vector<uint8_t> lineletColor; /*!< \brief Coloring transfered to points, for visualization. */
  };

 protected:
  mutable CLineletInfo lineletInfo;

 public:
  /*--- Main geometric elements of the grid. ---*/

  CPrimalGrid** elem{nullptr};   /*!< \brief Element vector (primal grid information). */
  CPrimalGrid*** bound{nullptr}; /*!< \brief Boundary vector (primal grid information). */
  CPoint* nodes{nullptr};        /*!< \brief Node vector (dual grid information). */
  CEdge* edges{nullptr};         /*!< \brief Edge vector (dual grid information). */
  CVertex*** vertex{nullptr};    /*!< \brief Boundary Vertex vector (dual grid information). */
  CTurboVertex**** turbovertex{
      nullptr}; /*!< \brief Boundary Vertex vector ordered for turbomachinery calculation(dual grid information). */
  unsigned long* nVertex{nullptr};     /*!< \brief Number of vertex for each marker. */
  unsigned long* nElem_Bound{nullptr}; /*!< \brief Number of elements of the boundary. */
  string* Tag_to_Marker{nullptr};      /*!< \brief Names of boundary markers. */
  vector<bool>
      bound_is_straight; /*!< \brief Bool if boundary-marker is straight(2D)/plane(3D) for each local marker. */
  vector<su2double> SurfaceAreaCfgFile; /*!< \brief Total Surface area for all markers. */

  /*--- Partitioning-specific variables ---*/

  unordered_map<unsigned long, unsigned long>
      Global_to_Local_Elem;         /*!< \brief Mapping of global to local index for elements. */
  unsigned long* beg_node{nullptr}; /*!< \brief Array containing the first node on each rank due to a linear
                                       partitioning by global index. */
  unsigned long* end_node{
      nullptr}; /*!< \brief Array containing the last node on each rank due to a linear partitioning by global index. */
  unsigned long* nPointLinear{nullptr};     /*!< \brief Array containing the total number of nodes on each rank due to a
                                               linear partioning by global index. */
  unsigned long* nPointCumulative{nullptr}; /*!< \brief Cumulative storage array containing the total number of points
                                               on all prior ranks in the linear partitioning. */

  /*--- Data structures for point-to-point MPI communications. ---*/

  int maxCountPerPoint{0}; /*!< \brief Maximum number of pieces of data sent per vertex in point-to-point comms. */
  int nP2PSend{0};         /*!< \brief Number of sends during point-to-point comms. */
  int nP2PRecv{0};         /*!< \brief Number of receives during point-to-point comms. */
  int* nPoint_P2PSend{
      nullptr}; /*!< \brief Data structure holding number of vertices for each send in point-to-point comms. */
  int* nPoint_P2PRecv{
      nullptr}; /*!< \brief Data structure holding number of vertices for each recv in point-to-point comms. */
  int* Neighbors_P2PSend{
      nullptr}; /*!< \brief Data structure holding the ranks of the neighbors for point-to-point send comms. */
  int* Neighbors_P2PRecv{
      nullptr}; /*!< \brief Data structure holding the ranks of the neighbors for point-to-point recv comms. */
  map<int, int> P2PSend2Neighbor; /*!< \brief Data structure holding the reverse mapping of the ranks of the neighbors
                                     for point-to-point send comms. */
  map<int, int> P2PRecv2Neighbor; /*!< \brief Data structure holding the reverse mapping of the ranks of the neighbors
                                     for point-to-point recv comms. */
  unsigned long *Local_Point_P2PSend{nullptr}, /*!< \brief Data structure holding the local index of all vertices to be
                                                  sent in point-to-point comms. */
      *Local_Point_P2PRecv{nullptr}; /*!< \brief Data structure holding the local index of all vertices to be received
                                        in point-to-point comms. */
  su2double* bufD_P2PRecv{nullptr};  /*!< \brief Data structure for su2double point-to-point receive. */
  su2double* bufD_P2PSend{nullptr};  /*!< \brief Data structure for su2double point-to-point send. */
  unsigned short* bufS_P2PRecv{nullptr};  /*!< \brief Data structure for unsigned long point-to-point receive. */
  unsigned short* bufS_P2PSend{nullptr};  /*!< \brief Data structure for unsigned long point-to-point send. */
  SU2_MPI::Request* req_P2PSend{nullptr}; /*!< \brief Data structure for point-to-point send requests. */
  SU2_MPI::Request* req_P2PRecv{nullptr}; /*!< \brief Data structure for point-to-point recv requests. */

  /*--- Data structures for periodic communications. ---*/

  int maxCountPerPeriodicPoint{0}; /*!< \brief Maximum number of pieces of data sent per vertex in periodic comms. */
  int nPeriodicSend{0};            /*!< \brief Number of sends during periodic comms. */
  int nPeriodicRecv{0};            /*!< \brief Number of receives during periodic comms. */
  int* nPoint_PeriodicSend{
      nullptr}; /*!< \brief Data structure holding number of vertices for each send in periodic comms. */
  int* nPoint_PeriodicRecv{
      nullptr}; /*!< \brief Data structure holding number of vertices for each recv in periodic comms. */
  int* Neighbors_PeriodicSend{
      nullptr}; /*!< \brief Data structure holding the ranks of the neighbors for periodic send comms. */
  int* Neighbors_PeriodicRecv{
      nullptr}; /*!< \brief Data structure holding the ranks of the neighbors for periodic recv comms. */
  map<int, int> PeriodicSend2Neighbor; /*!< \brief Data structure holding the reverse mapping of the ranks of the
                                          neighbors for periodic send comms. */
  map<int, int> PeriodicRecv2Neighbor; /*!< \brief Data structure holding the reverse mapping of the ranks of the
                                          neighbors for periodic recv comms. */
  unsigned long *Local_Point_PeriodicSend{
      nullptr}, /*!< \brief Data structure holding the local index of all vertices to be sent in periodic comms. */
      *Local_Point_PeriodicRecv{nullptr},  /*!< \brief Data structure holding the local index of all vertices to be
                                              received in periodic comms. */
      *Local_Marker_PeriodicSend{nullptr}, /*!< \brief Data structure holding the local index of the periodic marker for
                                              a particular vertex to be sent in periodic comms. */
      *Local_Marker_PeriodicRecv{nullptr}; /*!< \brief Data structure holding the local index of the periodic marker for
                                              a particular vertex to be received in periodic comms. */
  su2double* bufD_PeriodicRecv{nullptr};   /*!< \brief Data structure for su2double periodic receive. */
  su2double* bufD_PeriodicSend{nullptr};   /*!< \brief Data structure for su2double periodic send. */
  unsigned short* bufS_PeriodicRecv{nullptr};  /*!< \brief Data structure for unsigned long periodic receive. */
  unsigned short* bufS_PeriodicSend{nullptr};  /*!< \brief Data structure for unsigned long periodic send. */
  SU2_MPI::Request* req_PeriodicSend{nullptr}; /*!< \brief Data structure for periodic send requests. */
  SU2_MPI::Request* req_PeriodicRecv{nullptr}; /*!< \brief Data structure for periodic recv requests. */

  /*--- Mesh quality metrics. ---*/

  vector<su2double> Orthogonality; /*!< \brief Measure of dual CV orthogonality angle (0 to 90 deg., 90 being best). */
  vector<su2double> Aspect_Ratio;  /*!< \brief Measure of dual CV aspect ratio (max face area / min face area).  */
  vector<su2double>
      Volume_Ratio; /*!< \brief Measure of dual CV volume ratio (max sub-element volume / min sub-element volume). */

  const ColMajorMatrix<uint8_t>& CoarseGridColor = CoarseGridColor_; /*!< \brief Coarse grid levels, colorized. */

  /*!
   * \brief Constructor of the class.
   */
  CGeometry();

  /*!
   * \brief Constructor of the class.
   */
  CGeometry(CConfig* config, unsigned short nDim);

  /*!
   * \brief Destructor of the class.
   */
  virtual ~CGeometry();

  /*!
   * \brief Routine to launch non-blocking recvs only for all periodic communications.
   * \brief Routine to set up persistent data structures for point-to-point MPI communications.
   * \note This routine is called by any class that has loaded data into the generic communication buffers.
   * \param[in] geometry - Geometrical definition of the problem.
   * \param[in] config - Definition of the particular problem.
   */
  void PreprocessP2PComms(CGeometry* geometry, CConfig* config);

  /*!
   * \brief Routine to allocate buffers for point-to-point MPI communications. Also called to dynamically reallocate if
   * not enough memory is found for comms during runtime. \param[in] val_countPerPoint - Maximum count of the data type
   * per vertex in point-to-point comms, e.g., nPrimvarGrad*nDim.
   */
  void AllocateP2PComms(unsigned short val_countPerPoint);

  /*!
   * \brief Routine to launch non-blocking recvs only for all point-to-point communication with neighboring partitions.
   * \note This routine is called by any class that has loaded data into the generic communication buffers.
   * \param[in] geometry - Geometrical definition of the problem.
   * \param[in] config   - Definition of the particular problem.
   * \param[in] commType - Enumerated type for the quantity to be communicated.
   * \param[in] countPerPoint - Number of variables per point.
   * \param[in] val_reverse - Boolean controlling forward or reverse communication between neighbors.
   */
  void PostP2PRecvs(CGeometry* geometry, const CConfig* config, unsigned short commType, unsigned short countPerPoint,
                    bool val_reverse) const;

  /*!
   * \brief Routine to launch a single non-blocking send once the buffer is loaded for a point-to-point commucation.
   * \note This routine is called by any class that has loaded data into the generic communication buffers.
   * \param[in] geometry     - Geometrical definition of the problem.
   * \param[in] config       - Definition of the particular problem.
   * \param[in] commType     - Enumerated type for the quantity to be communicated.
   * \param[in] countPerPoint - Number of variables per point.
   * \param[in] val_iMessage - Index of the message in the order they are stored.
   * \param[in] val_reverse  - Boolean controlling forward or reverse communication between neighbors.
   */
  void PostP2PSends(CGeometry* geometry, const CConfig* config, unsigned short commType, unsigned short countPerPoint,
                    int val_iMessage, bool val_reverse) const;

  /*!
   * \brief Routine to set up persistent data structures for periodic communications.
   * \param[in] geometry - Geometrical definition of the problem.
   * \param[in] config - Definition of the particular problem.
   */
  void PreprocessPeriodicComms(CGeometry* geometry, CConfig* config);

  /*!
   * \brief Routine to allocate buffers for periodic communications. Also called to dynamically reallocate if not enough
   * memory is found for comms during runtime. \param[in] val_countPerPeriodicPoint - Maximum count of the data type per
   * vertex in periodic comms, e.g., nPrimvarGrad*nDim.
   */
  void AllocatePeriodicComms(unsigned short val_countPerPeriodicPoint);

  /*!
   * \brief Routine to launch non-blocking recvs only for all periodic communication with neighboring partitions.
   * \note This routine is called by any class that has loaded data into the generic communication buffers.
   * \param[in] geometry - Geometrical definition of the problem.
   * \param[in] config   - Definition of the particular problem.
   * \param[in] commType - Enumerated type for the quantity to be communicated.
   * \param[in] countPerPeriodicPoint - Number of variables per point.
   */
  void PostPeriodicRecvs(CGeometry* geometry, const CConfig* config, unsigned short commType,
                         unsigned short countPerPeriodicPoint);

  /*!
   * \brief Routine to launch a single non-blocking send once the buffer is loaded for a periodic commucation.
   * \note This routine is called by any class that has loaded data into the generic communication buffers.
   * \param[in] geometry     - Geometrical definition of the problem.
   * \param[in] config       - Definition of the particular problem.
   * \param[in] commType     - Enumerated type for the quantity to be communicated.
   * \param[in] countPerPeriodicPoint - Number of variables per point.
   * \param[in] val_iMessage - Index of the message in the order they are stored.
   */
  void PostPeriodicSends(CGeometry* geometry, const CConfig* config, unsigned short commType,
                         unsigned short countPerPeriodicPoint, int val_iMessage) const;

  /*!
   * \brief Helper function to define the type and number of variables per point for each communication type.
   * \param[in] config - Definition of the particular problem.
   * \param[in] commType - Enumerated type for the quantity to be communicated.
   * \param[out] COUNT_PER_POINT - Number of communicated variables per point.
   * \param[out] MPI_TYPE - Enumerated type for the datatype of the quantity to be communicated.
   */
<<<<<<< HEAD
  void GetCommCountAndType(const CConfig* config, ENUM_MPI_QUANTITIES commType, unsigned short& COUNT_PER_POINT,
=======
  void GetCommCountAndType(const CConfig* config, MPI_QUANTITIES commType, unsigned short& COUNT_PER_POINT,
>>>>>>> 83cac12a
                           unsigned short& MPI_TYPE) const;

  /*!
   * \brief Routine to load a geometric quantity into the data structures for MPI point-to-point communication and to
   *        launch non-blocking sends and recvs for all point-to-point communication with neighboring partitions.
   * \param[in] geometry - Geometrical definition of the problem.
   * \param[in] config   - Definition of the particular problem.
   * \param[in] commType - Enumerated type for the quantity to be communicated.
   */
<<<<<<< HEAD
  void InitiateComms(CGeometry* geometry, const CConfig* config, ENUM_MPI_QUANTITIES commType) const;
=======
  void InitiateComms(CGeometry* geometry, const CConfig* config, MPI_QUANTITIES commType) const;
>>>>>>> 83cac12a

  /*!
   * \brief Routine to complete the set of non-blocking communications launched by InitiateComms() and unpacking of the
   * data into the geometry class. \param[in] geometry - Geometrical definition of the problem. \param[in] config   -
   * Definition of the particular problem. \param[in] commType - Enumerated type for the quantity to be unpacked.
   */
<<<<<<< HEAD
  void CompleteComms(CGeometry* geometry, const CConfig* config, ENUM_MPI_QUANTITIES commType);
=======
  void CompleteComms(CGeometry* geometry, const CConfig* config, MPI_QUANTITIES commType);
>>>>>>> 83cac12a

  /*!
   * \brief Get number of coordinates.
   * \return Number of coordinates.
   */
  inline unsigned short GetnDim() const { return nDim; }

  /*!
   * \brief Get number of zones.
   * \return Number of zones.
   */
  inline unsigned short GetnZone() const { return nZone; }

  /*!
   * \brief Get number of points.
   * \return Number of points.
   */
  inline unsigned long GetnPoint() const { return nPoint; }

  /*!
   * \brief Get number of real points (that belong to the domain).
   * \return Number of real points.
   */
  inline unsigned long GetnPointDomain() const { return nPointDomain; }

  /*!
   * \brief Retrieve total number of nodes in a simulation across all processors (including halos).
   * \return Total number of nodes in a simulation across all processors (including halos).
   */
  inline unsigned long GetGlobal_nPoint() const { return Global_nPoint; }

  /*!
   * \brief Retrieve total number of nodes in a simulation across all processors (excluding halos).
   * \return Total number of nodes in a simulation across all processors (excluding halos).
   */
  inline unsigned long GetGlobal_nPointDomain() const { return Global_nPointDomain; }

  /*!
   * \brief Get number of elements.
   * \return Number of elements.
   */
  inline unsigned long GetnElem() const { return nElem; }

  /*!
   * \brief Get number of edges.
   * \return Number of edges.
   */
  inline unsigned long GetnEdge() const { return nEdge; }

  /*!
   * \brief Get number of markers.
   * \return Number of markers.
   */
  inline unsigned short GetnMarker() const { return nMarker; }

  /*!
   * \brief Get number of vertices.
   * \param[in] val_marker - Marker of the boundary.
   * \return Number of vertices.
   */
  inline const su2double* GetSpanWiseValue(unsigned short val_marker) const { return SpanWiseValue[val_marker - 1]; }

  /*!
   * \brief Get number of vertices.
   * \param[in] val_marker - Marker of the boundary.
   * \return Number of vertices.
   */
  inline unsigned long GetnVertex(unsigned short val_marker) const { return nVertex[val_marker]; }

  /*!
   * \brief Get number of span wise section.
   * \param[in] marker_flag - flag of the turbomachinery boundary.
   * \return Number of span wise section.
   */
  inline unsigned short GetnSpanWiseSections(unsigned short marker_flag) const {
    return nSpanWiseSections[marker_flag - 1];
  }

  /*!
   * \brief Get number of vertices.
   * \param[in] val_marker - Marker of the boundary.
   * \return Number of vertices.
   */
  inline unsigned long GetnVertexSpan(unsigned short val_marker, unsigned short val_span) const {
    return nVertexSpan[val_marker][val_span];
  }

  /*!
   * \brief Get number of frequencies per span for NRBC.
   * \param[in] val_marker - Marker of the boundary.
   * \return Number of frequencies for NRBC.
   */
  inline unsigned long GetnFreqSpan(unsigned short val_marker, unsigned short val_span) const {
    return (nTotVertexSpan[val_marker][val_span] / 2 - 1);
  }

  /*!
   * \brief Get number of vertices.
   * \param[in] val_marker - Marker of the boundary.
   * \return Number of vertices.
   */
  inline unsigned long GetnVertexSpanMax(unsigned short marker_flag) const { return nVertexSpanMax[marker_flag]; }

  /*!
   * \brief Get number of max frequencies for initializing the Fourier Coefficient for NR BC.
   * \param[in] marker_flag - Marker of the boundary.
   * \return Number of frequencies.
   */
  inline unsigned long GetnFreqSpanMax(unsigned short marker_flag) const {
    return (nVertexSpanMax[marker_flag] / 2 - 1);
  }

  /*!
   * \brief Get number of vertices.
   * \param[in] val_marker - Marker of the boundary.
   * \return Number of vertices.
   */
  inline void SetnVertexSpanMax(unsigned short marker_flag, unsigned long nVertMax) {
    nVertexSpanMax[marker_flag] = nVertMax;
  }

  /*!
   * \brief Get the edge index from using the nodes of the edge.
   * \param[in] first_point - First point of the edge.
   * \param[in] second_point - Second point of the edge.
   * \param[in] error - Throw error if edge does not exist.
   * \return Index of the edge.
   */
  inline long FindEdge(unsigned long first_point, unsigned long second_point, bool error = true) const {
    for (unsigned short iNode = 0; iNode < nodes->GetnPoint(first_point); iNode++) {
      auto iPoint = nodes->GetPoint(first_point, iNode);
      if (iPoint == second_point) return nodes->GetEdge(first_point, iNode);
    }
    if (error) {
      char buf[100];
      SPRINTF(buf, "Can't find the edge that connects %lu and %lu.", first_point, second_point);
      SU2_MPI::Error(buf, CURRENT_FUNCTION);
    }
    return -1;
  }

  /*!
   * \brief Get the edge index from using the nodes of the edge.
   * \param[in] first_point - First point of the edge.
   * \param[in] second_point - Second point of the edge.
   * \return Index of the edge.
   */
  inline bool CheckEdge(unsigned long first_point, unsigned long second_point) const {
    return FindEdge(first_point, second_point, false) >= 0;
  }

  /*!
   * \brief Create a file for testing the geometry.
   */
  void TestGeometry() const;

  /*!
   * \brief A virtual member.
   * \param[in] val_nmarker - Number of markers.
   */
  inline void SetnMarker(unsigned short val_nmarker) { nMarker = val_nmarker; }

  /*!
   * \brief Set the number of dimensions of the problem.
   * \param[in] val_nDim - Number of dimensions.
   */
  inline void SetnDim(unsigned short val_nDim) { nDim = val_nDim; }

  /*!
   * \brief Get the index of a marker.
   * \param[in] val_marker - Marker of the boundary.
   * \return Index of the marker in the grid defintion.
   */
  inline string GetMarker_Tag(unsigned short val_marker) const { return Tag_to_Marker[val_marker]; }

  /*!
   * \brief Set index of a marker.
   * \param[in] val_marker - Marker of the boundary.
   * \param[in] val_index - Index of the marker.
   */
  inline void SetMarker_Tag(unsigned short val_marker, string val_index) {
    Tag_to_Marker[val_marker] = std::move(val_index);
  }

  /*!
   * \brief Set the number of boundary elements.
   * \param[in] val_marker - Marker of the boundary.
   * \param[in] val_nelem_bound - Number of boundary elements.
   */
  inline void SetnElem_Bound(unsigned short val_marker, unsigned long val_nelem_bound) {
    nElem_Bound[val_marker] = val_nelem_bound;
  }

  /*!
   * \brief Set the number of grid points.
   * \param[in] val_npoint - Number of grid points.
   */
  inline void SetnPoint(unsigned long val_npoint) { nPoint = val_npoint; }

  /*!
   * \brief Set the number of grid points in the domain.
   * \param[in] val_npoint - Number of grid points in the domain.
   */
  inline void SetnPointDomain(unsigned long val_npoint) { nPointDomain = val_npoint; }

  /*!
   * \brief Set the value of the total number of points globally in the simulation.
   * \param[in] val_global_npoint - Global number of points in the mesh (excluding halos).
   */
  void SetGlobal_nPointDomain(unsigned long val_global_npoint) { Global_nPointDomain = val_global_npoint; }

  /*!
   * \brief Set the number of grid elements.
   * \param[in] val_nelem - Number of grid elements.
   */
  inline void SetnElem(unsigned long val_nelem) { nElem = val_nelem; }

  /*!
   * \brief Get the number of boundary elements.
   * \param[in] val_marker - Marker of the boundary.
   */
  inline unsigned long GetnElem_Bound(unsigned short val_marker) const { return nElem_Bound[val_marker]; }

  /*!
   * \brief Get the number of elements in vtk fortmat.
   */
  inline unsigned long GetMax_GlobalPoint() const { return Max_GlobalPoint; }

  /*!
   * \brief Finds face of element.
   * \param[in] first_elem - Identification of the first element.
   * \param[in] second_elem - Identification of the second element.
   * \param[in] face_first_elem - Index of the common face for the first element.
   * \param[in] face_second_elem - Index of the common face for the second element.
   */
  inline virtual bool FindFace(unsigned long first_elem, unsigned long second_elem, unsigned short& face_first_elem,
                               unsigned short& face_second_elem) {
    return false;
  }

  /*!
   * \brief Sets area to be positive in Z direction.
   * \param[in] config - Definition of the particular problem.
   */
  inline virtual void SetPositive_ZArea(CConfig* config) {}

  /*!
   * \brief Set connectivity between points.
   */
  inline virtual void SetPoint_Connectivity() {}

  /*!
   * \brief Orders the RCM.
   * \param[in] config - Definition of the particular problem.
   */
  inline virtual void SetRCM_Ordering(CConfig* config) {}

  /*!
   * \brief Connects elements  .
   */
  inline virtual void SetElement_Connectivity() {}

  /*!
   * \brief Sets the edges of an elemment.
   */
  void SetEdges();

  /*!
   * \brief Sets the faces of an element..
   */
  void SetFaces();

  /*!
   * \brief Sets the boundary volume.
   */
  inline virtual void SetBoundVolume() {}

  /*!
   * \brief Sets the vertices.
   * \param[in] config - Definition of the particular problem.
   */
  inline virtual void SetVertex(const CConfig* config) {}

  /*!
   * \brief Computes the N span.
   * \param[in] config - Definition of the particular problem.
   * \param[in] val_iZone - Zone of the problem
   * \param[in] marker_flag - Marker being used
   * \param[in] allocate
   */
  inline virtual void ComputeNSpan(CConfig* config, unsigned short val_iZone, unsigned short marker_flag,
                                   bool allocate) {}

  /*!
   * \brief Set vertices for turbomachinery problems.
   * \param[in] config - Definition of the particular problem.
   * \param[in] val_iZone - Zone of the problem
   * \param[in] marker_flag - Marker being used
   * \param[in] allocate
   */
  inline virtual void SetTurboVertex(CConfig* config, unsigned short val_iZone, unsigned short marker_flag,
                                     bool allocate) {}

  /*!
   * \brief A virtual member.
   * \param[in] config - Definition of the particular problem.
   * \param[in] val_iZone - Zone of the problem
   * \param[in] marker_flag - Marker being used
   */
  inline virtual void UpdateTurboVertex(CConfig* config, unsigned short val_iZone, unsigned short marker_flag) {}

  /*!
   * \brief A virtual member.
   * \param[in] config - Definition of the particular problem.
   * \param[in] val_iZone - Zone of the problem
   * \param[in] marker_flag - Marker being used
   * \param[in] allocate
   */
  inline virtual void SetAvgTurboValue(CConfig* config, unsigned short val_iZone, unsigned short marker_flag,
                                       bool allocate) {}

  /*!
   * \brief A virtual member.
   * \param[in] config - Definition of the particular problem.
   * \param[in] allocate
   */
  inline virtual void GatherInOutAverageValues(CConfig* config, bool allocate) {}

  /*!
   * \brief Store all the turboperformance in the solver in ZONE_0.
   * \param[in] donor_geometry  - Solution from the donor mesh.
   * \param[in] target_geometry - Solution from the target mesh.
   * \param[in] donorZone       - counter of the donor solution
   */
  inline virtual void SetAvgTurboGeoValues(const CConfig* donor_config, CGeometry* donor_geometry,
                                           unsigned short donorZone){};

  /*!
   * \brief Set max length.
   * \param[in] config - Definition of the particular problem.
   */
  inline virtual void SetMaxLength(CConfig* config) {}

  /*!
   * \brief  Sets control volume.
   * \param[in] config - Definition of the particular problem.
   * \param[in] action - Allocate or not the new elements.
   */
  inline virtual void SetControlVolume(CConfig* config, unsigned short action) {}

  /*!
   * \brief A virtual member.
   * \param[in] config - Definition of the particular problem.
   */
  inline virtual void VisualizeControlVolume(const CConfig* config) const {}

  /*!
   * \brief A virtual member.
   * \param[in] config - Definition of the particular problem.
   */
  inline virtual void MatchActuator_Disk(const CConfig* config) {}

  /*!
   * \brief A virtual member.
   * \param[in] config - Definition of the particular problem.
   */
  inline virtual void MatchPeriodic(const CConfig* config, unsigned short val_periodic) {}

  /*!
   * \brief A virtual member.
   * \param[in] config - Definition of the particular problem.
   * \param[in] action - Allocate or not the new elements.
   */
  inline virtual void SetBoundControlVolume(const CConfig* config, unsigned short action) {}

  /*!
   * \brief A virtual member.
   * \param[in] config_filename - Name of the file where the tecplot information is going to be stored.
   */
  inline virtual void SetTecPlot(char config_filename[MAX_STRING_SIZE], bool new_file) {}

  /*!
   * \brief A virtual member.
   * \param[in] mesh_filename - Name of the file where the tecplot information is going to be stored.
   * \param[in] new_file - Boolean to decide if aopen a new file or add to a old one
   * \param[in] config - Definition of the particular problem.
   */
  inline virtual void SetBoundTecPlot(char mesh_filename[MAX_STRING_SIZE], bool new_file, CConfig* config) {}

  /*!
   * \brief A virtual member.
   * \param[in] config - Definition of the particular problem.
   */
  inline virtual void Check_IntElem_Orientation(const CConfig* config) {}

  /*!
   * \brief A virtual member.
   * \param[in] config - Definition of the particular problem.
   */
  inline virtual void Check_BoundElem_Orientation(const CConfig* config) {}

  /*!
   * \brief A virtual member.
   * \param[in] config - Definition of the particular problem.
   */
  inline virtual void SetColorGrid(CConfig* config) {}

  /*!
   * \brief A virtual member.
   * \param[in] config - Definition of the particular problem.
   */
  inline virtual void SetColorGrid_Parallel(const CConfig* config) {}

  /*!
   * \brief A virtual member.
   * \param[in] config - Definition of the particular problem.
   */
  inline virtual void SetColorFEMGrid_Parallel(CConfig* config) {}

  /*!
   * \brief A virtual member.
   * \param[in] config - Definition of the particular problem.
   */
  inline virtual void DivideConnectivity(CConfig* config, unsigned short Elem_Type) {}

  /*!
   * \brief A virtual member.
   * \param[in] geometry - Geometrical definition of the problem.
   * \param[in] config - Definition of the particular problem.
   * \param[in] val_domain - Number of domains for parallelization purposes.
   */
  inline virtual void SetSendReceive(const CConfig* config) {}

  /*!
   * \brief A virtual member.
   * \param[in] geometry - Geometrical definition of the problem.
   * \param[in] config - Definition of the particular problem.
   * \param[in] val_domain - Number of domains for parallelization purposes.
   */
  inline virtual void SetBoundaries(CConfig* config) {}

  /*!
   * \brief A virtual member.
   * \param[in] fine_grid - Geometrical definition of the problem.
   */
  inline virtual void SetCoord(const CGeometry* fine_grid) {}

  /*!
   * \brief A virtual member.
   * \param[in] fine_grid - Geometrical definition of the problem.
   * \param[in] val_marker - Index of the boundary marker.
   */
  inline virtual void SetMultiGridWallHeatFlux(const CGeometry* fine_grid, unsigned short val_marker) {}

  /*!
   * \brief A virtual member.
   * \param[in] fine_grid - Geometrical definition of the problem.
   * \param[in] val_marker - Index of the boundary marker.
   */
  inline virtual void SetMultiGridWallTemperature(const CGeometry* fine_grid, unsigned short val_marker) {}

  /*!
   * \brief A virtual member.
   * \param[in] val_nSmooth - Number of smoothing iterations.
   * \param[in] val_smooth_coeff - Relaxation factor.
   * \param[in] config - Definition of the particular problem.
   */
  inline virtual void SetCoord_Smoothing(unsigned short val_nSmooth, su2double val_smooth_coeff, CConfig* config) {}

  /*!
   * \brief A virtual member.
   * \param[in] fine_grid - Geometrical definition of the child grid (for multigrid).
   */
  inline virtual void SetPoint_Connectivity(const CGeometry* fine_grid) {}

  /*!
   * \brief A virtual member.
   * \param[in] fine_grid - Geometrical definition of the problem.
   * \param[in] config - Definition of the particular problem.
   */
  inline virtual void SetVertex(const CGeometry* fine_grid, const CConfig* config) {}

  /*!
   * \brief A virtual member.
   * \param[in] fine_grid - Geometrical definition of the problem.
   * \param[in] action - Allocate or not the new elements.
   */
  inline virtual void SetControlVolume(const CGeometry* fine_grid, unsigned short action) {}

  /*!
   * \brief A virtual member.
   * \param[in] fine_grid - Geometrical definition of the problem.
   * \param[in] action - Allocate or not the new elements.
   */
  inline virtual void SetBoundControlVolume(const CGeometry* fine_grid, unsigned short action) {}

  /*!
   * \brief A virtual member.
   * \param[in] config - Definition of the particular problem.
   */
  inline virtual void SetBoundSensitivity(CConfig* config) {}

  /*!
   * \brief Set the data containers for customized boundary conditions.
   * \param[in] config - Definition of the particular problem.
   */
  void SetCustomBoundary(CConfig* config);

  /*!
   * \brief Set cartesian grid velocity based on rotational speed and axis.
   * \param[in] config - Definition of the particular problem.
   * \param[in] print - Display information on screen.
   */
  void SetRotationalVelocity(const CConfig* config, bool print = false);

  /*!
   * \brief Set the rotational velocity of the points on the shroud markers to 0.
   * \param[in] config - Definition of the particular problem.
   */
  void SetShroudVelocity(const CConfig* config);

  /*!
   * \brief Set the translational velocity at each node.
   * \param[in] config - Definition of the particular problem.
   * \param[in] print - Display information on screen.
   */
  void SetTranslationalVelocity(const CConfig* config, bool print = false);

  /*!
   * \brief Set the translational/rotational velocity for all moving walls.
   * \param[in] config - Definition of the particular problem.
   * \param[in] print - Display information on screen.
   */
  void SetWallVelocity(const CConfig* config, bool print = false);

  /*!
   * \brief Set the grid velocity via finite differencing at each node.
   * \param[in] config - Definition of the particular problem.
   */
  void SetGridVelocity(const CConfig* config);

  /*!
   * \brief A virtual member.
   * \param[in] fine_grid - Geometry of the fine mesh.
   */
  inline virtual void SetRestricted_GridVelocity(const CGeometry* fine_grid) {}

  /*!
   * \brief Compute the surface area of all global markers.
   * \param[in] config - Definition of the particular problem.
   */
  void ComputeSurfaceAreaCfgFile(const CConfig* config);

  /*!
   * \brief Get global Surface Area to a local marker.
   * \param[in] config - Definition of the particular problem.
   * \param[in] val_marker - Local surface marker.
   * \return Global Surface Area to the local marker
   */
  su2double GetSurfaceArea(const CConfig* config, unsigned short val_marker) const;

  /*!
   * \brief Check if a boundary is straight(2D) / plane(3D) for EULER_WALL and SYMMETRY_PLANE
   *        only and store the information in bound_is_straight. For all other boundary types
   *        this will return false and could therfore be wrong. Used ultimately for BC_Slip_Wall.
   * \param[in] config - Definition of the particular problem.
   * \param[in] print_on_screen - Boolean whether to print result on screen.
   */
  void ComputeSurf_Straightness(const CConfig* config, bool print_on_screen);

  /*!
   * \brief Find and store all vertices on a sharp corner in the geometry.
   * \param[in] config - Definition of the particular problem.
   */
  void ComputeSurf_Curvature(CConfig* config);

  /*!
   * \brief A virtual member.
   * \param[in] config - Definition of the particular problem.
   */
  void ComputeAirfoil_Section(su2double* Plane_P0, su2double* Plane_Normal, su2double MinXCoord, su2double MaxXCoord,
                              su2double MinYCoord, su2double MaxYCoord, su2double MinZCoord, su2double MaxZCoord,
                              const su2double* FlowVariable, vector<su2double>& Xcoord_Airfoil,
                              vector<su2double>& Ycoord_Airfoil, vector<su2double>& Zcoord_Airfoil,
                              vector<su2double>& Variable_Airfoil, bool original_surface, CConfig* config);

  /*!
   * \brief A virtual member.
   */
  virtual su2double Compute_MaxThickness(su2double* Plane_P0, su2double* Plane_Normal, CConfig* config,
                                         vector<su2double>& Xcoord_Airfoil, vector<su2double>& Ycoord_Airfoil,
                                         vector<su2double>& Zcoord_Airfoil) {
    return 0.0;
  }

  /*!
   * \brief A virtual member.
   */
  virtual su2double Compute_Twist(su2double* Plane_P0, su2double* Plane_Normal, vector<su2double>& Xcoord_Airfoil,
                                  vector<su2double>& Ycoord_Airfoil, vector<su2double>& Zcoord_Airfoil) {
    return 0.0;
  }

  /*!
   * \brief A virtual member.
   */
  virtual su2double Compute_Chord(su2double* Plane_P0, su2double* Plane_Normal, vector<su2double>& Xcoord_Airfoil,
                                  vector<su2double>& Ycoord_Airfoil, vector<su2double>& Zcoord_Airfoil) {
    return 0.0;
  }

  /*!
   * \brief A virtual member.
   */
  virtual su2double Compute_Width(su2double* Plane_P0, su2double* Plane_Normal, vector<su2double>& Xcoord_Airfoil,
                                  vector<su2double>& Ycoord_Airfoil, vector<su2double>& Zcoord_Airfoil) {
    return 0.0;
  }

  /*!
   * \brief A virtual member.
   */
  virtual su2double Compute_WaterLineWidth(su2double* Plane_P0, su2double* Plane_Normal, CConfig* config,
                                           vector<su2double>& Xcoord_Airfoil, vector<su2double>& Ycoord_Airfoil,
                                           vector<su2double>& Zcoord_Airfoil) {
    return 0.0;
  }

  /*!
   * \brief A virtual member.
   */
  virtual su2double Compute_Height(su2double* Plane_P0, su2double* Plane_Normal, vector<su2double>& Xcoord_Airfoil,
                                   vector<su2double>& Ycoord_Airfoil, vector<su2double>& Zcoord_Airfoil) {
    return 0.0;
  }

  /*!
   * \brief A virtual member.
   */
  virtual su2double Compute_LERadius(su2double* Plane_P0, su2double* Plane_Normal, vector<su2double>& Xcoord_Airfoil,
                                     vector<su2double>& Ycoord_Airfoil, vector<su2double>& Zcoord_Airfoil) {
    return 0.0;
  }

  /*!
   * \brief A virtual member.
   */
  virtual su2double Compute_Thickness(su2double* Plane_P0, su2double* Plane_Normal, su2double Location, CConfig* config,
                                      vector<su2double>& Xcoord_Airfoil, vector<su2double>& Ycoord_Airfoil,
                                      vector<su2double>& Zcoord_Airfoil, su2double& ZLoc) {
    return 0.0;
  }

  /*!
   * \brief A virtual member.
   */
  virtual su2double Compute_Area(su2double* Plane_P0, su2double* Plane_Normal, CConfig* config,
                                 vector<su2double>& Xcoord_Airfoil, vector<su2double>& Ycoord_Airfoil,
                                 vector<su2double>& Zcoord_Airfoil) {
    return 0.0;
  }

  /*!
   * \brief A virtual member.
   */
  virtual su2double Compute_Length(su2double* Plane_P0, su2double* Plane_Normal, CConfig* config,
                                   vector<su2double>& Xcoord_Airfoil, vector<su2double>& Ycoord_Airfoil,
                                   vector<su2double>& Zcoord_Airfoil) {
    return 0.0;
  }

  /*!
   * \brief A virtual member.
   */
  virtual void Compute_Wing_LeadingTrailing(su2double* LeadingEdge, su2double* TrailingEdge, su2double* Plane_P0,
                                            su2double* Plane_Normal, vector<su2double>& Xcoord_Airfoil,
                                            vector<su2double>& Ycoord_Airfoil, vector<su2double>& Zcoord_Airfoil) {}

  /*!
   * \brief A virtual member.
   */
  virtual void Compute_Fuselage_LeadingTrailing(su2double* LeadingEdge, su2double* TrailingEdge, su2double* Plane_P0,
                                                su2double* Plane_Normal, vector<su2double>& Xcoord_Airfoil,
                                                vector<su2double>& Ycoord_Airfoil, vector<su2double>& Zcoord_Airfoil) {}

  /*!
   * \brief A virtual member.
   */
  virtual su2double Compute_Dihedral(su2double* LeadingEdge_im1, su2double* TrailingEdge_im1, su2double* LeadingEdge_i,
                                     su2double* TrailingEdge_i) {
    return 0.0;
  }

  /*!
   * \brief A virtual member.
   */
  virtual su2double Compute_Curvature(su2double* LeadingEdge_im1, su2double* TrailingEdge_im1, su2double* LeadingEdge_i,
                                      su2double* TrailingEdge_i, su2double* LeadingEdge_ip1,
                                      su2double* TrailingEdge_ip1) {
    return 0.0;
  }

  /*!
   * \brief A virtual member.
   */
  virtual void Compute_Wing(CConfig* config, bool original_surface, su2double& Wing_Volume,
                            su2double& Wing_MinMaxThickness, su2double& Wing_MaxMaxThickness, su2double& Wing_MinChord,
                            su2double& Wing_MaxChord, su2double& Wing_MinLERadius, su2double& Wing_MaxLERadius,
                            su2double& Wing_MinToC, su2double& Wing_MaxToC, su2double& Wing_ObjFun_MinToC,
                            su2double& Wing_MaxTwist, su2double& Wing_MaxCurvature, su2double& Wing_MaxDihedral) {}

  /*!
   * \brief A virtual member.
   */
  virtual void Compute_Fuselage(CConfig* config, bool original_surface, su2double& Fuselage_Volume,
                                su2double& Fuselage_WettedArea, su2double& Fuselage_MinWidth,
                                su2double& Fuselage_MaxWidth, su2double& Fuselage_MinWaterLineWidth,
                                su2double& Fuselage_MaxWaterLineWidth, su2double& Fuselage_MinHeight,
                                su2double& Fuselage_MaxHeight, su2double& Fuselage_MaxCurvature) {}

  /*!
   * \brief A virtual member.
   */
  virtual void Compute_Nacelle(CConfig* config, bool original_surface, su2double& Nacelle_Volume,
                               su2double& Nacelle_MinMaxThickness, su2double& Nacelle_MaxMaxThickness,
                               su2double& Nacelle_MinChord, su2double& Nacelle_MaxChord, su2double& Nacelle_MinLERadius,
                               su2double& Nacelle_MaxLERadius, su2double& Nacelle_MinToC, su2double& Nacelle_MaxToC,
                               su2double& Nacelle_ObjFun_MinToC, su2double& Nacelle_MaxTwist) {}

  /*!
   * \brief A virtual member.
   * \param[in] config - Definition of the particular problem.
   */
  inline virtual void FindNormal_Neighbor(const CConfig* config) {}

  /*!
   * \brief A virtual member.
   */
  inline virtual void SetGlobal_to_Local_Point() {}

  /*!
   * \brief A virtual member.
   * \param[in] val_ipoint - Global point.
   * \return Local index that correspond with the global index.
   */
  inline virtual long GetGlobal_to_Local_Point(unsigned long val_ipoint) const { return 0; }

  /*!
   * \brief Retrieve total number of elements in a simulation across all processors.
   * \return Total number of elements in a simulation across all processors.
   */
  inline unsigned long GetGlobal_nElem() const { return Global_nElem; }

  /*!
   * \brief  Retrieve total number of elements in a simulation across all processors (excluding halos).
   * \return Total number of elements in a simulation across all processors (excluding halos).
   */
  inline unsigned long GetGlobal_nElemDomain() const { return Global_nElemDomain; }

  /*!
   * \brief Retrieve total number of triangular elements in a simulation across all processors.
   * \return Total number of line elements in a simulation across all processors.
   */
  inline unsigned long GetGlobal_nElemLine() const { return Global_nelem_edge; }

  /*!
   * \brief Retrieve total number of triangular elements in a simulation across all processors.
   * \return Total number of triangular elements in a simulation across all processors.
   */
  inline unsigned long GetGlobal_nElemTria() const { return Global_nelem_triangle; }

  /*!
   * \brief Retrieve total number of quadrilateral elements in a simulation across all processors.
   * \return Total number of quadrilateral elements in a simulation across all processors.
   */
  inline unsigned long GetGlobal_nElemQuad() const { return Global_nelem_quad; }

  /*!
   * \brief Retrieve total number of tetrahedral elements in a simulation across all processors.
   * \return Total number of tetrahedral elements in a simulation across all processors.
   */
  inline unsigned long GetGlobal_nElemTetr() const { return Global_nelem_tetra; }

  /*!
   * \brief Retrieve total number of hexahedral elements in a simulation across all processors.
   * \return Total number of hexahedral elements in a simulation across all processors.
   */
  inline unsigned long GetGlobal_nElemHexa() const { return Global_nelem_hexa; }

  /*!
   * \brief Retrieve total number of prism elements in a simulation across all processors.
   * \return Total number of prism elements in a simulation across all processors.
   */
  inline unsigned long GetGlobal_nElemPris() const { return Global_nelem_prism; }

  /*!
   * \brief Retrieve total number of pyramid elements in a simulation across all processors.
   * \return Total number of pyramid elements in a simulation across all processors.
   */
  inline unsigned long GetGlobal_nElemPyra() const { return Global_nelem_pyramid; }

  /*!
   * \brief Get number of triangular elements.
   * \return Number of line elements.
   */
  inline unsigned long GetnElemLine() const { return nelem_edge; }

  /*!
   * \brief Get number of triangular elements.
   * \return Number of triangular elements.
   */
  inline unsigned long GetnElemTria() const { return nelem_triangle; }

  /*!
   * \brief Get number of quadrilateral elements.
   * \return Number of quadrilateral elements.
   */
  inline unsigned long GetnElemQuad() const { return nelem_quad; }

  /*!
   * \brief Get number of tetrahedral elements.
   * \return Number of tetrahedral elements.
   */
  inline unsigned long GetnElemTetr() const { return nelem_tetra; }

  /*!
   * \brief Get number of hexahedral elements.
   * \return Number of hexahedral elements.
   */
  inline unsigned long GetnElemHexa() const { return nelem_hexa; }

  /*!
   * \brief Get number of prism elements.
   * \return Number of prism elements.
   */
  inline unsigned long GetnElemPris() const { return nelem_prism; }

  /*!
   * \brief Get number of pyramid elements.
   * \return Number of pyramid elements.
   */
  inline unsigned long GetnElemPyra() const { return nelem_pyramid; }

  /*!
   * \brief Get x coords of geometrical planes in the mesh
   */
  inline vector<vector<su2double>> GetXCoord() const { return Xcoord_plane; }

  /*!
   * \brief Get y coords of geometrical planes in the mesh
   */
  inline vector<vector<su2double>> GetYCoord() const { return Ycoord_plane; }

  /*!
   * \brief Get z coords of geometrical planes in the mesh
   */
  inline vector<vector<su2double>> GetZCoord() const { return Zcoord_plane; }

  /*!
   * \brief Get all points on a geometrical plane in the mesh
   */
  inline vector<vector<unsigned long>> GetPlanarPoints() const { return Plane_points; }

  /*!
   * \brief Compute the intersection between a segment and a plane.
   * \param[in] Segment_P0 - Definition of the particular problem.
   * \param[in] Segment_P1 - Definition of the particular problem.
   * \param[in] Plane_P0 - Definition of the particular problem.
   * \param[in] Plane_Normal - Definition of the particular problem.
   * \param[in] Intersection - Definition of the particular problem.
   * \return If the intersection has has been successful.
   */
  bool SegmentIntersectsPlane(const su2double* Segment_P0, const su2double* Segment_P1, su2double Variable_P0,
                              su2double Variable_P1, const su2double* Plane_P0, const su2double* Plane_Normal,
                              su2double* Intersection, su2double& Variable_Interp);

  /*!
   * \brief Ray Intersects Triangle (Moller and Trumbore algorithm)
   */
  bool RayIntersectsTriangle(const su2double orig[3], const su2double dir[3], const su2double vert0[3],
                             const su2double vert1[3], const su2double vert2[3], su2double* intersect);

  /*!
   * \brief Segment Intersects Triangle
   */
  bool SegmentIntersectsTriangle(su2double point0[3], const su2double point1[3], su2double vert0[3], su2double vert1[3],
                                 su2double vert2[3]);

  /*!
   * \brief Segment Intersects Line (for 2D FFD Intersection)
   */
  bool SegmentIntersectsLine(const su2double point0[2], const su2double point1[2], const su2double vert0[2],
                             const su2double vert1[2]);

  /*!
   * \brief Register the coordinates of the mesh nodes.
   */
  void RegisterCoordinates() const;

  /*!
   * \brief Update the multi-grid structure and the wall-distance.
   * \param geometry_container - Geometrical definition.
   * \param config - Config
   */
  static void UpdateGeometry(CGeometry** geometry_container, CConfig* config);

  /*!
   * \brief Update the multi-grid structure for the customized boundary conditions
   * \param geometry_container - Geometrical definition.
   * \param config - Definition of the particular problem.
   */
  void UpdateCustomBoundaryConditions(CGeometry** geometry_container, CConfig* config);

  /*!
   * \brief A virtual member.
   * \param config - Config
   */
  inline virtual void SetSensitivity(CConfig* config) {}

  /*!
   * \brief A virtual member.
   * \param config - Config
   */
  inline virtual void ReadUnorderedSensitivity(CConfig* config) {}

  /*!
   * \brief A virtual member.
   * \param iPoint - Point
   * \param iDim - Dimension
   */
  inline virtual su2double GetSensitivity(unsigned long iPoint, unsigned short iDim) const { return 0.0; }

  /*!
   * \brief A virtual member.
   * \param iPoint - Point
   * \param iDim - Dimension
   * \param val - Value of the sensitivity
   */
  inline virtual void SetSensitivity(unsigned long iPoint, unsigned short iDim, su2double val) {}

  /*!
   * \brief Get the average normal at a specific span for a given marker in the turbomachinery reference of frame.
   * \param[in] val_marker - marker value.
   * \param[in] val_span - span value.
   * \return The span-wise averaged turbo normal.
   */
  inline const su2double* GetAverageTurboNormal(unsigned short val_marker, unsigned short val_span) const {
    return AverageTurboNormal[val_marker][val_span];
  }

  /*!
   * \brief Get the average normal at a specific span for a given marker.
   * \param[in] val_marker - marker value.
   * \param[in] val_span - span value.
   * \return The span-wise averaged normal.
   */
  inline const su2double* GetAverageNormal(unsigned short val_marker, unsigned short val_span) const {
    return AverageNormal[val_marker][val_span];
  }

  /*!
   * \brief Get the value of the total area for each span.
   * \param[in] val_marker - marker value.
   * \param[in] val_span - span value.
   * \return The span-wise area.
   */
  inline su2double GetSpanArea(unsigned short val_marker, unsigned short val_span) const {
    return SpanArea[val_marker][val_span];
  }

  /*!
   * \brief Get the value of the total area for each span.
   * \param[in] val_marker - marker value.
   * \param[in] val_span - span value.
   * \return The span-wise averaged turbo normal.
   */
  inline su2double GetTurboRadius(unsigned short val_marker, unsigned short val_span) const {
    return TurboRadius[val_marker][val_span];
  }

  /*!
   * \brief Get the value of the average tangential rotational velocity for each span.
   * \param[in] val_marker - marker value.
   * \param[in] val_span - span value.
   * \return The span-wise averaged tangential velocity.
   */
  inline su2double GetAverageTangGridVel(unsigned short val_marker, unsigned short val_span) const {
    return AverageTangGridVel[val_marker][val_span];
  }

  /*!
   * \brief Get the value of the inflow tangential velocity at each span.
   * \param[in] val_marker - marker turbo-performance value.
   * \param[in] val_span - span value.
   * \return The span-wise inflow tangential velocity.
   */
  inline su2double GetTangGridVelIn(unsigned short val_marker, unsigned short val_span) const {
    return TangGridVelIn[val_marker][val_span];
  }

  /*!
   * \brief Get the value of the outflow tangential velocity at each span.
   * \param[in] val_marker - marker turbo-performance value.
   * \param[in] val_span - span value.
   * \return The span-wise outflow tangential velocity.
   */
  inline su2double GetTangGridVelOut(unsigned short val_marker, unsigned short val_span) const {
    return TangGridVelOut[val_marker][val_span];
  }

  /*!
   * \brief Get the value of the inflow area at each span.
   * \param[in] val_marker - marker turbo-performance value.
   * \param[in] val_span - span value.
   * \return The span-wise inflow area.
   */
  inline su2double GetSpanAreaIn(unsigned short val_marker, unsigned short val_span) const {
    return SpanAreaIn[val_marker][val_span];
  }

  /*!
   * \brief Get the value of the outflow area at each span.
   * \param[in] val_marker - marker turbo-performance value.
   * \param[in] val_span - span value.
   * \return The span-wise outflow area.
   */
  inline su2double GetSpanAreaOut(unsigned short val_marker, unsigned short val_span) const {
    return SpanAreaOut[val_marker][val_span];
  }

  /*!
   * \brief Get the value of the inflow radius at each span.
   * \param[in] val_marker - marker turbo-performance value.
   * \param[in] val_span - span value.
   * \return The span-wise inflow radius.
   */
  inline su2double GetTurboRadiusIn(unsigned short val_marker, unsigned short val_span) const {
    return TurboRadiusIn[val_marker][val_span];
  }

  /*!
   * \brief Get the value of the outflow radius at each span.
   * \param[in] val_marker - marker turbo-performance value.
   * \param[in] val_span - span value.
   * \return The span-wise outflow radius.
   */
  inline su2double GetTurboRadiusOut(unsigned short val_marker, unsigned short val_span) const {
    return TurboRadiusOut[val_marker][val_span];
  }

  /*!
   * \brief Set the value of the inflow tangential velocity at each span.
   * \param[in] val_marker - marker turbo-performance value.
   * \param[in] val_span - span value.
   */
  inline void SetTangGridVelIn(su2double value, unsigned short val_marker, unsigned short val_span) {
    TangGridVelIn[val_marker][val_span] = value;
  }

  /*!
   * \brief Set the value of the outflow tangential velocity at each span.
   * \param[in] val_marker - marker turbo-performance value.
   * \param[in] val_span - span value.
   */
  inline void SetTangGridVelOut(su2double value, unsigned short val_marker, unsigned short val_span) {
    TangGridVelOut[val_marker][val_span] = value;
  }

  /*!
   * \brief Set the value of the inflow area at each span.
   * \param[in] val_marker - marker turbo-performance value.
   * \param[in] val_span - span value.
   */
  inline void SetSpanAreaIn(su2double value, unsigned short val_marker, unsigned short val_span) {
    SpanAreaIn[val_marker][val_span] = value;
  }

  /*!
   * \brief Set the value of the outflow area at each span.
   * \param[in] val_marker - marker turbo-performance value.
   * \param[in] val_span - span value.
   */
  inline void SetSpanAreaOut(su2double value, unsigned short val_marker, unsigned short val_span) {
    SpanAreaOut[val_marker][val_span] = value;
  }

  /*!
   * \brief Set the value of the inflow radius at each span.
   * \param[in] val_marker - marker turbo-performance value.
   * \param[in] val_span - span value.
   */
  inline void SetTurboRadiusIn(su2double value, unsigned short val_marker, unsigned short val_span) {
    TurboRadiusIn[val_marker][val_span] = value;
  }

  /*!
   * \brief Set the value of the outflow radius at each span.
   * \param[in] val_marker - marker turbo-performance value.
   * \param[in] val_span - span value.
   */
  inline void SetTurboRadiusOut(su2double value, unsigned short val_marker, unsigned short val_span) {
    TurboRadiusOut[val_marker][val_span] = value;
  }

  /*!
   * \brief A total number of vertex independently from the MPI partions.
   * \param[in] val_marker - marker value.
   * \param[in] val_span - span value.
   */
  inline unsigned long GetnTotVertexSpan(unsigned short val_marker, unsigned short val_span) const {
    return nTotVertexSpan[val_marker][val_span];
  }

  /*!
   * \brief min angular pitch independently from the MPI partions.
   * \param[in] val_marker - marker value.
   * \param[in] val_span - span value.
   */
  inline su2double GetMinAngularCoord(unsigned short val_marker, unsigned short val_span) const {
    return MinAngularCoord[val_marker][val_span];
  }

  /*!
   * \brief max angular pitch independently from the MPI partions.
   * \param[in] val_marker - marker value.
   * \param[in] val_span - span value.
   */
  inline su2double GetMaxAngularCoord(unsigned short val_marker, unsigned short val_span) const {
    return MaxAngularCoord[val_marker][val_span];
  }

  /*!
   * \brief min Relatice angular coord independently from the MPI partions.
   * \param[in] val_marker - marker value.
   * \param[in] val_span - span value.
   */
  inline su2double GetMinRelAngularCoord(unsigned short val_marker, unsigned short val_span) const {
    return MinRelAngularCoord[val_marker][val_span];
  }

  /*!
   * \brief Get the average grid velocity at a specific span for a given marker.
   * \param[in] val_marker - marker value.
   * \param[in] val_span - span value.
   */
  inline const su2double* GetAverageGridVel(unsigned short val_marker, unsigned short val_span) const {
    return AverageGridVel[val_marker][val_span];
  }

  /*!
   * \brief A virtual member.
   * \param config - Config
   */
  inline virtual void Check_Periodicity(CConfig* config) {}

  /*!
   * \brief Get the value of the customized temperature at a specified vertex on a specified marker.
   * \param[in] val_marker - Marker value
   * \param[in] val_vertex - Boundary vertex value
   */
  inline su2double GetCustomBoundaryTemperature(unsigned short val_marker, unsigned long val_vertex) const {
    return CustomBoundaryTemperature[val_marker][val_vertex];
  }

  /*!
   * \brief Set the value of the customized temperature at a specified vertex on a specified marker.
   * \param[in] val_marker - Marker value
   * \param[in] val_vertex - Boundary vertex value
   * \param[in] val_customBoundaryTemperature - Value of the temperature.
   */
  inline void SetCustomBoundaryTemperature(unsigned short val_marker, unsigned long val_vertex,
                                           su2double val_customBoundaryTemperature) {
    CustomBoundaryTemperature[val_marker][val_vertex] = val_customBoundaryTemperature;
  }

  /*!
   * \brief Get the value of the customized normal heat flux at a specified vertex on a specified marker.
   * \param[in] val_marker - Marker value
   * \param[in] val_vertex - Boundary vertex value
   */
  inline su2double GetCustomBoundaryHeatFlux(unsigned short val_marker, unsigned long val_vertex) const {
    return CustomBoundaryHeatFlux[val_marker][val_vertex];
  }

  /*!
   * \brief Set the value of the customized normal heat flux at a specified vertex on a specified marker.
   * \param[in] val_marker - Marker value
   * \param[in] val_vertex - Boundary vertex value
   * \param[in] val_customBoundaryHeatFlux - Value of the normal heat flux.
   */
  inline void SetCustomBoundaryHeatFlux(unsigned short val_marker, unsigned long val_vertex,
                                        su2double val_customBoundaryHeatFlux) {
    CustomBoundaryHeatFlux[val_marker][val_vertex] = val_customBoundaryHeatFlux;
  }

  /*!
   * \brief Filter values given at the element CG by performing a weighted average over a radial neighbourhood.
   * \param[in] filter_radius - Parameter defining the size of the neighbourhood.
   * \param[in] kernels - Kernel types and respective parameter, size of vector defines number of filter recursions.
   * \param[in] search_limit - Max degree of neighborhood considered for neighbor search, avoids excessive work in fine
   * regions. \param[in,out] values - On entry, the "raw" values, on exit, the filtered values.
   */
  void FilterValuesAtElementCG(const vector<su2double>& filter_radius,
                               const vector<pair<ENUM_FILTER_KERNEL, su2double>>& kernels,
                               const unsigned short search_limit, su2double* values) const;

  /*!
   * \brief Build the global (entire mesh!) adjacency matrix for the elements in compressed format.
   *        Used by FilterValuesAtElementCG to search for geometrically close neighbours.
   * \param[out] neighbour_start - i'th position stores the start position in "neighbour_idx" for the immediate
   *             neighbours of global element "i". Size nElemDomain+1
   * \param[out] neighbour_idx - Global index of the neighbours, mush be NULL on entry and free'd by calling function.
   */
  void GetGlobalElementAdjacencyMatrix(vector<unsigned long>& neighbour_start, long*& neighbour_idx) const;

  /*!
   * \brief Get the neighbours of the global element in the first position of "neighbours" that are within "radius" of
   * it. \param[in] iElem_global - Element of interest. \param[in] radius - Parameter defining the size of the
   * neighbourhood. \param[in] search_limit - Maximum "logical radius" to consider, limits cost in refined regions, use
   * 0 for unlimited. \param[in] neighbour_start - See GetGlobalElementAdjacencyMatrix. \param[in] neighbour_idx - See
   * GetGlobalElementAdjacencyMatrix. \param[in] cg_elem - Global element centroid coordinates in row major format
   * {x0,y0,x1,y1,...}. Size nDim*nElemDomain. \param[in,out] neighbours - The neighbours of iElem_global.
   * \param[in,out] is_neighbor - Working vector of size nElemGlobal, MUST be all false on entry (if so, on exit it will
   * be the same). \return true if the search was successful, i.e. not limited.
   */
  bool GetRadialNeighbourhood(const unsigned long iElem_global, const passivedouble radius, size_t search_limit,
                              const vector<unsigned long>& neighbour_start, const long* neighbour_idx,
                              const su2double* cg_elem, vector<long>& neighbours, vector<bool>& is_neighbor) const;

  /*!
   * \brief Compute and store the volume of the primal elements.
   */
  void SetElemVolume();

  /*!
   * \brief Set the multigrid index for the current geometry object.
   * \param[in] val_iMesh - Multigrid index for current geometry object.
   */
  inline void SetMGLevel(unsigned short val_iMesh) { MGLevel = val_iMesh; }

  /*!
   * \brief Get the multigrid index for the current geometry object.
   * \return Multigrid index for current geometry object.
   */
  inline unsigned short GetMGLevel() const { return MGLevel; }

  /*!
   * \brief A virtual member.
   * \param config - Config
   */
  inline virtual void ComputeMeshQualityStatistics(const CConfig* config) {}

  /*!
   * \brief Color multigrid levels for visualization.
   * \param nMGLevels - Number of levels
   * \param geometry - The levels
   */
  void ColorMGLevels(unsigned short nMGLevels, const CGeometry* const* geometry);

  /*!
   * \brief Get the sparse pattern of "type" with given level of fill.
   * \note This method builds the pattern if that has not been done yet.
   * \param[in] type - Finite volume or finite element.
   * \param[in] fillLvl - Level of fill of the pattern.
   * \return Reference to the sparse pattern.
   */
  const CCompressedSparsePatternUL& GetSparsePattern(ConnectivityType type, unsigned long fillLvl = 0);

  /*!
   * \brief Get the edge to sparse pattern map.
   * \note This method builds the map and required pattern (0-fill FVM) if that has not been done yet.
   * \return Reference to the map.
   */
  const CEdgeToNonZeroMapUL& GetEdgeToSparsePatternMap();

  /*!
   * \brief Get the transpose of the (main, i.e 0 fill) sparse pattern (e.g. CSR becomes CSC).
   * \param[in] type - Finite volume or finite element.
   * \return Reference to the map.
   */
  const su2vector<unsigned long>& GetTransposeSparsePatternMap(ConnectivityType type);

  /*!
   * \brief Get the edge coloring.
   * \note This method computes the coloring if that has not been done yet.
   * \note Can be instructed to determine and use the maximum edge color group size between 1 and
   * CGeometry::edgeColorGroupSize that yields a coloring that is at least as efficient as #COLORING_EFF_THRESH.
   * \param[out] efficiency - optional output of the coloring efficiency.
   * \param[in] maximizeEdgeColorGroupSize - use the maximum edge color group size that gives an efficient coloring.
   * \return Reference to the coloring.
   */
  const CCompressedSparsePatternUL& GetEdgeColoring(su2double* efficiency = nullptr,
                                                    bool maximizeEdgeColorGroupSize = false);

  /*!
   * \brief Force the natural (sequential) edge coloring.
   */
  void SetNaturalEdgeColoring();

  /*!
   * \brief Get the group size used in edge coloring.
   * \return Group size.
   */
  inline unsigned long GetEdgeColorGroupSize() const { return edgeColorGroupSize; }

  /*!
   * \brief Get the element coloring.
   * \note This method computes the coloring if that has not been done yet.
   * \param[out] efficiency - optional output of the coloring efficiency.
   * \return Reference to the coloring.
   */
  const CCompressedSparsePatternUL& GetElementColoring(su2double* efficiency = nullptr);

  /*!
   * \brief Force the natural (sequential) element coloring.
   */
  void SetNaturalElementColoring();

  /*!
   * \brief Get the group size used in element coloring.
   * \return Group size.
   */
  inline unsigned long GetElementColorGroupSize() const { return elemColorGroupSize; }

  /*!
   * \brief Get the linelet definition, this function computes the linelets if that has not been done yet.
   */
  const CLineletInfo& GetLineletInfo(const CConfig* config) const;

  /*!
   * \brief Compute an ADT including the coordinates of all viscous markers
   * \param[in] config - Definition of the particular problem.
   * \return pointer to the ADT
   */
  virtual std::unique_ptr<CADTElemClass> ComputeViscousWallADT(const CConfig* config) const { return nullptr; }

  /*!
   * \brief Reduce the wall distance based on an previously constructed ADT.
   * \details The ADT might belong to another zone, giving rise to lower wall distances
   * than those already stored.
   * \param[in] WallADT - The ADT to reduce the wall distance
   * \param[in] config - Config of this geometry (not the ADT zone's geometry)
   * \param[in] iZone - Zone whose markers made the ADT
   */
  virtual void SetWallDistance(CADTElemClass* WallADT, const CConfig* config,
                               unsigned short iZone = numeric_limits<unsigned short>::max()) {}

  /*!
   * \brief Set wall distances a specific value
   *  \param[in] val - new value for the wall distance at all points.
   */
  virtual void SetWallDistance(su2double val) {}

  /*!
   * \brief Compute the distances to the closest vertex on viscous walls over the entire domain
   * \param[in] config_container - Definition of the particular problem.
   * \param[in] geometry_container - Geometrical definition of the problem.
   */
  static void ComputeWallDistance(const CConfig* const* config_container, CGeometry**** geometry_container);

  /*!
   * \brief Set the amount of nonconvex elements in the mesh.
   * \param[in] nonconvex_elems - amount of nonconvex elements in the mesh
   */
  void SetnNonconvexElements(unsigned long nonconvex_elems) { nNonconvexElements = nonconvex_elems; }

  /*!
   * \brief Get the amount of nonconvex elements in the mesh.
   * \param[out] nNonconvexElements- amount of nonconvex elements in the mesh
   */
  unsigned long GetnNonconvexElements() const { return nNonconvexElements; }

  /*!
   * \brief For streamwise periodicity, find & store a unique reference node on the designated periodic inlet.
   * \param[in] config - Definition of the particular problem.
   */
  inline virtual void FindUniqueNode_PeriodicBound(const CConfig* config) {}

  /*!
   * \brief Get a pointer to the reference node coordinate vector.
   * \return A pointer to the reference node coordinate vector.
   */
  inline virtual const su2double* GetStreamwise_Periodic_RefNode() const { return nullptr; }
};<|MERGE_RESOLUTION|>--- conflicted
+++ resolved
@@ -426,11 +426,7 @@
    * \param[out] COUNT_PER_POINT - Number of communicated variables per point.
    * \param[out] MPI_TYPE - Enumerated type for the datatype of the quantity to be communicated.
    */
-<<<<<<< HEAD
-  void GetCommCountAndType(const CConfig* config, ENUM_MPI_QUANTITIES commType, unsigned short& COUNT_PER_POINT,
-=======
   void GetCommCountAndType(const CConfig* config, MPI_QUANTITIES commType, unsigned short& COUNT_PER_POINT,
->>>>>>> 83cac12a
                            unsigned short& MPI_TYPE) const;
 
   /*!
@@ -440,22 +436,14 @@
    * \param[in] config   - Definition of the particular problem.
    * \param[in] commType - Enumerated type for the quantity to be communicated.
    */
-<<<<<<< HEAD
-  void InitiateComms(CGeometry* geometry, const CConfig* config, ENUM_MPI_QUANTITIES commType) const;
-=======
   void InitiateComms(CGeometry* geometry, const CConfig* config, MPI_QUANTITIES commType) const;
->>>>>>> 83cac12a
 
   /*!
    * \brief Routine to complete the set of non-blocking communications launched by InitiateComms() and unpacking of the
    * data into the geometry class. \param[in] geometry - Geometrical definition of the problem. \param[in] config   -
    * Definition of the particular problem. \param[in] commType - Enumerated type for the quantity to be unpacked.
    */
-<<<<<<< HEAD
-  void CompleteComms(CGeometry* geometry, const CConfig* config, ENUM_MPI_QUANTITIES commType);
-=======
   void CompleteComms(CGeometry* geometry, const CConfig* config, MPI_QUANTITIES commType);
->>>>>>> 83cac12a
 
   /*!
    * \brief Get number of coordinates.
