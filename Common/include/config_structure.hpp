--- conflicted
+++ resolved
@@ -728,15 +728,6 @@
   bool ExtraOutput;
   bool DeadLoad; 		/*!< Application of dead loads to the FE analysis */
   bool MatchingMesh; 	/*!< Matching mesh (while implementing interpolation procedures). */
-<<<<<<< HEAD
-    double Newmark_alpha,			/*!< \brief Parameter alpha for Newmark method. */
-      Newmark_delta;				/*!< \brief Parameter delta for Newmark method. */
-    bool Gradual_Load,		/*!< \brief Apply the load gradually. */
-      Ramp_Load;				/*!< \brief Apply the load with linear increases. */
-    double Ramp_Time;			/*!< \brief Time until the maximum load is applied. */
-    double Static_Time;			/*!< \brief Time while the structure is not loaded in FSI applications. */
-    unsigned short Pred_Order;  /*!< \brief Order of the predictor for FSI applications. */
-=======
   double Newmark_alpha,			/*!< \brief Parameter alpha for Newmark method. */
   Newmark_delta;				/*!< \brief Parameter delta for Newmark method. */
   bool Gradual_Load,		/*!< \brief Apply the load gradually. */
@@ -745,7 +736,6 @@
   double Static_Time;			/*!< \brief Time while the structure is not loaded in FSI applications. */
   unsigned short Pred_Order;  /*!< \brief Order of the predictor for FSI applications. */
   unsigned short Kind_Interpolation; /*!\brief type of interpolation to use for FSI applications. */
->>>>>>> 8af842fa
   unsigned long Nonphys_Points, /*!< \brief Current number of non-physical points in the solution. */
   Nonphys_Reconstr;      /*!< \brief Current number of non-physical reconstructions for 2nd-order upwinding. */
   bool ParMETIS;      /*!< \brief Boolean for activating ParMETIS mode (while testing). */
