--- conflicted
+++ resolved
@@ -61,21 +61,13 @@
 	unsigned short Kind_SU2; /*!< \brief Kind of SU2 software component.*/
   unsigned short Ref_NonDim; /*!< \brief Kind of of non dimensionalization.*/
   unsigned short iZone, nZone; /*!< \brief Number of zones in the mesh. */
-<<<<<<< HEAD
 	su2double OrderMagResidual; /*!< \brief Order of magnitude reduction. */
 	su2double MinLogResidual; /*!< \brief Minimum value of the log residual. */
+	su2double OrderMagResidualFSI; /*!< \brief Order of magnitude reduction. */
+	su2double MinLogResidualFSI; /*!< \brief Minimum value of the log residual. */
 	su2double EA_ScaleFactor; /*!< \brief Equivalent Area scaling factor */
 	su2double* EA_IntLimit; /*!< \brief Integration limits of the Equivalent Area computation */
   su2double AdjointLimit; /*!< \brief Adjoint variable limit */
-=======
-	double OrderMagResidual; /*!< \brief Order of magnitude reduction. */
-	double MinLogResidual; /*!< \brief Minimum value of the log residual. */
-	double OrderMagResidualFSI; /*!< \brief Order of magnitude reduction. */
-	double MinLogResidualFSI; /*!< \brief Minimum value of the log residual. */
-	double EA_ScaleFactor; /*!< \brief Equivalent Area scaling factor */
-	double* EA_IntLimit; /*!< \brief Integration limits of the Equivalent Area computation */
-  double AdjointLimit; /*!< \brief Adjoint variable limit */
->>>>>>> cca5334c
   bool MG_AdjointFlow; /*!< \brief MG with the adjoint flow problem */
   su2double* Subsonic_Engine_Box; /*!< \brief Coordinates of the box subsonic region */
   su2double* Hold_GridFixed_Coord; /*!< \brief Coordinates of the box to hold fixed the nbumerical grid */
@@ -140,14 +132,10 @@
 	su2double New_Elem_Adapt;			/*!< \brief Elements to adapt in the numerical grid adaptation process. */
 	su2double Delta_UnstTime,			/*!< \brief Time step for unsteady computations. */
 	Delta_UnstTimeND;						/*!< \brief Time step for unsteady computations (non dimensional). */
-<<<<<<< HEAD
-	su2double Total_UnstTime,						/*!< \brief Total time for unsteady computations. */
-=======
-  double Delta_DynTime,		/*!< \brief Time step for dynamic structural computations. */
+  su2double Delta_DynTime,		/*!< \brief Time step for dynamic structural computations. */
 	Total_DynTime,				/*!< \brief Total time for dynamic structural computations. */
 	Current_DynTime;			/*!< \brief Global time of the dynamic structural computations. */
-	double Total_UnstTime,						/*!< \brief Total time for unsteady computations. */
->>>>>>> cca5334c
+	su2double Total_UnstTime,						/*!< \brief Total time for unsteady computations. */
 	Total_UnstTimeND;								/*!< \brief Total time for unsteady computations (non dimensional). */
 	su2double Current_UnstTime,									/*!< \brief Global time of the unsteady simulation. */
 	Current_UnstTimeND;									/*!< \brief Global time of the unsteady simulation. */
@@ -227,7 +215,6 @@
 	*Marker_Neumann,					/*!< \brief Neumann flow markers. */
 	*Marker_Neumann_Elec,					/*!< \brief Neumann flow markers. */
 	*Marker_All_TagBound;				/*!< \brief Global index for markers using grid information. */
-<<<<<<< HEAD
 	su2double *Dirichlet_Value;    /*!< \brief Specified Dirichlet value at the boundaries. */
 	su2double *Exhaust_Temperature_Target;    /*!< \brief Specified total temperatures for nacelle boundaries. */
 	su2double *Exhaust_Pressure_Target;    /*!< \brief Specified total pressures for nacelle boundaries. */
@@ -257,6 +244,12 @@
   su2double *Heat_FluxCatalytic;  /*!< \brief Specified wall heat fluxes. */
 	su2double *Displ_Value;    /*!< \brief Specified displacement for displacement boundaries. */
 	su2double *Load_Value;    /*!< \brief Specified force for load boundaries. */
+  su2double *Load_Dir_Value;    /*!< \brief Specified force for load boundaries defined in cartesian coordinates. */
+	su2double *Load_Dir_Multiplier;    /*!< \brief Specified multiplier for load boundaries defined in cartesian coordinates. */
+	su2double **Load_Dir;  /*!< \brief Specified flow direction vector (unit vector) for inlet boundaries. */
+	su2double *Load_Sine_Amplitude;    /*!< \brief Specified amplitude for a sine-wave load. */
+	su2double *Load_Sine_Frequency;    /*!< \brief Specified multiplier for load boundaries defined in cartesian coordinates. */
+	su2double **Load_Sine_Dir;  /*!< \brief Specified flow direction vector (unit vector) for inlet boundaries. */
 	su2double *FlowLoad_Value;    /*!< \brief Specified force for flow load boundaries. */
   su2double **ActDisk_Origin;
   su2double *ActDisk_RootRadius;
@@ -264,50 +257,6 @@
   su2double *ActDisk_PressJump;
   su2double *ActDisk_TempJump;
   su2double *ActDisk_Omega;
-=======
-	double *Dirichlet_Value;    /*!< \brief Specified Dirichlet value at the boundaries. */
-	double *Exhaust_Temperature_Target;    /*!< \brief Specified total temperatures for nacelle boundaries. */
-	double *Exhaust_Pressure_Target;    /*!< \brief Specified total pressures for nacelle boundaries. */
-	double *Inlet_Ttotal;    /*!< \brief Specified total temperatures for inlet boundaries. */
-	double *Riemann_Var1, *Riemann_Var2;    /*!< \brief Specified values for Riemann boundary. */
-	double **Riemann_FlowDir;  /*!< \brief Specified flow direction vector (unit vector) for Riemann boundaries. */
-	double *Inlet_Ptotal;    /*!< \brief Specified total pressures for inlet boundaries. */
-	double **Inlet_FlowDir;  /*!< \brief Specified flow direction vector (unit vector) for inlet boundaries. */
-	double *Inlet_Temperature;    /*!< \brief Specified temperatures for a supersonic inlet boundaries. */
-	double *Inlet_Pressure;    /*!< \brief Specified static pressures for supersonic inlet boundaries. */
-	double **Inlet_Velocity;  /*!< \brief Specified flow velocity vectors for supersonic inlet boundaries. */
-	double *Inflow_Mach_Target;    /*!< \brief Specified fan face mach for nacelle boundaries. */
-	double *Inflow_Mach;    /*!< \brief Specified fan face mach for nacelle boundaries. */
-	double *Inflow_Pressure;    /*!< \brief Specified fan face mach for nacelle boundaries. */
-  double *Bleed_MassFlow_Target;    /*!< \brief Specified fan face mach for nacelle boundaries. */
-  double *Bleed_MassFlow;    /*!< \brief Specified fan face mach for nacelle boundaries. */
-  double *Bleed_Temperature_Target;    /*!< \brief Specified fan face mach for nacelle boundaries. */
-  double *Bleed_Temperature;    /*!< \brief Specified fan face mach for nacelle boundaries. */
-  double *Bleed_Pressure;    /*!< \brief Specified fan face mach for nacelle boundaries. */
-  double *Exhaust_Pressure;    /*!< \brief Specified fan face mach for nacelle boundaries. */
-  double *Exhaust_Temperature;    /*!< \brief Specified fan face mach for nacelle boundaries. */
-  double *Outlet_Pressure;    /*!< \brief Specified back pressures (static) for outlet boundaries. */
-	double *Isothermal_Temperature; /*!< \brief Specified isothermal wall temperatures (static). */
-  double *Wall_Catalycity; /*!< \brief Specified wall species mass-fractions for catalytic boundaries. */
-	double *Heat_Flux;  /*!< \brief Specified wall heat fluxes. */
-  double *Heat_FluxNonCatalytic;  /*!< \brief Specified wall heat fluxes. */
-  double *Heat_FluxCatalytic;  /*!< \brief Specified wall heat fluxes. */
-	double *Displ_Value;    /*!< \brief Specified displacement for displacement boundaries. */
-	double *Load_Value;    /*!< \brief Specified force for load boundaries. */
-  double *Load_Dir_Value;    /*!< \brief Specified force for load boundaries defined in cartesian coordinates. */
-	double *Load_Dir_Multiplier;    /*!< \brief Specified multiplier for load boundaries defined in cartesian coordinates. */
-	double **Load_Dir;  /*!< \brief Specified flow direction vector (unit vector) for inlet boundaries. */
-	double *Load_Sine_Amplitude;    /*!< \brief Specified amplitude for a sine-wave load. */
-	double *Load_Sine_Frequency;    /*!< \brief Specified multiplier for load boundaries defined in cartesian coordinates. */
-	double **Load_Sine_Dir;  /*!< \brief Specified flow direction vector (unit vector) for inlet boundaries. */
-	double *FlowLoad_Value;    /*!< \brief Specified force for flow load boundaries. */
-  double **ActDisk_Origin;
-  double *ActDisk_RootRadius;
-  double *ActDisk_TipRadius;
-  double *ActDisk_PressJump;
-  double *ActDisk_TempJump;
-  double *ActDisk_Omega;
->>>>>>> cca5334c
   unsigned short *ActDisk_Distribution;
   su2double **Periodic_RotCenter;  /*!< \brief Rotational center for each periodic boundary. */
 	su2double **Periodic_RotAngles;      /*!< \brief Rotation angles for each periodic boundary. */
@@ -701,19 +650,13 @@
 	su2double ElasticyMod,			/*!< \brief Young's modulus of elasticity. */
 	PoissonRatio,						/*!< \brief Poisson's ratio. */
 	MaterialDensity;								/*!< \brief Material density. */
-<<<<<<< HEAD
+	unsigned short Kind_2DElasForm;			/*!< \brief Kind of bidimensional elasticity solver. */
+	unsigned short nIterFSI;	/*!< \brief Number of maximum number of subiterations in a FSI problem. */
+	su2double AitkenStatRelax;			/*!< \brief Aitken's relaxation factor (if set as static) */
+	su2double AitkenDynMaxInit;			/*!< \brief Aitken's maximum dynamic relaxation factor for the first iteration */
 	su2double Wave_Speed;			/*!< \brief Wave speed used in the wave solver. */
 	su2double Thermal_Diffusivity;			/*!< \brief Thermal diffusivity used in the heat solver. */
 	su2double Cyclic_Pitch,          /*!< \brief Cyclic pitch for rotorcraft simulations. */
-=======
-	unsigned short Kind_2DElasForm;			/*!< \brief Kind of bidimensional elasticity solver. */
-	unsigned short nIterFSI;	/*!< \brief Number of maximum number of subiterations in a FSI problem. */
-	double AitkenStatRelax;			/*!< \brief Aitken's relaxation factor (if set as static) */
-	double AitkenDynMaxInit;			/*!< \brief Aitken's maximum dynamic relaxation factor for the first iteration */
-	double Wave_Speed;			/*!< \brief Wave speed used in the wave solver. */
-	double Thermal_Diffusivity;			/*!< \brief Thermal diffusivity used in the heat solver. */
-	double Cyclic_Pitch,          /*!< \brief Cyclic pitch for rotorcraft simulations. */
->>>>>>> cca5334c
 	Collective_Pitch;             /*!< \brief Collective pitch for rotorcraft simulations. */
 	string Motion_Filename;				/*!< \brief Arbitrary mesh motion input base filename. */
 	su2double Mach_Motion;			/*!< \brief Mach number based on mesh velocity and freestream quantities. */
@@ -784,12 +727,12 @@
   long Visualize_CV; /*!< \brief Node number for the CV to be visualized */
   bool ExtraOutput;
   bool DeadLoad; /*!< Application of dead loads to the FE analysis */
-    double Newmark_alpha,			/*!< \brief Parameter alpha for Newmark method. */
+    su2double Newmark_alpha,			/*!< \brief Parameter alpha for Newmark method. */
       Newmark_delta;				/*!< \brief Parameter delta for Newmark method. */
     bool Gradual_Load,		/*!< \brief Apply the load gradually. */
       Ramp_Load;				/*!< \brief Apply the load with linear increases. */
-    double Ramp_Time;			/*!< \brief Time until the maximum load is applied. */
-    double Static_Time;			/*!< \brief Time while the structure is not loaded in FSI applications. */
+    su2double Ramp_Time;			/*!< \brief Time until the maximum load is applied. */
+    su2double Static_Time;			/*!< \brief Time while the structure is not loaded in FSI applications. */
     unsigned short Pred_Order;  /*!< \brief Order of the predictor for FSI applications. */
   unsigned long Nonphys_Points, /*!< \brief Current number of non-physical points in the solution. */
   Nonphys_Reconstr;      /*!< \brief Current number of non-physical reconstructions for 2nd-order upwinding. */
@@ -4619,23 +4562,19 @@
 	 * \brief Value of the minimum residual value (log10 scale).
 	 * \return Value of the minimum residual value (log10 scale).
 	 */
-<<<<<<< HEAD
 	su2double GetMinLogResidual(void);
-=======
-	double GetMinLogResidual(void);
 
 	/*!
 	 * \brief Value of the order of magnitude reduction of the residual for FSI applications.
 	 * \return Value of the order of magnitude reduction of the residual.
 	 */
-	double GetOrderMagResidualFSI(void);
+	su2double GetOrderMagResidualFSI(void);
 
 	/*!
 	 * \brief Value of the minimum residual value for FSI applications (log10 scale).
 	 * \return Value of the minimum residual value (log10 scale).
 	 */
-	double GetMinLogResidualFSI(void);
->>>>>>> cca5334c
+	su2double GetMinLogResidualFSI(void);
   
   /*!
    * \brief Value of the damping factor for the engine inlet bc.
@@ -5140,42 +5079,42 @@
 	 * \param[in] val_index - Index corresponding to the load boundary.
 	 * \return The load value.
 	 */
-	double GetLoad_Dir_Value(string val_index);
+	su2double GetLoad_Dir_Value(string val_index);
 
 	/*!
 	 * \brief Get the force multiplier at a load boundary in cartesian coordinates.
 	 * \param[in] val_index - Index corresponding to the load boundary.
 	 * \return The load multiplier.
 	 */
-	double GetLoad_Dir_Multiplier(string val_index);
+	su2double GetLoad_Dir_Multiplier(string val_index);
 
 	/*!
 	 * \brief Get the force direction at a loaded boundary in cartesian coordinates.
 	 * \param[in] val_index - Index corresponding to the load boundary.
 	 * \return The load direction.
 	 */
-	double* GetLoad_Dir(string val_index);
+	su2double* GetLoad_Dir(string val_index);
 
 	/*!
 	 * \brief Get the amplitude of the sine-wave at a load boundary defined in cartesian coordinates.
 	 * \param[in] val_index - Index corresponding to the load boundary.
 	 * \return The load value.
 	 */
-	double GetLoad_Sine_Amplitude(string val_index);
+	su2double GetLoad_Sine_Amplitude(string val_index);
 
 	/*!
 	 * \brief Get the frequency of the sine-wave at a load boundary in cartesian coordinates.
 	 * \param[in] val_index - Index corresponding to the load boundary.
 	 * \return The load frequency.
 	 */
-	double GetLoad_Sine_Frequency(string val_index);
+	su2double GetLoad_Sine_Frequency(string val_index);
 
 	/*!
 	 * \brief Get the force direction at a sine-wave loaded boundary in cartesian coordinates.
 	 * \param[in] val_index - Index corresponding to the load boundary.
 	 * \return The load direction.
 	 */
-	double* GetLoad_Sine_Dir(string val_index);
+	su2double* GetLoad_Sine_Dir(string val_index);
 
 	/*!
 	 * \brief Get the force value at an load boundary.
@@ -5456,7 +5395,6 @@
    */
   unsigned short GetConsole_Output_Verb(void);
 
-<<<<<<< HEAD
   /*!
    *
    * \brief Get the direct differentation method.
@@ -5469,7 +5407,7 @@
    * \return the discrete adjoint indicator.
   */
   bool GetDiscrete_Adjoint(void);
-=======
+
 	/*!
 	 * \brief Get the number of fluid subiterations roblems.
 	 * \return Number of FSI subiters.
@@ -5480,13 +5418,13 @@
 	 * \brief Get Aitken's relaxation parameter for static relaxation cases.
 	 * \return Aitken's relaxation parameters.
 	 */
-	double GetAitkenStatRelax(void);
+	su2double GetAitkenStatRelax(void);
 
 	/*!
 	 * \brief Get Aitken's maximum relaxation parameter for dynamic relaxation cases and first iteration.
 	 * \return Aitken's relaxation parameters.
 	 */
-	double GetAitkenDynMaxInit(void);
+	su2double GetAitkenDynMaxInit(void);
 
 
 	/*!
@@ -5508,21 +5446,21 @@
 	 *        one value of the time step for the complete simulation.
 	 * \return Value of the time step in an unsteady simulation (non dimensional).
 	 */
-	double GetDelta_DynTime(void);
+	su2double GetDelta_DynTime(void);
 
 	/*!
 	 * \brief If we are prforming an unsteady simulation, there is only
 	 *        one value of the time step for the complete simulation.
 	 * \return Value of the time step in an unsteady simulation (non dimensional).
 	 */
-	double GetTotal_DynTime(void);
+	su2double GetTotal_DynTime(void);
 
 	/*!
 	 * \brief If we are prforming an unsteady simulation, there is only
 	 *        one value of the time step for the complete simulation.
 	 * \return Value of the time step in an unsteady simulation (non dimensional).
 	 */
-	double GetCurrent_DynTime(void);
+	su2double GetCurrent_DynTime(void);
 
 	/*!
 	 * \brief Get information about writing dynamic structural analysis headers and file extensions.
@@ -5534,13 +5472,13 @@
 	 * \brief Get Newmark alpha parameter.
 	 * \return Value of the Newmark alpha parameter.
 	 */
-	double GetNewmark_alpha(void);
+	su2double GetNewmark_alpha(void);
 
 	/*!
 	 * \brief Get Newmark delta parameter.
 	 * \return Value of the Newmark delta parameter.
 	 */
-	double GetNewmark_delta(void);
+	su2double GetNewmark_delta(void);
 
 	/*!
 	 * \brief Check if the user wants to apply the load gradually.
@@ -5558,13 +5496,13 @@
 	 * \brief Get the maximum time of the ramp.
 	 * \return 	Value of the max time while the load is linearly increased
 	 */
-	 double GetRamp_Time(void);
+	 su2double GetRamp_Time(void);
 
 	/*!
 	 * \brief Get the maximum time of the ramp.
 	 * \return 	Value of the max time while the load is linearly increased
 	 */
-	double GetStatic_Time(void);
+	su2double GetStatic_Time(void);
 
 	/*!
 	 * \brief Get the order of the predictor for FSI applications.
@@ -5585,7 +5523,6 @@
 	unsigned short GetRelaxation_Method_FSI(void);
 
 
->>>>>>> cca5334c
 
 };
 
