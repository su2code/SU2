/*!
 * \file config_structure.hpp
 * \brief All the information about the definition of the physical problem.
 *        The subroutines and functions are in the <i>config_structure.cpp</i> file.
 * \author F. Palacios, T. Economon, B. Tracey
 * \version 4.0.2 "Cardinal"
 *
 * SU2 Lead Developers: Dr. Francisco Palacios (Francisco.D.Palacios@boeing.com).
 *                      Dr. Thomas D. Economon (economon@stanford.edu).
 *
 * SU2 Developers: Prof. Juan J. Alonso's group at Stanford University.
 *                 Prof. Piero Colonna's group at Delft University of Technology.
 *                 Prof. Nicolas R. Gauger's group at Kaiserslautern University of Technology.
 *                 Prof. Alberto Guardone's group at Polytechnic University of Milan.
 *                 Prof. Rafael Palacios' group at Imperial College London.
 *
 * Copyright (C) 2012-2015 SU2, the open-source CFD code.
 *
 * SU2 is free software; you can redistribute it and/or
 * modify it under the terms of the GNU Lesser General Public
 * License as published by the Free Software Foundation; either
 * version 2.1 of the License, or (at your option) any later version.
 *
 * SU2 is distributed in the hope that it will be useful,
 * but WITHOUT ANY WARRANTY; without even the implied warranty of
 * MERCHANTABILITY or FITNESS FOR A PARTICULAR PURPOSE. See the GNU
 * Lesser General Public License for more details.
 *
 * You should have received a copy of the GNU Lesser General Public
 * License along with SU2. If not, see <http://www.gnu.org/licenses/>.
 */

#pragma once

#include "./mpi_structure.hpp"

#include <iostream>
#include <cstdlib>
#include <fstream>
#include <sstream>
#include <string>
#include <vector>
#include <stdlib.h>
#include <cmath>
#include <map>
#include <assert.h>

#include "./option_structure.hpp"
#include "./datatype_structure.hpp"

using namespace std;

/*!
 * \class CConfig
 * \brief Main class for defining the problem; basically this class reads the configuration file, and
 *        stores all the information.
 * \author F. Palacios
 * \version 4.0.2 "Cardinal"
 */

class CConfig {
private:
	unsigned short Kind_SU2; /*!< \brief Kind of SU2 software component.*/
  unsigned short Ref_NonDim; /*!< \brief Kind of non dimensionalization.*/
  unsigned short Kind_MixingProcess; /*!< \brief Kind of mixing process.*/
  unsigned short *Kind_TurboPerformance; /*!< \brief Kind of Turbomachinery performance calculation.*/
  unsigned short iZone, nZone; /*!< \brief Number of zones in the mesh. */
	su2double OrderMagResidual; /*!< \brief Order of magnitude reduction. */
	su2double MinLogResidual; /*!< \brief Minimum value of the log residual. */
	su2double OrderMagResidualFSI; /*!< \brief Order of magnitude reduction. */
	su2double MinLogResidualFSI; /*!< \brief Minimum value of the log residual. */
	su2double EA_ScaleFactor; /*!< \brief Equivalent Area scaling factor */
	su2double* EA_IntLimit; /*!< \brief Integration limits of the Equivalent Area computation */
  su2double AdjointLimit; /*!< \brief Adjoint variable limit */
  su2double* Obj_ChainRuleCoeff; /*!< \brief Array defining objective function for adjoint problem based on chain rule in terms of gradient w.r.t. density, velocity, pressure */
  bool MG_AdjointFlow; /*!< \brief MG with the adjoint flow problem */
  su2double* Subsonic_Engine_Box; /*!< \brief Coordinates of the box subsonic region */
  su2double* Hold_GridFixed_Coord; /*!< \brief Coordinates of the box to hold fixed the nbumerical grid */
  unsigned short ConvCriteria;	/*!< \brief Kind of convergence criteria. */
  unsigned short nFFD_Iter; 	/*!< \brief Iteration for the point inversion problem. */
  su2double FFD_Tol;  	/*!< \brief Tolerance in the point inversion problem. */
  bool Viscous_Limiter_Flow, Viscous_Limiter_Turb;			/*!< \brief Viscous limiters. */
  bool Write_Conv_FSI;			/*!< \brief Write convergence file for FSI problems. */
  bool Adjoint,			/*!< \brief Flag to know if the code is solving an adjoint problem. */
  Viscous,                /*!< \brief Flag to know if the code is solving a viscous problem. */
  EquivArea,				/*!< \brief Flag to know if the code is going to compute and plot the equivalent area. */
<<<<<<< HEAD
  InvDesign_Cp,             /*!< \brief Flag to know if the code is going to compute and plot the inverse design. */
  InvDesign_HeatFlux,       /*!< \brief Flag to know if the code is going to compute and plot the inverse design. */
  Linearized,				/*!< \brief Flag to know if the code is solving a linearized problem. */
=======
  InvDesign_Cp,				/*!< \brief Flag to know if the code is going to compute and plot the inverse design. */
  InvDesign_HeatFlux,				/*!< \brief Flag to know if the code is going to compute and plot the inverse design. */
>>>>>>> 73cb2648
  Grid_Movement,			/*!< \brief Flag to know if there is grid movement. */
  Wind_Gust,              /*!< \brief Flag to know if there is a wind gust. */
	Aeroelastic_Simulation, /*!< \brief Flag to know if there is an aeroelastic simulation. */
  Rotating_Frame,			/*!< \brief Flag to know if there is a rotating frame. */
  PoissonSolver,			/*!< \brief Flag to know if we are solving  poisson forces  in plasma solver. */
  Low_Mach_Precon,		/*!< \brief Flag to know if we are using a low Mach number preconditioner. */
  GravityForce,			/*!< \brief Flag to know if the gravity force is incuded in the formulation. */
  SmoothNumGrid,			/*!< \brief Smooth the numerical grid. */
  AdaptBoundary,			/*!< \brief Adapt the elements on the boundary. */
  Engine_Intake,			/*!< \brief Engine intake subsonic region. */
  Frozen_Visc,			/*!< \brief Flag for adjoint problem with/without frozen viscosity. */
  Sens_Remove_Sharp,			/*!< \brief Flag for removing or not the sharp edges from the sensitivity computation. */
  Hold_GridFixed,	/*!< \brief Flag hold fixed some part of the mesh during the deformation. */
  Axisymmetric, /*!< \brief Flag for axisymmetric calculations */
  DebugMode, /*!< \brief Flag for debug mode */
  ionization;  /*!< \brief Flag for determining if free electron gas is in the mixture */
  su2double Damp_Engine_Inflow;	/*!< \brief Damping factor for the engine inlet. */
  su2double Damp_Engine_Bleed;	/*!< \brief Damping factor for the engine bleed. */
  su2double Damp_Engine_Exhaust;	/*!< \brief Damping factor for the engine exhaust. */
  su2double Damp_Res_Restric,	/*!< \brief Damping factor for the residual restriction. */
	Damp_Correc_Prolong; /*!< \brief Damping factor for the correction prolongation. */
	su2double Position_Plane; /*!< \brief Position of the Near-Field (y coordinate 2D, and z coordinate 3D). */
	su2double WeightCd; /*!< \brief Weight of the drag coefficient. */
	unsigned short Unsteady_Simulation;	/*!< \brief Steady or unsteady (time stepping or dual time stepping) computation. */
	unsigned short Dynamic_Analysis;	/*!< \brief Static or dynamic structural analysis. */
	unsigned short nStartUpIter;	/*!< \brief Start up iterations using the fine grid. */
  su2double FixAzimuthalLine; /*!< \brief Fix an azimuthal line due to misalignments of the nearfield. */
	su2double *DV_Value;		/*!< \brief Previous value of the design variable. */
	su2double LimiterCoeff;				/*!< \brief Limiter coefficient */
  unsigned long LimiterIter;	/*!< \brief Freeze the value of the limiter after a number of iterations */
	su2double SharpEdgesCoeff;				/*!< \brief Coefficient to identify the limit of a sharp edge. */
  unsigned short SystemMeasurements; /*!< \brief System of measurements. */
  unsigned short Kind_Regime;  /*!< \brief Kind of adjoint function. */
  unsigned short Kind_ObjFunc;  /*!< \brief Kind of objective function. */
  unsigned short Kind_SensSmooth; /*!< \brief Kind of sensitivity smoothing technique. */
  unsigned short Continuous_Eqns; /*!< \brief Which equations to treat continuously (Hybrid adjoint)*/
  unsigned short Discrete_Eqns; /*!< \brief Which equations to treat discretely (Hybrid adjoint). */
	unsigned short *Design_Variable; /*!< \brief Kind of design variable. */
	su2double RatioDensity,				/*!< \brief Ratio of density for a free surface problem. */
	RatioViscosity,				/*!< \brief Ratio of viscosity for a free surface problem. */
	FreeSurface_Thickness,  /*!< \brief Thickness of the interfase for a free surface problem. */
	FreeSurface_Outlet,  /*!< \brief Outlet of the interfase for a free surface problem. */
	FreeSurface_Damping_Coeff,  /*!< \brief Damping coefficient of the free surface for a free surface problem. */
	FreeSurface_Damping_Length;  /*!< \brief Damping length of the free surface for a free surface problem. */
	unsigned short Kind_Adaptation;	/*!< \brief Kind of numerical grid adaptation. */
	unsigned short nTimeInstances;  /*!< \brief Number of periodic time instances for Time Spectral integration. */
	su2double TimeSpectral_Period;		/*!< \brief Period of oscillation to be used with time-spectral computations. */
	su2double New_Elem_Adapt;			/*!< \brief Elements to adapt in the numerical grid adaptation process. */
	su2double Delta_UnstTime,			/*!< \brief Time step for unsteady computations. */
	Delta_UnstTimeND;						/*!< \brief Time step for unsteady computations (non dimensional). */
  su2double Delta_DynTime,		/*!< \brief Time step for dynamic structural computations. */
	Total_DynTime,				/*!< \brief Total time for dynamic structural computations. */
	Current_DynTime;			/*!< \brief Global time of the dynamic structural computations. */
	su2double Total_UnstTime,						/*!< \brief Total time for unsteady computations. */
	Total_UnstTimeND;								/*!< \brief Total time for unsteady computations (non dimensional). */
	su2double Current_UnstTime,									/*!< \brief Global time of the unsteady simulation. */
	Current_UnstTimeND;									/*!< \brief Global time of the unsteady simulation. */
	unsigned short nMarker_Euler,	/*!< \brief Number of Euler wall markers. */
	nMarker_FarField,				/*!< \brief Number of far-field markers. */
	nMarker_Custom,
	nMarker_SymWall,				/*!< \brief Number of symmetry wall markers. */
  nMarker_Pressure,				/*!< \brief Number of pressure wall markers. */
	nMarker_PerBound,				/*!< \brief Number of periodic boundary markers. */
	nMarker_MixBound,				/*!< \brief Number of mixing boundary markers. */
	nMarker_TurboPerf,				/*!< \brief Number of mixing boundary markers. */
	nMarker_NearFieldBound,				/*!< \brief Number of near field boundary markers. */
  nMarker_ActDisk_Inlet, nMarker_ActDisk_Outlet,
	nMarker_InterfaceBound,				/*!< \brief Number of interface boundary markers. */
	nMarker_Dirichlet,				/*!< \brief Number of interface boundary markers. */
	nMarker_Inlet,					/*!< \brief Number of inlet flow markers. */
	nMarker_Riemann,					/*!< \brief Number of Riemann flow markers. */
	nMarker_NRBC,					/*!< \brief Number of NRBC flow markers. */
	nMarker_Supersonic_Inlet,					/*!< \brief Number of supersonic inlet flow markers. */
  nMarker_Supersonic_Outlet,					/*!< \brief Number of supersonic outlet flow markers. */
  nMarker_Outlet,					/*!< \brief Number of outlet flow markers. */
	nMarker_Out_1D,         /*!< \brief Number of outlet flow markers over which to calculate 1D outputs */
	nMarker_Isothermal,     /*!< \brief Number of isothermal wall boundaries. */
	nMarker_HeatFlux,       /*!< \brief Number of constant heat flux wall boundaries. */
	nMarker_EngineExhaust,					/*!< \brief Number of nacelle exhaust flow markers. */
	nMarker_EngineInflow,					/*!< \brief Number of nacelle inflow flow markers. */
  nMarker_EngineBleed,					/*!< \brief Number of nacelle inflow flow markers. */
  nMarker_Clamped,						/*!< \brief Number of clamped markers in the FEM. */
  nMarker_Displacement,					/*!< \brief Number of displacement surface markers. */
	nMarker_Load,					/*!< \brief Number of load surface markers. */
	nMarker_Load_Dir,					/*!< \brief Number of load surface markers defined by magnitude and direction. */
	nMarker_Load_Sine,					/*!< \brief Number of load surface markers defined by magnitude and direction. */
	nMarker_FlowLoad,					/*!< \brief Number of load surface markers. */
	nMarker_Neumann,				/*!< \brief Number of Neumann flow markers. */
	nMarker_All,					/*!< \brief Total number of markers using the grid information. */
  nMarker_Max,					/*!< \brief Max number of number of markers using the grid information. */
  nMarker_CfgFile;					/*!< \brief Total number of markers using the config file
									(note that using parallel computation this number can be different
									from nMarker_All). */
	string *Marker_Euler,			/*!< \brief Euler wall markers. */
	*Marker_FarField,				/*!< \brief Far field markers. */
	*Marker_Custom,
	*Marker_SymWall,				/*!< \brief Symmetry wall markers. */
  *Marker_Pressure,				/*!< \brief Pressure boundary markers. */
	*Marker_PerBound,				/*!< \brief Periodic boundary markers. */
	*Marker_PerDonor,				/*!< \brief Rotationally periodic boundary donor markers. */
	*Marker_MixBound,				/*!< \brief MixingPlane boundary markers. */
	*Marker_MixDonor,				/*!< \brief MixingPlane boundary donor markers. */
	*Marker_TurboBoundIn,				/*!< \brief Turbomachinery performance boundary markers. */
	*Marker_TurboBoundOut,				/*!< \brief Turbomachinery performance boundary donor markers. */
	*Marker_NearFieldBound,				/*!< \brief Near Field boundaries markers. */
	*Marker_InterfaceBound,				/*!< \brief Interface boundaries markers. */
  *Marker_ActDisk_Inlet,
  *Marker_ActDisk_Outlet,
	*Marker_Dirichlet,				/*!< \brief Interface boundaries markers. */
	*Marker_Inlet,					/*!< \brief Inlet flow markers. */
	*Marker_Riemann,					/*!< \brief Riemann markers. */
	*Marker_NRBC,					/*!< \brief NRBC markers. */
	*Marker_Supersonic_Inlet,					/*!< \brief Supersonic inlet flow markers. */
  *Marker_Supersonic_Outlet,					/*!< \brief Supersonic outlet flow markers. */
  *Marker_Outlet,					/*!< \brief Outlet flow markers. */
	*Marker_Out_1D,         /*!< \brief Outlet flow markers over which to calculate 1D output. */
	*Marker_Isothermal,     /*!< \brief Isothermal wall markers. */
	*Marker_HeatFlux,       /*!< \brief Constant heat flux wall markers. */
	*Marker_EngineInflow,					/*!< \brief Engine Inflow flow markers. */
  *Marker_EngineBleed,					/*!< \brief Engine Inflow flow markers. */
  *Marker_EngineExhaust,					/*!< \brief Engine Exhaust flow markers. */
	*Marker_Clamped,						/*!< \brief Clamped markers. */
	*Marker_Displacement,					/*!< \brief Displacement markers. */
	*Marker_Load,					/*!< \brief Load markers. */
	*Marker_Load_Dir,					/*!< \brief Load markers defined in cartesian coordinates. */
	*Marker_Load_Sine,					/*!< \brief Sine-wave loaded markers defined in cartesian coordinates. */
	*Marker_FlowLoad,					/*!< \brief Flow Load markers. */
	*Marker_Neumann,					/*!< \brief Neumann flow markers. */
	*Marker_All_TagBound;				/*!< \brief Global index for markers using grid information. */
	su2double *Dirichlet_Value;    /*!< \brief Specified Dirichlet value at the boundaries. */
	su2double *Exhaust_Temperature_Target;    /*!< \brief Specified total temperatures for nacelle boundaries. */
	su2double *Exhaust_Pressure_Target;    /*!< \brief Specified total pressures for nacelle boundaries. */
	su2double *Inlet_Ttotal;    /*!< \brief Specified total temperatures for inlet boundaries. */
	su2double *Riemann_Var1, *Riemann_Var2;    /*!< \brief Specified values for Riemann boundary. */
	su2double **Riemann_FlowDir;  /*!< \brief Specified flow direction vector (unit vector) for Riemann boundaries. */
	su2double *NRBC_Var1, *NRBC_Var2;    /*!< \brief Specified values for NRBC boundary. */
	su2double **NRBC_FlowDir;  /*!< \brief Specified flow direction vector (unit vector) for NRBC boundaries. */
	su2double *Inlet_Ptotal;    /*!< \brief Specified total pressures for inlet boundaries. */
	su2double **Inlet_FlowDir;  /*!< \brief Specified flow direction vector (unit vector) for inlet boundaries. */
	su2double *Inlet_Temperature;    /*!< \brief Specified temperatures for a supersonic inlet boundaries. */
	su2double *Inlet_Pressure;    /*!< \brief Specified static pressures for supersonic inlet boundaries. */
	su2double **Inlet_Velocity;  /*!< \brief Specified flow velocity vectors for supersonic inlet boundaries. */
	su2double *Inflow_Mach_Target;    /*!< \brief Specified fan face mach for nacelle boundaries. */
	su2double *Inflow_Mach;    /*!< \brief Specified fan face mach for nacelle boundaries. */
	su2double *Inflow_Pressure;    /*!< \brief Specified fan face mach for nacelle boundaries. */
  su2double *Bleed_MassFlow_Target;    /*!< \brief Specified fan face mach for nacelle boundaries. */
  su2double *Bleed_MassFlow;    /*!< \brief Specified fan face mach for nacelle boundaries. */
  su2double *Bleed_Temperature_Target;    /*!< \brief Specified fan face mach for nacelle boundaries. */
  su2double *Bleed_Temperature;    /*!< \brief Specified fan face mach for nacelle boundaries. */
  su2double *Bleed_Pressure;    /*!< \brief Specified fan face mach for nacelle boundaries. */
  su2double *Exhaust_Pressure;    /*!< \brief Specified fan face mach for nacelle boundaries. */
  su2double *Exhaust_Temperature;    /*!< \brief Specified fan face mach for nacelle boundaries. */
  su2double *Outlet_Pressure;    /*!< \brief Specified back pressures (static) for outlet boundaries. */
	su2double *Isothermal_Temperature; /*!< \brief Specified isothermal wall temperatures (static). */
	su2double *Heat_Flux;  /*!< \brief Specified wall heat fluxes. */
	su2double *Displ_Value;    /*!< \brief Specified displacement for displacement boundaries. */
	su2double *Load_Value;    /*!< \brief Specified force for load boundaries. */
  su2double *Load_Dir_Value;    /*!< \brief Specified force for load boundaries defined in cartesian coordinates. */
	su2double *Load_Dir_Multiplier;    /*!< \brief Specified multiplier for load boundaries defined in cartesian coordinates. */
	su2double **Load_Dir;  /*!< \brief Specified flow direction vector (unit vector) for inlet boundaries. */
	su2double *Load_Sine_Amplitude;    /*!< \brief Specified amplitude for a sine-wave load. */
	su2double *Load_Sine_Frequency;    /*!< \brief Specified multiplier for load boundaries defined in cartesian coordinates. */
	su2double **Load_Sine_Dir;  /*!< \brief Specified flow direction vector (unit vector) for inlet boundaries. */
	su2double *FlowLoad_Value;    /*!< \brief Specified force for flow load boundaries. */
  su2double **ActDisk_Origin;
  su2double *ActDisk_RootRadius;
  su2double *ActDisk_TipRadius;
  su2double *ActDisk_PressJump;
  su2double *ActDisk_TempJump;
  su2double *ActDisk_Omega;
  unsigned short *ActDisk_Distribution;
  su2double **Periodic_RotCenter;  /*!< \brief Rotational center for each periodic boundary. */
	su2double **Periodic_RotAngles;      /*!< \brief Rotation angles for each periodic boundary. */
	su2double **Periodic_Translation;      /*!< \brief Translation vector for each periodic boundary. */
	unsigned short nPeriodic_Index;     /*!< \brief Number of SEND_RECEIVE periodic transformations. */
	su2double **Periodic_Center;         /*!< \brief Rotational center for each SEND_RECEIVE boundary. */
	su2double **Periodic_Rotation;      /*!< \brief Rotation angles for each SEND_RECEIVE boundary. */
	su2double **Periodic_Translate;      /*!< \brief Translation vector for each SEND_RECEIVE boundary. */
	string *Marker_CfgFile_TagBound;			/*!< \brief Global index for markers using config file. */
	unsigned short *Marker_All_KindBC,			/*!< \brief Global index for boundaries using grid information. */
	*Marker_CfgFile_KindBC;		/*!< \brief Global index for boundaries using config file. */
	short *Marker_All_SendRecv;		/*!< \brief Information about if the boundary is sended (+), received (-). */
	short *Marker_All_PerBound;	/*!< \brief Global index for periodic bc using the grid information. */
	unsigned long nExtIter;			/*!< \brief Number of external iterations. */
	unsigned long ExtIter;			/*!< \brief Current external iteration number. */
	unsigned long IntIter;			/*!< \brief Current internal iteration number. */
	unsigned long Unst_nIntIter;			/*!< \brief Number of internal iterations (Dual time Method). */
  long Unst_RestartIter;			/*!< \brief Iteration number to restart an unsteady simulation (Dual time Method). */
  long Unst_AdjointIter;			/*!< \brief Iteration number to begin the reverse time integration in the direct solver for the unsteady adjoint. */
	unsigned short nRKStep;			/*!< \brief Number of steps of the explicit Runge-Kutta method. */
	su2double *RK_Alpha_Step;			/*!< \brief Runge-Kutta beta coefficients. */
	unsigned short nMGLevels;		/*!< \brief Number of multigrid levels (coarse levels). */
	unsigned short nCFL;			/*!< \brief Number of CFL, one for each multigrid level. */
	su2double
	CFLRedCoeff_Turb,		/*!< \brief CFL reduction coefficient on the LevelSet problem. */
	CFLRedCoeff_AdjFlow,	/*!< \brief CFL reduction coefficient for the adjoint problem. */
	CFLRedCoeff_AdjTurb,	/*!< \brief CFL reduction coefficient for the adjoint problem. */
	CFLFineGrid,		/*!< \brief CFL of the finest grid. */
  Max_DeltaTime,  		/*!< \brief Max delta time. */
	Unst_CFL;		/*!< \brief Unsteady CFL number. */
	bool AddIndNeighbor;			/*!< \brief Include indirect neighbor in the agglomeration process. */
	unsigned short nDV;		/*!< \brief Number of design variables. */
  unsigned short nFFDBox;		/*!< \brief Number of ffd boxes. */
  unsigned short nGridMovement;		/*!< \brief Number of grid movement types specified. */
	unsigned short nParamDV;		/*!< \brief Number of parameters of the design variable. */
	su2double **ParamDV;				/*!< \brief Parameters of the design variable. */
  su2double **CoordFFDBox;				/*!< \brief Coordinates of the FFD boxes. */
  unsigned short **DegreeFFDBox;	/*!< \brief Degree of the FFD boxes. */
  string *FFDTag;				/*!< \brief Parameters of the design variable. */
  string *TagFFDBox;				/*!< \brief Tag of the FFD box. */
	unsigned short GeometryMode;			/*!< \brief Gemoetry mode (analysis or gradient computation). */
	unsigned short MGCycle;			/*!< \brief Kind of multigrid cycle. */
	unsigned short FinestMesh;		/*!< \brief Finest mesh for the full multigrid approach. */
	unsigned short nMG_PreSmooth,                 /*!< \brief Number of MG pre-smooth parameters found in config file. */
	nMG_PostSmooth,                             /*!< \brief Number of MG post-smooth parameters found in config file. */
	nMG_CorrecSmooth;                           /*!< \brief Number of MG correct-smooth parameters found in config file. */
	unsigned short *MG_PreSmooth,	/*!< \brief Multigrid Pre smoothing. */
	*MG_PostSmooth,					/*!< \brief Multigrid Post smoothing. */
	*MG_CorrecSmooth;					/*!< \brief Multigrid Jacobi implicit smoothing of the correction. */
	unsigned short Kind_Solver,	/*!< \brief Kind of solver Euler, NS, Continuous adjoint, etc.  */
	Kind_FluidModel,			/*!< \brief Kind of the Fluid Model: Ideal or Van der Walls, ... . */
	Kind_ViscosityModel,			/*!< \brief Kind of the Viscosity Model*/
	Kind_ConductivityModel,			/*!< \brief Kind of the Thermal Conductivity Model*/
	Kind_FreeStreamOption,			/*!< \brief Kind of free stream option to choose if initializing with density or temperature  */
	Kind_InitOption,			/*!< \brief Kind of Init option to choose if initializing with Reynolds number or with thermodynamic conditions   */
	Kind_GasModel,				/*!< \brief Kind of the Gas Model. */
	*Kind_GridMovement,    /*!< \brief Kind of the unsteady mesh movement. */
	Kind_Gradient_Method,		/*!< \brief Numerical method for computation of spatial gradients. */
	Kind_Linear_Solver,		/*!< \brief Numerical solver for the implicit scheme. */
	Kind_Linear_Solver_Prec,		/*!< \brief Preconditioner of the linear solver. */
	Kind_Linear_Solver_Prec_FSI_Struc,		/*!< \brief Preconditioner of the linear solver for the structural part in FSI problems. */
	Kind_AdjTurb_Linear_Solver,		/*!< \brief Numerical solver for the turbulent adjoint implicit scheme. */
	Kind_AdjTurb_Linear_Prec,		/*!< \brief Preconditioner of the turbulent adjoint linear solver. */
  Kind_DiscAdj_Linear_Solver, /*!< \brief Linear solver for the discrete adjoint system. */
  Kind_DiscAdj_Linear_Prec,  /*!< \brief Preconditioner of the discrete adjoint linear solver. */
	Kind_SlopeLimit,				/*!< \brief Global slope limiter. */
	Kind_SlopeLimit_Flow,		/*!< \brief Slope limiter for flow equations.*/
	Kind_SlopeLimit_Turb,		/*!< \brief Slope limiter for the turbulence equation.*/
	Kind_SlopeLimit_AdjLevelSet,		/*!< \brief Slope limiter for the adjoint level set equation.*/
	Kind_SlopeLimit_AdjTurb,	/*!< \brief Slope limiter for the adjoint turbulent equation.*/
	Kind_SlopeLimit_AdjFlow,	/*!< \brief Slope limiter for the adjoint equation.*/
	Kind_TimeNumScheme,			/*!< \brief Global explicit or implicit time integration. */
	Kind_TimeIntScheme_Flow,	/*!< \brief Time integration for the flow equations. */
	Kind_TimeIntScheme_AdjFlow,		/*!< \brief Time integration for the adjoint flow equations. */
	Kind_TimeIntScheme_Turb,	/*!< \brief Time integration for the turbulence model. */
	Kind_TimeIntScheme_AdjLevelSet,	/*!< \brief Time integration for the adjoint level set model. */
	Kind_TimeIntScheme_AdjTurb,	/*!< \brief Time integration for the adjoint turbulence model. */
	Kind_TimeIntScheme_Wave,	/*!< \brief Time integration for the wave equations. */
	Kind_TimeIntScheme_Heat,	/*!< \brief Time integration for the wave equations. */
	Kind_TimeIntScheme_Poisson,	/*!< \brief Time integration for the wave equations. */
	Kind_TimeIntScheme_FEA,	/*!< \brief Time integration for the FEA equations. */
	Kind_ConvNumScheme,			/*!< \brief Global definition of the convective term. */
	Kind_ConvNumScheme_Flow,	/*!< \brief Centered or upwind scheme for the flow equations. */
	Kind_ConvNumScheme_Heat,	/*!< \brief Centered or upwind scheme for the flow equations. */
	Kind_ConvNumScheme_AdjFlow,		/*!< \brief Centered or upwind scheme for the adjoint flow equations. */
	Kind_ConvNumScheme_Turb,	/*!< \brief Centered or upwind scheme for the turbulence model. */
	Kind_ConvNumScheme_AdjTurb,	/*!< \brief Centered or upwind scheme for the adjoint turbulence model. */
	Kind_ConvNumScheme_AdjLevelSet,	/*!< \brief Centered or upwind scheme for the adjoint level set equation. */
	Kind_ConvNumScheme_Template,	/*!< \brief Centered or upwind scheme for the level set equation. */
	Kind_Centered,				/*!< \brief Centered scheme. */
	Kind_Centered_Flow,			/*!< \brief Centered scheme for the flow equations. */
	Kind_Centered_AdjLevelSet,			/*!< \brief Centered scheme for the level set equation. */
	Kind_Centered_AdjFlow,			/*!< \brief Centered scheme for the adjoint flow equations. */
	Kind_Centered_Turb,			/*!< \brief Centered scheme for the turbulence model. */
	Kind_Centered_AdjTurb,		/*!< \brief Centered scheme for the adjoint turbulence model. */
	Kind_Centered_Template,		/*!< \brief Centered scheme for the template model. */
	Kind_Upwind,				/*!< \brief Upwind scheme. */
	Kind_Upwind_Flow,			/*!< \brief Upwind scheme for the flow equations. */
	Kind_Upwind_AdjLevelSet,			/*!< \brief Upwind scheme for the level set equations. */
	Kind_Upwind_AdjFlow,			/*!< \brief Upwind scheme for the adjoint flow equations. */
	Kind_Upwind_Turb,			/*!< \brief Upwind scheme for the turbulence model. */
	Kind_Upwind_AdjTurb,		/*!< \brief Upwind scheme for the adjoint turbulence model. */
	Kind_Upwind_Template,			/*!< \brief Upwind scheme for the template model. */
  Kind_Solver_Fluid_FSI,		/*!< \brief Kind of solver for the fluid in FSI applications. */
	Kind_Solver_Struc_FSI,		/*!< \brief Kind of solver for the structure in FSI applications. */
  Kind_BGS_RelaxMethod,				/*!< \brief Kind of relaxation method for Block Gauss Seidel method in FSI problems. */
  SpatialOrder,		/*!< \brief Order of the spatial numerical integration.*/
  SpatialOrder_Flow,		/*!< \brief Order of the spatial numerical integration.*/
	SpatialOrder_Turb,		/*!< \brief Order of the spatial numerical integration.*/
  SpatialOrder_AdjFlow,		/*!< \brief Order of the spatial numerical integration.*/
	SpatialOrder_AdjTurb,		/*!< \brief Order of the spatial numerical integration.*/
  SpatialOrder_AdjLevelSet;		/*!< \brief Order of the spatial numerical integration.*/
  bool FSI_Problem;			/*!< \brief Boolean to determine whether the simulation is FSI or not. */
  unsigned short Kind_Turb_Model;			/*!< \brief Turbulent model definition. */
  unsigned short Kind_Trans_Model,			/*!< \brief Transition model definition. */
	Kind_Inlet, *Kind_Data_Riemann, *Kind_Data_NRBC;           /*!< \brief Kind of inlet boundary treatment. */
	su2double Linear_Solver_Error;		/*!< \brief Min error of the linear solver for the implicit formulation. */
	unsigned long Linear_Solver_Iter;		/*!< \brief Max iterations of the linear solver for the implicit formulation. */
	unsigned long Linear_Solver_Iter_FSI_Struc;		/*!< \brief Max iterations of the linear solver for FSI applications and structural solver. */
	unsigned long Linear_Solver_Restart_Frequency;   /*!< \brief Restart frequency of the linear solver for the implicit formulation. */
  su2double Roe_Kappa;		/*!< \brief Relaxation of the Roe scheme. */
  su2double Relaxation_Factor_Flow;		/*!< \brief Relaxation coefficient of the linear solver mean flow. */
  su2double Relaxation_Factor_Turb;		/*!< \brief Relaxation coefficient of the linear solver turbulence. */
  su2double Relaxation_Factor_AdjFlow;		/*!< \brief Relaxation coefficient of the linear solver adjoint mean flow. */
	su2double AdjTurb_Linear_Error;		/*!< \brief Min error of the turbulent adjoint linear solver for the implicit formulation. */
  su2double EntropyFix_Coeff;              /*!< \brief Entropy fix coefficient. */
	unsigned short AdjTurb_Linear_Iter;		/*!< \brief Min error of the turbulent adjoint linear solver for the implicit formulation. */
	su2double *Section_Location;                  /*!< \brief Airfoil section limit. */
  unsigned short nSections,      /*!< \brief Number of section cuts to make when calculating internal volume. */
  nVolSections;               /*!< \brief Number of sections. */
	su2double* Kappa_Flow,           /*!< \brief Numerical dissipation coefficients for the flow equations. */
	*Kappa_AdjFlow;                  /*!< \brief Numerical dissipation coefficients for the linearized equations. */
	su2double Kappa_1st_AdjFlow,	/*!< \brief JST 1st order dissipation coefficient for adjoint flow equations (coarse multigrid levels). */
	Kappa_2nd_AdjFlow,			/*!< \brief JST 2nd order dissipation coefficient for adjoint flow equations. */
	Kappa_4th_AdjFlow,			/*!< \brief JST 4th order dissipation coefficient for adjoint flow equations. */
	Kappa_1st_Flow,			/*!< \brief JST 1st order dissipation coefficient for flow equations (coarse multigrid levels). */
	Kappa_2nd_Flow,			/*!< \brief JST 2nd order dissipation coefficient for flow equations. */
	Kappa_4th_Flow;			/*!< \brief JST 4th order dissipation coefficient for flow equations. */

	su2double Min_Beta_RoeTurkel,		/*!< \brief Minimum value of Beta for the Roe-Turkel low Mach preconditioner. */
	Max_Beta_RoeTurkel;		/*!< \brief Maximum value of Beta for the Roe-Turkel low Mach preconditioner. */
  unsigned long GridDef_Nonlinear_Iter, /*!< \brief Number of nonlinear increments for grid deformation. */
  GridDef_Linear_Iter; /*!< \brief Number of linear smoothing iterations for grid deformation. */
  unsigned short Deform_Stiffness_Type; /*!< \brief Type of element stiffness imposed for FEA mesh deformation. */
  bool Deform_Output;  /*!< \brief Print the residuals during mesh deformation to the console. */
  su2double Deform_Tol_Factor; /*!< Factor to multiply smallest volume for deform tolerance (0.001 default) */
  unsigned short Deform_Linear_Solver; /*!< Numerical method to deform the grid */
  unsigned short FFD_Continuity; /*!< Surface continuity at the intersection with the FFD */
  su2double Deform_ElasticityMod, Deform_PoissonRatio; /*!< young's modulus and poisson ratio for volume deformation stiffness model */
  bool Visualize_Deformation;	/*!< \brief Flag to visualize the deformation in MDC. */
	su2double Mach;		/*!< \brief Mach number. */
	su2double Reynolds;	/*!< \brief Reynolds number. */
	su2double Froude;	/*!< \brief Froude number. */
	su2double Length_Reynolds;	/*!< \brief Reynolds length (dimensional). */
	su2double AoA,			/*!< \brief Angle of attack (just external flow). */
	AoS;				/*!< \brief Angle of sideSlip (just external flow). */
  bool Fixed_CL_Mode;			/*!< \brief Activate fixed CL mode (external flow only). */
  su2double Target_CL;			/*!< \brief Specify a target CL instead of AoA (external flow only). */
  su2double Damp_Fixed_CL;			/*!< \brief Damping coefficient for fixed CL mode (external flow only). */
  unsigned long Iter_Fixed_CL;			/*!< \brief Iterations to re-evaluate the angle of attack (external flow only). */
  bool Update_AoA;			/*!< \brief Boolean flag for whether to update the AoA for fixed lift mode on a given iteration. */
	su2double ChargeCoeff;		/*!< \brief Charge coefficient (just for poisson problems). */
	su2double *U_FreeStreamND;			/*!< \brief Reference variables at the infinity, free stream values. */
	unsigned short Cauchy_Func_Flow,	/*!< \brief Function where to apply the convergence criteria in the flow problem. */
	Cauchy_Func_AdjFlow,				/*!< \brief Function where to apply the convergence criteria in the adjoint problem. */
	Cauchy_Elems;						/*!< \brief Number of elements to evaluate. */
	unsigned short Residual_Func_Flow;	/*!< \brief Equation to apply residual convergence to. */
	unsigned long StartConv_Iter;	/*!< \brief Start convergence criteria at iteration. */
  su2double Cauchy_Eps;	/*!< \brief Epsilon used for the convergence. */
	unsigned long Wrt_Sol_Freq,	/*!< \brief Writing solution frequency. */
	Wrt_Sol_Freq_DualTime,	/*!< \brief Writing solution frequency for Dual Time. */
	Wrt_Con_Freq,				/*!< \brief Writing convergence history frequency. */
	Wrt_Con_Freq_DualTime;				/*!< \brief Writing convergence history frequency. */
	bool Wrt_Unsteady;  /*!< \brief Write unsteady data adding header and prefix. */
  bool Wrt_Dynamic;  		/*!< \brief Write dynamic data adding header and prefix. */
	bool LowFidelitySim;  /*!< \brief Compute a low fidelity simulation. */
	bool Restart,	/*!< \brief Restart solution (for direct, adjoint, and linearized problems).*/
	Restart_Flow;	/*!< \brief Restart flow solution for adjoint and linearized problems. */
	unsigned short nMarker_Monitoring,	/*!< \brief Number of markers to monitor. */
	nMarker_Designing,					/*!< \brief Number of markers for the objective function. */
	nMarker_GeoEval,					/*!< \brief Number of markers for the objective function. */
	nMarker_Plotting,					/*!< \brief Number of markers to plot. */
	nMarker_FSIinterface,					/*!< \brief Number of markers in the FSI interface. */
  nMarker_Moving,               /*!< \brief Number of markers in motion (DEFORMING, MOVING_WALL, or FLUID_STRUCTURE). */
	nMarker_DV;               /*!< \brief Number of markers affected by the design variables. */
  string *Marker_Monitoring,     /*!< \brief Markers to monitor. */
  *Marker_Designing,         /*!< \brief Markers to plot. */
  *Marker_GeoEval,         /*!< \brief Markers to plot. */
  *Marker_Plotting,          /*!< \brief Markers to plot. */
  *Marker_FSIinterface,          /*!< \brief Markers in the FSI interface. */
  *Marker_Moving,            /*!< \brief Markers in motion (DEFORMING, MOVING_WALL, or FLUID_STRUCTURE). */
  *Marker_DV;            /*!< \brief Markers affected by the design variables. */
  unsigned short  *Marker_All_Monitoring,        /*!< \brief Global index for monitoring using the grid information. */
  *Marker_All_GeoEval,       /*!< \brief Global index for geometrical evaluation. */
  *Marker_All_Plotting,        /*!< \brief Global index for plotting using the grid information. */
  *Marker_All_FSIinterface,        /*!< \brief Global index for FSI interface markers using the grid information. */
  *Marker_All_DV,          /*!< \brief Global index for design variable markers using the grid information. */
  *Marker_All_Moving,          /*!< \brief Global index for moving surfaces using the grid information. */
  *Marker_All_Designing,         /*!< \brief Global index for moving using the grid information. */
  *Marker_All_Out_1D,      /*!< \brief Global index for moving using 1D integrated output. */
  *Marker_CfgFile_Monitoring,     /*!< \brief Global index for monitoring using the config information. */
  *Marker_CfgFile_Designing,      /*!< \brief Global index for monitoring using the config information. */
  *Marker_CfgFile_GeoEval,      /*!< \brief Global index for monitoring using the config information. */
  *Marker_CfgFile_Plotting,     /*!< \brief Global index for plotting using the config information. */
  *Marker_CfgFile_FSIinterface,     /*!< \brief Global index for FSI interface using the config information. */
  *Marker_CfgFile_Out_1D,      /*!< \brief Global index for plotting using the config information. */
  *Marker_CfgFile_Moving,       /*!< \brief Global index for moving surfaces using the config information. */
  *Marker_CfgFile_DV,       /*!< \brief Global index for design variable markers using the config information. */
  *Marker_CfgFile_PerBound;     /*!< \brief Global index for periodic boundaries using the config information. */
  string *PlaneTag;      /*!< \brief Global index for the plane adaptation (upper, lower). */
	su2double DualVol_Power;			/*!< \brief Power for the dual volume in the grid adaptation sensor. */
	unsigned short Analytical_Surface;	/*!< \brief Information about the analytical definition of the surface for grid adaptation. */
	unsigned short Axis_Orientation;	/*!< \brief Axis orientation. */
	unsigned short Mesh_FileFormat;	/*!< \brief Mesh input format. */
	unsigned short Output_FileFormat;	/*!< \brief Format of the output files. */
  bool CFL_Adapt;      /*!< \brief Adaptive CFL number. */
	su2double RefAreaCoeff,		/*!< \brief Reference area for coefficient computation. */
	RefElemLength,				/*!< \brief Reference element length for computing the slope limiting epsilon. */
	RefSharpEdges,				/*!< \brief Reference coefficient for detecting sharp edges. */
	RefLengthMoment,			/*!< \brief Reference length for moment computation. */
  *RefOriginMoment,           /*!< \brief Origin for moment computation. */
  *RefOriginMoment_X,      /*!< \brief X Origin for moment computation. */
  *RefOriginMoment_Y,      /*!< \brief Y Origin for moment computation. */
  *RefOriginMoment_Z,      /*!< \brief Z Origin for moment computation. */
  *CFL_AdaptParam,      /*!< \brief Information about the CFL ramp. */
  *CFL,
	DomainVolume;		/*!< \brief Volume of the computational grid. */
  unsigned short nRefOriginMoment_X,    /*!< \brief Number of X-coordinate moment computation origins. */
	nRefOriginMoment_Y,           /*!< \brief Number of Y-coordinate moment computation origins. */
	nRefOriginMoment_Z;           /*!< \brief Number of Z-coordinate moment computation origins. */
	string Mesh_FileName,			/*!< \brief Mesh input file. */
	Mesh_Out_FileName,				/*!< \brief Mesh output file. */
	Solution_FlowFileName,			/*!< \brief Flow solution input file. */
	Solution_LinFileName,			/*!< \brief Linearized flow solution input file. */
	Solution_AdjFileName,			/*!< \brief Adjoint solution input file for drag functional. */
	Flow_FileName,					/*!< \brief Flow variables output file. */
	Structure_FileName,					/*!< \brief Structure variables output file. */
	SurfStructure_FileName,					/*!< \brief Surface structure variables output file. */
  SurfWave_FileName,					/*!< \brief Surface structure variables output file. */
	SurfHeat_FileName,					/*!< \brief Surface structure variables output file. */
	Wave_FileName,					/*!< \brief Wave variables output file. */
	Heat_FileName,					/*!< \brief Heat variables output file. */
	AdjWave_FileName,					/*!< \brief Adjoint wave variables output file. */
	Residual_FileName,				/*!< \brief Residual variables output file. */
	Conv_FileName,					/*!< \brief Convergence history output file. */
  Breakdown_FileName,			    /*!< \brief Breakdown output file. */
  Conv_FileName_FSI,					/*!< \brief Convergence history output file. */
  Restart_FlowFileName,			/*!< \brief Restart file for flow variables. */
	Restart_WaveFileName,			/*!< \brief Restart file for wave variables. */
	Restart_HeatFileName,			/*!< \brief Restart file for heat variables. */
	Restart_AdjFileName,			/*!< \brief Restart file for adjoint variables, drag functional. */
	Adj_FileName,					/*!< \brief Output file with the adjoint variables. */
	ObjFunc_Grad_FileName,			/*!< \brief Gradient of the objective function. */
	ObjFunc_Value_FileName,			/*!< \brief Objective function. */
	SurfFlowCoeff_FileName,			/*!< \brief Output file with the flow variables on the surface. */
	SurfAdjCoeff_FileName,			/*!< \brief Output file with the adjoint variables on the surface. */
	New_SU2_FileName;        		/*!< \brief Output SU2 mesh file converted from CGNS format. */
	bool Low_MemoryOutput,      /*!< \brief Write a volume solution file */
  Wrt_Vol_Sol,                /*!< \brief Write a volume solution file */
	Wrt_Srf_Sol,                /*!< \brief Write a surface solution file */
	Wrt_Csv_Sol,                /*!< \brief Write a surface comma-separated values solution file */
	Wrt_Residuals,              /*!< \brief Write residuals to solution file */
  Wrt_Limiters,              /*!< \brief Write residuals to solution file */
	Wrt_SharpEdges,              /*!< \brief Write residuals to solution file */
  Wrt_Halo,                   /*!< \brief Write rind layers in solution files */
  Plot_Section_Forces,       /*!< \brief Write sectional forces for specified markers. */
	Wrt_1D_Output;                /*!< \brief Write average stagnation pressure specified markers. */
  unsigned short Console_Output_Verb;  /*!< \brief Level of verbosity for console output */
	su2double Gamma,			/*!< \brief Ratio of specific heats of the gas. */
	Bulk_Modulus,			/*!< \brief Value of the bulk modulus for incompressible flows. */
	ArtComp_Factor,			/*!< \brief Value of the artificial compresibility factor for incompressible flows. */
	Gas_Constant,     /*!< \brief Specific gas constant. */
	Gas_ConstantND,     /*!< \brief Non-dimensional specific gas constant. */
	Gas_Constant_Ref, /*!< \brief Reference specific gas constant. */
	Temperature_Critical,   /*!< \brief Critical Temperature for real fluid model.  */
	Pressure_Critical,   /*!< \brief Critical Pressure for real fluid model.  */
	Density_Critical,   /*!< \brief Critical Density for real fluid model.  */
	Acentric_Factor,   /*!< \brief Acentric Factor for real fluid model.  */
	Mu_ConstantND,   /*!< \brief Constant Viscosity for ConstantViscosity model.  */
	Kt_ConstantND,   /*!< \brief Constant Thermal Conductivity for ConstantConductivity model.  */
	Mu_RefND,   /*!< \brief reference viscosity for Sutherland model.  */
	Mu_Temperature_RefND,   /*!< \brief reference Temperature for Sutherland model.  */
	Mu_SND,   /*!< \brief reference S for Sutherland model.  */
	FreeSurface_Zero,	/*!< \brief Coordinate of the level set zero. */
	FreeSurface_Depth,	/*!< \brief Coordinate of the level set zero. */
	*Velocity_FreeStream,     /*!< \brief Total velocity of the fluid.  */
	Energy_FreeStream,     /*!< \brief Total energy of the fluid.  */
	ModVel_FreeStream,     /*!< \brief Total density of the fluid.  */
	ModVel_FreeStreamND,     /*!< \brief Total density of the fluid.  */
	Density_FreeStream,     /*!< \brief Total density of the fluid. */
	Viscosity_FreeStream,     /*!< \brief Total density of the fluid.  */
	Tke_FreeStream,     /*!< \brief Total turbulent kinetic energy of the fluid.  */
	Intermittency_FreeStream,     /*!< \brief Freestream intermittency (for sagt transition model) of the fluid.  */
	TurbulenceIntensity_FreeStream,     /*!< \brief Freestream turbulent intensity (for sagt transition model) of the fluid.  */
	Turb2LamViscRatio_FreeStream,          /*!< \brief Ratio of turbulent to laminar viscosity. */
	NuFactor_FreeStream,  /*!< \brief Ratio of turbulent to laminar viscosity. */
  NuFactor_Engine,  /*!< \brief Ratio of turbulent to laminar viscosity at the engine. */
  Pressure_FreeStream,     /*!< \brief Total pressure of the fluid. */
	Temperature_FreeStream,  /*!< \brief Total temperature of the fluid.  */
  Temperature_ve_FreeStream,  /*!< \brief Total vibrational-electronic temperature of the fluid.  */
  *MassFrac_FreeStream, /*!< \brief Mixture mass fractions of the fluid. */
	Prandtl_Lam,      /*!< \brief Laminar Prandtl number for the gas.  */
	Prandtl_Turb,     /*!< \brief Turbulent Prandtl number for the gas.  */
	Length_Ref,       /*!< \brief Reference length for non-dimensionalization. */
	Pressure_Ref,     /*!< \brief Reference pressure for non-dimensionalization.  */
	Temperature_Ref,  /*!< \brief Reference temperature for non-dimensionalization.*/
	Density_Ref,      /*!< \brief Reference density for non-dimensionalization.*/
	Velocity_Ref,     /*!< \brief Reference velocity for non-dimensionalization.*/
	Time_Ref,         /*!< \brief Reference time for non-dimensionalization. */
	Viscosity_Ref,    /*!< \brief Reference viscosity for non-dimensionalization. */
	Conductivity_Ref,    /*!< \brief Reference conductivity for non-dimensionalization. */
	Energy_Ref,    /*!< \brief Reference viscosity for non-dimensionalization. */
	Wall_Temperature,    /*!< \brief Temperature at an isotropic wall in Kelvin. */
	Omega_Ref,        /*!< \brief Reference angular velocity for non-dimensionalization. */
	Force_Ref,        /*!< \brief Reference body force for non-dimensionalization. */
	Pressure_FreeStreamND,     /*!< \brief Farfield pressure value (external flow). */
	Temperature_FreeStreamND,  /*!< \brief Farfield temperature value (external flow). */
	Density_FreeStreamND,      /*!< \brief Farfield density value (external flow). */
  Velocity_FreeStreamND[3],    /*!< \brief Farfield velocity values (external flow). */
	Energy_FreeStreamND,       /*!< \brief Farfield energy value (external flow). */
	Viscosity_FreeStreamND,    /*!< \brief Farfield viscosity value (external flow). */
	Tke_FreeStreamND,    /*!< \brief Farfield kinetic energy (external flow). */
  Omega_FreeStreamND, /*!< \brief Specific dissipation (external flow). */
  Omega_FreeStream; /*!< \brief Specific dissipation (external flow). */
	su2double ElasticyMod,			/*!< \brief Young's modulus of elasticity. */
	PoissonRatio,						/*!< \brief Poisson's ratio. */
	MaterialDensity;								/*!< \brief Material density. */
	unsigned short Kind_2DElasForm;			/*!< \brief Kind of bidimensional elasticity solver. */
	unsigned short nIterFSI;	/*!< \brief Number of maximum number of subiterations in a FSI problem. */
	su2double AitkenStatRelax;			/*!< \brief Aitken's relaxation factor (if set as static) */
	su2double AitkenDynMaxInit;			/*!< \brief Aitken's maximum dynamic relaxation factor for the first iteration */
	su2double Wave_Speed;			/*!< \brief Wave speed used in the wave solver. */
	su2double Thermal_Diffusivity;			/*!< \brief Thermal diffusivity used in the heat solver. */
	su2double Cyclic_Pitch,          /*!< \brief Cyclic pitch for rotorcraft simulations. */
	Collective_Pitch;             /*!< \brief Collective pitch for rotorcraft simulations. */
	string Motion_Filename;				/*!< \brief Arbitrary mesh motion input base filename. */
	su2double Mach_Motion;			/*!< \brief Mach number based on mesh velocity and freestream quantities. */
  su2double *Motion_Origin_X,    /*!< \brief X-coordinate of the mesh motion origin. */
  *Motion_Origin_Y,           /*!< \brief Y-coordinate of the mesh motion origin. */
  *Motion_Origin_Z,           /*!< \brief Z-coordinate of the mesh motion origin. */
  *Translation_Rate_X,           /*!< \brief Translational velocity of the mesh in the x-direction. */
  *Translation_Rate_Y,           /*!< \brief Translational velocity of the mesh in the y-direction. */
  *Translation_Rate_Z,           /*!< \brief Translational velocity of the mesh in the z-direction. */
  *Rotation_Rate_X,           /*!< \brief Angular velocity of the mesh about the x-axis. */
  *Rotation_Rate_Y,           /*!< \brief Angular velocity of the mesh about the y-axis. */
  *Rotation_Rate_Z,           /*!< \brief Angular velocity of the mesh about the z-axis. */
  *Pitching_Omega_X,           /*!< \brief Angular frequency of the mesh pitching about the x-axis. */
  *Pitching_Omega_Y,           /*!< \brief Angular frequency of the mesh pitching about the y-axis. */
  *Pitching_Omega_Z,           /*!< \brief Angular frequency of the mesh pitching about the z-axis. */
  *Pitching_Ampl_X,           /*!< \brief Pitching amplitude about the x-axis. */
  *Pitching_Ampl_Y,           /*!< \brief Pitching amplitude about the y-axis. */
  *Pitching_Ampl_Z,           /*!< \brief Pitching amplitude about the z-axis. */
  *Pitching_Phase_X,           /*!< \brief Pitching phase offset about the x-axis. */
  *Pitching_Phase_Y,           /*!< \brief Pitching phase offset about the y-axis. */
  *Pitching_Phase_Z,           /*!< \brief Pitching phase offset about the z-axis. */
  *Plunging_Omega_X,           /*!< \brief Angular frequency of the mesh plunging in the x-direction. */
  *Plunging_Omega_Y,           /*!< \brief Angular frequency of the mesh plunging in the y-direction. */
  *Plunging_Omega_Z,           /*!< \brief Angular frequency of the mesh plunging in the z-direction. */
  *Plunging_Ampl_X,           /*!< \brief Plunging amplitude in the x-direction. */
  *Plunging_Ampl_Y,           /*!< \brief Plunging amplitude in the y-direction. */
  *Plunging_Ampl_Z;           /*!< \brief Plunging amplitude in the z-direction. */
  unsigned short nMotion_Origin_X,    /*!< \brief Number of X-coordinate mesh motion origins. */
	nMotion_Origin_Y,           /*!< \brief Number of Y-coordinate mesh motion origins. */
	nMotion_Origin_Z,           /*!< \brief Number of Z-coordinate mesh motion origins. */
	nTranslation_Rate_X,           /*!< \brief Number of Translational x-velocities for mesh motion. */
	nTranslation_Rate_Y,           /*!< \brief Number of Translational y-velocities for mesh motion. */
	nTranslation_Rate_Z,           /*!< \brief Number of Translational z-velocities for mesh motion. */
	nRotation_Rate_X,           /*!< \brief Number of Angular velocities about the x-axis for mesh motion. */
	nRotation_Rate_Y,           /*!< \brief Number of Angular velocities about the y-axis for mesh motion. */
	nRotation_Rate_Z,           /*!< \brief Number of Angular velocities about the z-axis for mesh motion. */
	nPitching_Omega_X,           /*!< \brief Number of Angular frequencies about the x-axis for pitching. */
	nPitching_Omega_Y,           /*!< \brief Number of Angular frequencies about the y-axis for pitching. */
	nPitching_Omega_Z,           /*!< \brief Number of Angular frequencies about the z-axis for pitching. */
	nPitching_Ampl_X,           /*!< \brief Number of Pitching amplitudes about the x-axis. */
	nPitching_Ampl_Y,           /*!< \brief Number of Pitching amplitudes about the y-axis. */
	nPitching_Ampl_Z,           /*!< \brief Number of Pitching amplitudes about the z-axis. */
	nPitching_Phase_X,           /*!< \brief Number of Pitching phase offsets about the x-axis. */
	nPitching_Phase_Y,           /*!< \brief Number of Pitching phase offsets about the y-axis. */
	nPitching_Phase_Z,           /*!< \brief Number of Pitching phase offsets about the z-axis. */
	nPlunging_Omega_X,           /*!< \brief Number of Angular frequencies in the x-direction for plunging. */
	nPlunging_Omega_Y,           /*!< \brief Number of Angular frequencies in the y-direction for plunging. */
	nPlunging_Omega_Z,           /*!< \brief Number of Angular frequencies in the z-direction for plunging. */
	nPlunging_Ampl_X,           /*!< \brief Number of Plunging amplitudes in the x-direction. */
	nPlunging_Ampl_Y,           /*!< \brief Number of Plunging amplitudes in the y-direction. */
	nPlunging_Ampl_Z,           /*!< \brief Number of Plunging amplitudes in the z-direction. */
  nMoveMotion_Origin,         /*!< \brief Number of motion origins. */
  *MoveMotion_Origin;         /*!< \brief Keeps track if we should move moment origin. */
  vector<vector<vector<su2double> > > Aeroelastic_np1, /*!< \brief Aeroelastic solution at time level n+1. */
  Aeroelastic_n, /*!< \brief Aeroelastic solution at time level n. */
	Aeroelastic_n1; /*!< \brief Aeroelastic solution at time level n-1. */
  su2double FlutterSpeedIndex, /*!< \brief The flutter speed index. */
  PlungeNaturalFrequency, /*!< \brief Plunging natural frequency for Aeroelastic. */
  PitchNaturalFrequency, /*!< \brief Pitch natural frequency for Aeroelastic. */
  AirfoilMassRatio, /*!< \brief The airfoil mass ratio for Aeroelastic. */
  CG_Location, /*!< \brief Center of gravity location for Aeroelastic. */
  RadiusGyrationSquared; /*!< \brief The radius of gyration squared for Aeroelastic. */
  su2double *Aeroelastic_plunge, /*!< \brief Value of plunging coordinate at the end of an external iteration. */
	*Aeroelastic_pitch; /*!< \brief Value of pitching coordinate at the end of an external iteration. */
  unsigned short AeroelasticIter; /*!< \brief Solve the aeroelastic equations every given number of internal iterations. */
  unsigned short Gust_Type,	/*!< \brief Type of Gust. */
  Gust_Dir;   /*!< \brief Direction of the gust */
  su2double Gust_WaveLength,     /*!< \brief The gust wavelength. */
  Gust_Periods,              /*!< \brief Number of gust periods. */
  Gust_Ampl,                  /*!< \brief Gust amplitude. */
  Gust_Begin_Time,            /*!< \brief Time at which to begin the gust. */
  Gust_Begin_Loc;             /*!< \brief Location at which the gust begins. */
  long Visualize_CV; /*!< \brief Node number for the CV to be visualized */
  bool ExtraOutput;
  bool DeadLoad; /*!< Application of dead loads to the FE analysis */
  su2double Newmark_alpha,			/*!< \brief Parameter alpha for Newmark method. */
  Newmark_delta;				/*!< \brief Parameter delta for Newmark method. */
  bool Gradual_Load,		/*!< \brief Apply the load gradually. */
  Ramp_Load;				/*!< \brief Apply the load with linear increases. */
  su2double Ramp_Time;			/*!< \brief Time until the maximum load is applied. */
  su2double Static_Time;			/*!< \brief Time while the structure is not loaded in FSI applications. */
  unsigned short Pred_Order;  /*!< \brief Order of the predictor for FSI applications. */
  unsigned long Nonphys_Points, /*!< \brief Current number of non-physical points in the solution. */
  Nonphys_Reconstr;      /*!< \brief Current number of non-physical reconstructions for 2nd-order upwinding. */
  bool ParMETIS;      /*!< \brief Boolean for activating ParMETIS mode (while testing). */
  unsigned short DirectDiff; /*!< \brief Direct Differentation mode. */
  bool DiscreteAdjoint; /*!< \brief AD-based discrete adjoint mode. */
  
  /*--- all_options is a map containing all of the options. This is used during config file parsing
  to track the options which have not been set (so the default values can be used). Without this map
   there would be no list of all the config file options. ---*/
  
  map<string, bool> all_options;

  /*--- brief param is a map from the option name (config file string) to its decoder (the specific child
   class of COptionBase that turns the string into a value) ---*/
  
  map<string, COptionBase*> option_map;


  // All of the addXxxOptions take in the name of the option, and a refernce to the field of that option
  // in the option structure. Depending on the specific type, it may take in a default value, and may
  // take in extra options. The addXxxOptions mostly follow the same pattern, so please see addDoubleOption
  // for detailed comments.
  //
  // List options are those that can be an unknown number of elements, and also take in a reference to
  // an integer. This integer will be populated with the number of elements of that type unmarshaled.
  //
  // Array options are those with a fixed number of elements.
  //
  // List and Array options should also be able to be specified with the string "NONE" indicating that there
  // are no elements. This allows the option to be present in a config file but left blank.

  /*!<\brief addDoubleOption creates a config file parser for an option with the given name whose
   value can be represented by a su2double.*/
  
  void addDoubleOption(const string name, su2double & option_field, su2double default_value) {
    // Check if the key is already in the map. If this fails, it is coder error
    // and not user error, so throw.
    assert(option_map.find(name) == option_map.end());

    // Add this option to the list of all the options
    all_options.insert(pair<string, bool>(name, true));

    // Create the parser for a su2double option with a reference to the option_field and the desired
    // default value. This will take the string in the config file, convert it to a su2double, and
    // place that su2double in the memory location specified by the reference.
    COptionBase* val = new COptionDouble(name, option_field, default_value);

    // Create an association between the option name ("CFL") and the parser generated above.
    // During configuration, the parsing script will get the option name, and use this map
    // to find how to parse that option.
    option_map.insert(pair<string, COptionBase *>(name, val));
  }

  void addStringOption(const string name, string & option_field, string default_value) {
    assert(option_map.find(name) == option_map.end());
    all_options.insert(pair<string, bool>(name, true));
    COptionBase* val = new COptionString(name, option_field, default_value);
    option_map.insert(pair<string, COptionBase *>(name, val));
  }

  void addIntegerOption(const string name, int & option_field, int default_value) {
    assert(option_map.find(name) == option_map.end());
    all_options.insert(pair<string, bool>(name, true));
    COptionBase* val = new COptionInt(name, option_field, default_value);
    option_map.insert(pair<string, COptionBase *>(name, val));
  }

  void addUnsignedLongOption(const string name, unsigned long & option_field, unsigned long default_value) {
    assert(option_map.find(name) == option_map.end());
    all_options.insert(pair<string, bool>(name, true));
    COptionBase* val = new COptionULong(name, option_field, default_value);
    option_map.insert(pair<string, COptionBase *>(name, val));
  }

  void addUnsignedShortOption(const string name, unsigned short & option_field, unsigned short default_value) {
    assert(option_map.find(name) == option_map.end());
    all_options.insert(pair<string, bool>(name, true));
    COptionBase* val = new COptionUShort(name, option_field, default_value);
    option_map.insert(pair<string, COptionBase *>(name, val));
  }

  void addLongOption(const string name, long & option_field, long default_value) {
    assert(option_map.find(name) == option_map.end());
    all_options.insert(pair<string, bool>(name, true));
    COptionBase* val = new COptionLong(name, option_field, default_value);
    option_map.insert(pair<string, COptionBase *>(name, val));
  }

  void addBoolOption(const string name, bool & option_field, bool default_value) {
    assert(option_map.find(name) == option_map.end());
    all_options.insert(pair<string, bool>(name, true));
    COptionBase* val = new COptionBool(name, option_field, default_value);
    option_map.insert(pair<string, COptionBase *>(name, val));
  }

  // enum types work differently than all of the others because there are a small number of valid
  // string entries for the type. One must also provide a list of all the valid strings of that type.
  template <class Tenum>
  void addEnumOption(const string name, unsigned short & option_field, const map<string, Tenum> & enum_map, Tenum default_value) {
    assert(option_map.find(name) == option_map.end());
    all_options.insert(pair<string, bool>(name, true));
    COptionBase* val = new COptionEnum<Tenum>(name, enum_map, option_field, default_value);
    option_map.insert(pair<string, COptionBase *>(name, val));
    return;
  }


  // input_size is the number of options read in from the config file
  template <class Tenum>
	void addEnumListOption(const string name, unsigned short & input_size, unsigned short * & option_field, const map<string, Tenum> & enum_map) {
    input_size = 0;
    assert(option_map.find(name) == option_map.end());
    all_options.insert(pair<string, bool>(name, true));
		COptionBase* val = new COptionEnumList<Tenum>(name, enum_map, option_field, input_size);
    option_map.insert( pair<string, COptionBase*>(name, val) );
	}

  void addDoubleArrayOption(const string name, const int size, su2double * & option_field, su2double * default_value) {

    su2double * def = new su2double [size];
    for (int i = 0; i < size; i++) {
      def[i] = default_value[i];
    }
    assert(option_map.find(name) == option_map.end());
    all_options.insert(pair<string, bool>(name, true));
    COptionBase* val = new COptionDoubleArray(name, size, option_field, def);
    option_map.insert(pair<string, COptionBase *>(name, val));
  }

  void addDoubleListOption(const string name, unsigned short & size, su2double * & option_field) {
    assert(option_map.find(name) == option_map.end());
    all_options.insert(pair<string, bool>(name, true));
    COptionBase* val = new COptionDoubleList(name, size, option_field);
    option_map.insert(pair<string, COptionBase *>(name, val));
  }

  void addUShortListOption(const string name, unsigned short & size, unsigned short * & option_field) {
    assert(option_map.find(name) == option_map.end());
    all_options.insert(pair<string, bool>(name, true));
    COptionBase* val = new COptionUShortList(name, size, option_field);
    option_map.insert(pair<string, COptionBase *>(name, val));
  }

  void addStringListOption(const string name, unsigned short & num_marker, string* & option_field) {
    assert(option_map.find(name) == option_map.end());
    all_options.insert(pair<string, bool>(name, true));
    COptionBase* val = new COptionStringList(name, num_marker, option_field);
    option_map.insert(pair<string, COptionBase *>(name, val));
  }

  void addConvectOption(const string name, unsigned short & space_field, unsigned short & centered_field, unsigned short & upwind_field) {
    assert(option_map.find(name) == option_map.end());
    all_options.insert(pair<string, bool>(name, true));
    COptionBase* val = new COptionConvect(name, space_field, centered_field, upwind_field);
    option_map.insert(pair<string, COptionBase *>(name, val));
  }

  void addMathProblemOption(const string name, bool & Adjoint, const bool & Adjoint_default,
                      bool & Restart_Flow, const bool & Restart_Flow_default,
                            bool &DiscreteAdjoint, const bool & DiscreteAdjoint_default) {
    assert(option_map.find(name) == option_map.end());
    all_options.insert(pair<string, bool>(name, true));
    COptionBase* val = new COptionMathProblem(name, Adjoint, Adjoint_default, Restart_Flow, Restart_Flow_default, DiscreteAdjoint, DiscreteAdjoint_default);
    option_map.insert(pair<string, COptionBase *>(name, val));
  }

  void addDVParamOption(const string name, unsigned short & nDV_field, su2double** & paramDV, string* & FFDTag,
                        unsigned short* & design_variable) {
    assert(option_map.find(name) == option_map.end());
    all_options.insert(pair<string, bool>(name, true));
    COptionBase* val = new COptionDVParam(name, nDV_field, paramDV, FFDTag, design_variable);
    option_map.insert(pair<string, COptionBase *>(name, val));
  }
  
  void addFFDDefOption(const string name, unsigned short & nFFD_field, su2double** & coordFFD, string* & FFDTag) {
    assert(option_map.find(name) == option_map.end());
    all_options.insert(pair<string, bool>(name, true));
    COptionBase* val = new COptionFFDDef(name, nFFD_field, coordFFD, FFDTag);
    option_map.insert(pair<string, COptionBase *>(name, val));
  }
  
  void addFFDDegreeOption(const string name, unsigned short & nFFD_field, unsigned short** & degreeFFD) {
    assert(option_map.find(name) == option_map.end());
    all_options.insert(pair<string, bool>(name, true));
    COptionBase* val = new COptionFFDDegree(name, nFFD_field, degreeFFD);
    option_map.insert(pair<string, COptionBase *>(name, val));
  }

  void addStringDoubleListOption(const string name, unsigned short & list_size, string * & string_field,
                        su2double* & double_field) {
    assert(option_map.find(name) == option_map.end());
    all_options.insert(pair<string, bool>(name, true));
    COptionBase* val = new COptionStringDoubleList(name, list_size, string_field, double_field);
    option_map.insert(pair<string, COptionBase *>(name, val));
  }

  void addInletOption(const string name, unsigned short & nMarker_Inlet, string * & Marker_Inlet,
                                 su2double* & Ttotal, su2double* & Ptotal, su2double** & FlowDir) {
    assert(option_map.find(name) == option_map.end());
    all_options.insert(pair<string, bool>(name, true));
    COptionBase* val = new COptionInlet(name, nMarker_Inlet, Marker_Inlet, Ttotal, Ptotal, FlowDir);
    option_map.insert(pair<string, COptionBase *>(name, val));
  }
  template <class Tenum>
  
  void addRiemannOption(const string name, unsigned short & nMarker_Riemann, string * & Marker_Riemann, unsigned short* & option_field, const map<string, Tenum> & enum_map,
                                 su2double* & var1, su2double* & var2, su2double** & FlowDir) {
    assert(option_map.find(name) == option_map.end());
    all_options.insert(pair<string, bool>(name, true));
    COptionBase* val = new COptionRiemann<Tenum>(name, nMarker_Riemann, Marker_Riemann, option_field, enum_map, var1, var2, FlowDir);
    option_map.insert(pair<string, COptionBase *>(name, val));
  }
  template <class Tenum>
  void addNRBCOption(const string name, unsigned short & nMarker_NRBC, string * & Marker_NRBC, unsigned short* & option_field, const map<string, Tenum> & enum_map,
                                 su2double* & var1, su2double* & var2, su2double** & FlowDir) {
    assert(option_map.find(name) == option_map.end());
    all_options.insert(pair<string, bool>(name, true));
    COptionBase* val = new COptionNRBC<Tenum>(name, nMarker_NRBC, Marker_NRBC, option_field, enum_map, var1, var2, FlowDir);
    option_map.insert(pair<string, COptionBase *>(name, val));
  }

  void addExhaustOption(const string name, unsigned short & nMarker_Exhaust, string * & Marker_Exhaust,
                      su2double* & Ttotal, su2double* & Ptotal) {
    assert(option_map.find(name) == option_map.end());
    all_options.insert(pair<string, bool>(name, true));
    COptionBase* val = new COptionExhaust(name, nMarker_Exhaust, Marker_Exhaust, Ttotal, Ptotal);
    option_map.insert(pair<string, COptionBase *>(name, val));
  }
  
  void addBleedOption(const string name, unsigned short & nMarker_Bleed, string * & Marker_Bleed,
                        su2double* & MassFlow_Target, su2double* & Temp_Target) {
    assert(option_map.find(name) == option_map.end());
    all_options.insert(pair<string, bool>(name, true));
    COptionBase* val = new COptionBleed(name, nMarker_Bleed, Marker_Bleed, MassFlow_Target, Temp_Target);
    option_map.insert(pair<string, COptionBase *>(name, val));
  }

  void addPeriodicOption(const string & name, unsigned short & nMarker_PerBound,
                    string* & Marker_PerBound, string* & Marker_PerDonor,
                         su2double** & RotCenter, su2double** & RotAngles, su2double** & Translation) {
    assert(option_map.find(name) == option_map.end());
    all_options.insert(pair<string, bool>(name, true));
    COptionBase* val = new COptionPeriodic(name, nMarker_PerBound, Marker_PerBound, Marker_PerDonor, RotCenter, RotAngles, Translation);
    option_map.insert(pair<string, COptionBase *>(name, val));
  }

  void addMixingPlaneOption(const string & name, unsigned short & nMarker_MixBound,
                    string* & Marker_MixBound, string* & Marker_MixDonor){
    assert(option_map.find(name) == option_map.end());
    all_options.insert(pair<string, bool>(name, true));
    COptionBase* val = new COptionMixingPlane(name, nMarker_MixBound, Marker_MixBound, Marker_MixDonor);
    option_map.insert(pair<string, COptionBase *>(name, val));
  }
  template <class Tenum>
  void addTurboPerfOption(const string & name, unsigned short & nMarker_TurboPerf,
                    string* & Marker_TurboBoundIn, string* & Marker_TurboBoundOut,  unsigned short* & Kind_TurboPerformance, const map<string, Tenum> & TurboPerformance_Map){
    assert(option_map.find(name) == option_map.end());
    all_options.insert(pair<string, bool>(name, true));
    COptionBase* val = new COptionTurboPerformance<Tenum>(name, nMarker_TurboPerf, Marker_TurboBoundIn, Marker_TurboBoundOut, Kind_TurboPerformance, TurboPerformance_Map );
    option_map.insert(pair<string, COptionBase *>(name, val));
  }

  void addActuatorDiskOption(const string & name, unsigned short & nMarker_ActDisk_Inlet, unsigned short & nMarker_ActDisk_Outlet,
                             string* & Marker_ActDisk_Inlet, string* & Marker_ActDisk_Outlet,
                             su2double** & ActDisk_Origin, su2double* & ActDisk_RootRadius, su2double* & ActDisk_TipRadius,
                             su2double* & ActDisk_PressJump, su2double* & ActDisk_TempJump, su2double* & ActDisk_Omega,
                             unsigned short* & ActDisk_Distribution) {
    assert(option_map.find(name) == option_map.end());
    all_options.insert(pair<string, bool>(name, true));
    COptionBase* val = new COptionActuatorDisk(name, nMarker_ActDisk_Inlet, nMarker_ActDisk_Outlet, Marker_ActDisk_Inlet, Marker_ActDisk_Outlet, ActDisk_Origin, ActDisk_RootRadius, ActDisk_TipRadius, ActDisk_PressJump, ActDisk_TempJump, ActDisk_Omega, ActDisk_Distribution);
    option_map.insert(pair<string, COptionBase *>(name, val));
  }

  void addPythonOption(const string name) {
    assert(option_map.find(name) == option_map.end());
    all_options.insert(pair<string, bool>(name, true));
    COptionBase* val = new COptionPython(name);
    option_map.insert(pair<string, COptionBase *>(name, val));
  }

public:

	vector<string> fields; /*!< \brief Tags for the different fields in a restart file. */

	/*!
	 * \brief Constructor of the class which reads the input file.
	 */
	CConfig(char case_filename[MAX_STRING_SIZE], unsigned short val_software, unsigned short val_iZone, unsigned short val_nZone, unsigned short val_nDim, unsigned short verb_level);

	/*!
	 * \brief Constructor of the class which reads the input file.
	 */
	CConfig(char case_filename[MAX_STRING_SIZE], unsigned short val_software);
  
  /*!
   * \brief Constructor of the class which reads the input file.
   */
  CConfig(char case_filename[MAX_STRING_SIZE], CConfig *config);

	/*!
	 * \brief Destructor of the class.
	 */
	~CConfig(void);

  /*!
   * \brief Initializes pointers to null
   */
	void SetPointersNull(void);

	/*!
	 * \brief breaks an input line from the config file into a set of tokens
	 * \param[in] str - the input line string
	 * \param[out] option_name - the name of the option found at the beginning of the line
	 * \param[out] option_value - the tokens found after the "=" sign on the line
	 * \returns false if the line is empty or a commment, true otherwise
	 */
	bool TokenizeString(string & str, string & option_name,
			vector<string> & option_value);

	/*!
	 * \brief Get reference origin for moment computation.
     * \param[in] val_marker - the marker we are monitoring.
	 * \return Reference origin (in cartesians coordinates) for moment computation.
	 */
	su2double *GetRefOriginMoment(unsigned short val_marker);

  /*!
	 * \brief Get reference origin x-coordinate for moment computation.
   * \param[in] val_marker - the marker we are monitoring.
	 * \return Reference origin x-coordinate (in cartesians coordinates) for moment computation.
	 */
	su2double GetRefOriginMoment_X(unsigned short val_marker);

  /*!
	 * \brief Get reference origin y-coordinate for moment computation.
   * \param[in] val_marker - the marker we are monitoring.
	 * \return Reference origin y-coordinate (in cartesians coordinates) for moment computation.
	 */
	su2double GetRefOriginMoment_Y(unsigned short val_marker);

  /*!
	 * \brief Get reference origin z-coordinate for moment computation.
   * \param[in] val_marker - the marker we are monitoring.
	 * \return Reference origin z-coordinate (in cartesians coordinates) for moment computation.
	 */
	su2double GetRefOriginMoment_Z(unsigned short val_marker);

  /*!
	 * \brief Set reference origin x-coordinate for moment computation.
   * \param[in] val_marker - the marker we are monitoring.
	 * \param[in] val_origin - New x-coordinate of the mesh motion origin.
	 */
	void SetRefOriginMoment_X(unsigned short val_marker, su2double val_origin);

  /*!
	 * \brief Set reference origin y-coordinate for moment computation.
   * \param[in] val_marker - the marker we are monitoring.
	 * \param[in] val_origin - New y-coordinate of the mesh motion origin.
	 */
	void SetRefOriginMoment_Y(unsigned short val_marker, su2double val_origin);

  /*!
	 * \brief Set reference origin z-coordinate for moment computation.
   * \param[in] val_marker - the marker we are monitoring.
	 * \param[in] val_origin - New z-coordinate of the mesh motion origin.
	 */
	void SetRefOriginMoment_Z(unsigned short val_marker, su2double val_origin);

	/*!
	 * \brief Get index of the upper and lower horizontal plane.
	 * \param[in] index - 0 means upper surface, and 1 means lower surface.
	 * \return Index of the upper and lower surface.
	 */
	string GetPlaneTag(unsigned short index);

	/*!
	 * \brief Get the integration limits for the equivalent area computation.
	 * \param[in] index - 0 means x_min, and 1 means x_max.
	 * \return Integration limits for the equivalent area computation.
	 */
	su2double GetEA_IntLimit(unsigned short index);
  
  /*!
	 * \brief Get the integration limits for the equivalent area computation.
	 * \param[in] index - 0 means x_min, and 1 means x_max.
	 * \return Integration limits for the equivalent area computation.
	 */
	su2double GetEA_ScaleFactor(void);

  /*!
	 * \brief Get the limit value for the adjoint variables.
	 * \return Limit value for the adjoint variables.
	 */
	su2double GetAdjointLimit(void);

	/*!
	 * \brief Get the the coordinates where of the box where the grid is going to be deformed.
	 * \return Coordinates where of the box where the grid is going to be deformed.
	 */
	su2double *GetHold_GridFixed_Coord(void);

  /*!
   * \brief Get the the coordinates where of the box where a subsonic region is imposed.
   * \return Coordinates where of the box where the grid is going to be a subsonic region.
   */
  su2double *GetSubsonic_Engine_Box(void);
  
	/*!
	 * \brief Get the power of the dual volume in the grid adaptation sensor.
	 * \return Power of the dual volume in the grid adaptation sensor.
	 */
	su2double GetDualVol_Power(void);

	/*!
	 * \brief Get Information about if there is an analytical definition of the surface for doing the
	 *        grid adaptation.
	 * \return Definition of the surfaces. NONE implies that there isn't any analytical definition
	 *         and it will use and interpolation.
	 */
	unsigned short GetAnalytical_Surface(void);

  /*!
	 * \brief Get Information about if there is an analytical definition of the surface for doing the
	 *        grid adaptation.
	 * \return Definition of the surfaces. NONE implies that there isn't any analytical definition
	 *         and it will use and interpolation.
	 */
	unsigned short GetAxis_Orientation(void);

	/*!
	 * \brief Get the ratio of density for a free surface problem.
	 * \return Ratio of density for a free surface problem.
	 */
	su2double GetRatioDensity(void);

	/*!
	 * \brief Get the ratio of viscosity for a free surface problem.
	 * \return Ratio of viscosity for a free surface problem.
	 */
	su2double GetRatioViscosity(void);

	/*!
	 * \brief Get the thickness of the interfase for a free surface problem.
	 * \return Thickness of the interfase for a free surface problem.
	 */
	su2double GetFreeSurface_Thickness(void);

	/*!
	 * \brief Get the damping of the free surface for a free surface problem.
	 * \return Damping of the interfase for a free surface problem.
	 */
	su2double GetFreeSurface_Damping_Coeff(void);

	/*!
	 * \brief Get the damping of the free surface for a free surface problem.
	 * \return Damping of the interfase for a free surface problem.
	 */
	su2double GetFreeSurface_Damping_Length(void);

	/*!
	 * \brief Get the outlet position of the free surface for a free surface problem.
	 * \return Outlet position of the interfase for a free surface problem.
	 */
	su2double GetFreeSurface_Outlet(void);

  /*!
	 * \brief Creates a tecplot file to visualize the partition made by the DDC software.
	 * \return <code>TRUE</code> if the partition is going to be plotted; otherwise <code>FALSE</code>.
	 */
  bool GetExtraOutput(void);

	/*!
	 * \brief Get the value of the Mach number (velocity divided by speed of sound).
	 * \return Value of the Mach number.
	 */
	su2double GetMach(void);

	/*!
	 * \brief Get the value of the Gamma of fluid (ratio of specific heats).
	 * \return Value of the constant: Gamma
	 */
	su2double GetGamma(void);
  
  /*!
   * \brief Get the values of the CFL adapation.
   * \return Value of CFL adapation
   */
  su2double GetCFL_AdaptParam(unsigned short val_index);
  
  /*!
   * \brief Get the values of the CFL adapation.
   * \return Value of CFL adapation
   */
  bool GetCFL_Adapt(void);
  
  /*!
	 * \brief Get the value of the limits for the sections.
	 * \return Value of the limits for the sections.
	 */
	su2double GetSection_Location(unsigned short val_var);

	/*!
	 * \brief Get the array that maps chemical consituents to each chemical reaction.
	 * \return Memory location of the triple pointer to the 3-D reaction map array.
	 */
	int ***GetReaction_Map(void);

	/*!
	 * \brief Get the array containing the curve fit coefficients for the Omega(0,0) collision integrals.
	 * \return Memory location of the triple pointer to the 3-D collision integral array.
	 */
	su2double ***GetCollisionIntegral00(void);

	/*!
	 * \brief Get the array containing the curve fit coefficients for the Omega(1,1) collision integrals.
	 * \return Memory location of the triple pointer to the 3-D collision integral array.
	 */
	su2double ***GetCollisionIntegral11(void);

	/*!
	 * \brief Get the value of the bulk modulus.
	 * \return Value of the bulk modulus.
	 */
	su2double GetBulk_Modulus(void);

	/*!
	 * \brief Get the artificial compresibility factor.
	 * \return Value of the artificial compresibility factor.
	 */
	su2double GetArtComp_Factor(void);

	/*!
	 * \brief Get the Level set zero for free surface .
	 * \return Value of the level set zero coordinate
	 */
	su2double GetFreeSurface_Zero(void);

	/*!
	 * \brief Get the Level set zero for free surface .
	 * \return Value of the level set zero coordinate
	 */
	su2double GetFreeSurface_Depth(void);

	/*!
	 * \brief Get the value of specific gas constant.
	 * \return Value of the constant: Gamma
	 */
	su2double GetGas_Constant(void);

  /*!
	 * \brief Get the value of specific gas constant.
	 * \return Value of the constant: Gamma
	 */
	su2double GetGas_ConstantND(void);

	/*!
	 * \brief Get the coefficients of the Blottner viscosity model
	 * \param[in] val_Species - Index of the species
	 * \param[in] val_Coeff - Index of the coefficient (As, Bs, Cs)
	 * \return Value of the Blottner coefficient
	 */
	su2double GetBlottnerCoeff(unsigned short val_Species, unsigned short val_Coeff);

  /*!
	 * \brief Get the p-norm for heat-flux objective functions (adjoint problem).
	 * \return Value of the heat flux p-norm
	 */
	su2double GetPnormHeat(void);

	/*!
	 * \brief Get the value of wall temperature.
	 * \return Value of the constant: Temperature
	 */
	su2double GetWallTemperature(void);

	/*!
	 * \brief Get the reference value for the specific gas constant.
	 * \return Reference value for the specific gas constant.
	 */
	su2double GetGas_Constant_Ref(void);

	/*!
	 * \brief Get the value of the frestream temperature.
	 * \return Freestream temperature.
	 */
	su2double GetTemperature_FreeStream(void);

  /*!
	 * \brief Get the value of the frestream temperature.
	 * \return Freestream temperature.
	 */
	su2double GetEnergy_FreeStream(void);

  /*!
	 * \brief Get the value of the frestream temperature.
	 * \return Freestream temperature.
	 */
	su2double GetViscosity_FreeStream(void);

  /*!
	 * \brief Get the value of the frestream temperature.
	 * \return Freestream temperature.
	 */
	su2double GetDensity_FreeStream(void);

  /*!
	 * \brief Get the value of the frestream temperature.
	 * \return Freestream temperature.
	 */
	su2double GetModVel_FreeStream(void);

  /*!
	 * \brief Get the value of the frestream temperature.
	 * \return Freestream temperature.
	 */
	su2double GetModVel_FreeStreamND(void);

  /*!
	 * \brief Get the value of the frestream vibrational-electronic temperature.
	 * \return Freestream temperature.
	 */
	su2double GetTemperature_ve_FreeStream(void);

	/*!
	 * \brief Get the value of the laminar Prandtl number.
	 * \return Laminar Prandtl number.
	 */
	su2double GetPrandtl_Lam(void);

	/*!
	 * \brief Get the value of the turbulent Prandtl number.
	 * \return Turbulent Prandtl number.
	 */
	su2double GetPrandtl_Turb(void);

	/*!
	 * \brief Get the value of the reference length for non-dimensionalization.
	 *        This value should always be 1 internally, and is not user-specified.
	 * \return Reference length for non-dimensionalization.
	 */
	su2double GetLength_Ref(void);

	/*!
	 * \brief Get the value of the reference pressure for non-dimensionalization.
	 * \return Reference pressure for non-dimensionalization.
	 */
	su2double GetPressure_Ref(void);

  /*!
	 * \brief Get the value of the reference pressure for non-dimensionalization.
	 * \return Reference pressure for non-dimensionalization.
	 */
	su2double GetEnergy_Ref(void);

	/*!
	 * \brief Get the value of the reference temperature for non-dimensionalization.
	 * \return Reference temperature for non-dimensionalization.
	 */
	su2double GetTemperature_Ref(void);

	/*!
	 * \brief Get the value of the reference density for non-dimensionalization.
	 * \return Reference density for non-dimensionalization.
	 */
	su2double GetDensity_Ref(void);

	/*!
	 * \brief Get the value of the reference velocity for non-dimensionalization.
	 * \return Reference velocity for non-dimensionalization.
	 */
	su2double GetVelocity_Ref(void);

	/*!
	 * \brief Get the value of the reference time for non-dimensionalization.
	 * \return Reference time for non-dimensionalization.
	 */
	su2double GetTime_Ref(void);

	/*!
	 * \brief Get the value of the reference viscosity for non-dimensionalization.
	 * \return Reference viscosity for non-dimensionalization.
	 */
	su2double GetViscosity_Ref(void);

	/*!
	 * \brief Get the value of the reference conductivity for non-dimensionalization.
	 * \return Reference conductivity for non-dimensionalization.
	 */
	su2double GetConductivity_Ref(void);

	/*!
	 * \brief Get the value of the reference angular velocity for non-dimensionalization.
	 * \return Reference angular velocity for non-dimensionalization.
	 */
	su2double GetOmega_Ref(void);

	/*!
	 * \brief Get the value of the reference force for non-dimensionalization.
	 * \return Reference force for non-dimensionalization.
	 */
	su2double GetForce_Ref(void);

  /*!
	 * \brief Get the value of the non-dimensionalized freestream pressure.
	 * \return Non-dimensionalized freestream pressure.
	 */
	su2double GetPressure_FreeStream(void);

	/*!
	 * \brief Get the value of the non-dimensionalized freestream pressure.
	 * \return Non-dimensionalized freestream pressure.
	 */
	su2double GetPressure_FreeStreamND(void);

	/*!
	 * \brief Get the vector of the dimensionalized freestream velocity.
	 * \return Dimensionalized freestream velocity vector.
	 */
	su2double* GetVelocity_FreeStream(void);

	/*!
	 * \brief Get the value of the non-dimensionalized freestream temperature.
	 * \return Non-dimensionalized freestream temperature.
	 */
	su2double GetTemperature_FreeStreamND(void);

	/*!
	 * \brief Get the value of the non-dimensionalized freestream density.
	 * \return Non-dimensionalized freestream density.
	 */
	su2double GetDensity_FreeStreamND(void);

	/*!
	 * \brief Get the vector of the non-dimensionalized freestream velocity.
	 * \return Non-dimensionalized freestream velocity vector.
	 */
	su2double* GetVelocity_FreeStreamND(void);

	/*!
	 * \brief Get the value of the non-dimensionalized freestream energy.
	 * \return Non-dimensionalized freestream energy.
	 */
	su2double GetEnergy_FreeStreamND(void);

	/*!
	 * \brief Get the value of the non-dimensionalized freestream viscosity.
	 * \return Non-dimensionalized freestream viscosity.
	 */
	su2double GetViscosity_FreeStreamND(void);

  /*!
	 * \brief Get the value of the non-dimensionalized freestream viscosity.
	 * \return Non-dimensionalized freestream viscosity.
	 */
	su2double GetTke_FreeStreamND(void);

  /*!
	 * \brief Get the value of the non-dimensionalized freestream viscosity.
	 * \return Non-dimensionalized freestream viscosity.
	 */
	su2double GetOmega_FreeStreamND(void);

  /*!
	 * \brief Get the value of the non-dimensionalized freestream viscosity.
	 * \return Non-dimensionalized freestream viscosity.
	 */
	su2double GetTke_FreeStream(void);

  /*!
	 * \brief Get the value of the non-dimensionalized freestream viscosity.
	 * \return Non-dimensionalized freestream viscosity.
	 */
	su2double GetOmega_FreeStream(void);

	/*!
	 * \brief Get the value of the non-dimensionalized freestream intermittency.
	 * \return Non-dimensionalized freestream intermittency.
	 */
	su2double GetIntermittency_FreeStream(void);

	/*!
	 * \brief Get the value of the non-dimensionalized freestream turbulence intensity.
	 * \return Non-dimensionalized freestream intensity.
	 */
	su2double GetTurbulenceIntensity_FreeStream(void);

	/*!
	 * \brief Get the value of the non-dimensionalized freestream turbulence intensity.
	 * \return Non-dimensionalized freestream intensity.
	 */
	su2double GetNuFactor_FreeStream(void);
  
  /*!
   * \brief Get the value of the non-dimensionalized engine turbulence intensity.
   * \return Non-dimensionalized engine intensity.
   */
  su2double GetNuFactor_Engine(void);

	/*!
	 * \brief Get the value of the turbulent to laminar viscosity ratio.
	 * \return Ratio of turbulent to laminar viscosity ratio.
	 */
	su2double GetTurb2LamViscRatio_FreeStream(void);

  /*!
	 * \brief Get the vector of free stream mass fraction values.
	 * \return Ratio of species mass to mixture mass.
	 */
	su2double* GetMassFrac_FreeStream(void);

	/*!
	 * \brief Get the value of the Reynolds length.
	 * \return Reynolds length.
	 */
	su2double GetLength_Reynolds(void);

	/*!
	 * \brief Get the start up iterations using the fine grid, this works only for multigrid problems.
	 * \return Start up iterations using the fine grid.
	 */
	unsigned short GetnStartUpIter(void);

	/*!
	 * \brief Get the reference area for non dimensional coefficient computation. If the value from the
	 *        is 0 then, the code will compute the reference area using the projection of the shape into
	 *        the z plane (3D) or the x plane (2D).
	 * \return Value of the reference area for coefficient computation.
	 */
	su2double GetRefAreaCoeff(void);

	/*!
	 * \brief Get the wave speed.
	 * \return Value of the wave speed.
	 */
	su2double GetWaveSpeed(void);

	/*!
	 * \brief Get the wave speed.
	 * \return Value of the wave speed.
	 */
	su2double GetThermalDiffusivity(void);

	/*!
	 * \brief Get the Young's modulus of elasticity.
	 * \return Value of the Young's modulus of elasticity.
	 */
	su2double GetElasticyMod(void);

    /*!
	 * \brief Formulation for 2D elasticity (plane stress - strain)
	 * \return Flag to 2D elasticity model.
	 */
	unsigned short GetElas2D_Formulation(void);

	/*!
	 * \brief Get the Poisson's ratio.
	 * \return Value of the Poisson's ratio.
	 */
	su2double GetPoissonRatio(void);

	/*!
	 * \brief Get the Material Density.
	 * \return Value of the Material Density.
	 */
	su2double GetMaterialDensity(void);

	/*!
	 * \brief Get the reference length for computing moment (the default value is 1).
	 * \return Reference length for moment computation.
	 */
	su2double GetRefLengthMoment(void);

	/*!
	 * \brief Get the reference element length for computing the slope limiting epsilon.
	 * \return Reference element length for slope limiting epsilon.
	 */
	su2double GetRefElemLength(void);

  /*!
	 * \brief Get the reference coefficient for detecting sharp edges.
	 * \return Reference coefficient for detecting sharp edges.
	 */
	su2double GetRefSharpEdges(void);

	/*!
	 * \brief Get the volume of the whole domain using the fine grid, this value is common for all the grids
	 *        in the multigrid method.
	 * \return Volume of the whole domain.
	 */
	su2double GetDomainVolume(void);

	/*!
	 * \brief In case the <i>RefAreaCoeff</i> is equal to 0 then, it is necessary to compute a reference area,
	 *        with this function we set the value of the reference area.
	 * \param[in] val_area - Value of the reference area for non dimensional coefficient computation.
	 */
	void SetRefAreaCoeff(su2double val_area);

	/*!
	 * \brief Set the value of the domain volume computed on the finest grid.
	 * \note This volume do not include the volume of the body that is being simulated.
	 * \param[in] val_volume - Value of the domain volume computed on the finest grid.
	 */
	void SetDomainVolume(su2double val_volume);

	/*!
	 * \brief Set the finest mesh in a multigrid strategy.
	 * \note If we are using a Full Multigrid Strategy or a start up with finest grid, it is necessary
	 *       to change several times the finest grid.
	 * \param[in] val_finestmesh - Index of the finest grid.
	 */
	void SetFinestMesh(unsigned short val_finestmesh);

	/*!
	 * \brief Set the kind of time integration scheme.
	 * \note If we are solving different equations it will be necessary to change several
	 *       times the kind of time integration, to choose the right scheme.
	 * \param[in] val_kind_timeintscheme - Kind of time integration scheme.
	 */
	void SetKind_TimeIntScheme(unsigned short val_kind_timeintscheme);

	/*!
	 * \brief Set the parameters of the convective numerical scheme.
	 * \note The parameters will change because we are solving different kind of equations.
	 * \param[in] val_kind_convnumscheme - Center or upwind scheme.
	 * \param[in] val_kind_centered - If centered scheme, kind of centered scheme (JST, etc.).
	 * \param[in] val_kind_upwind - If upwind scheme, kind of upwind scheme (Roe, etc.).
	 * \param[in] val_kind_slopelimit - If upwind scheme, kind of slope limit.
	 */
	void SetKind_ConvNumScheme(unsigned short val_kind_convnumscheme, unsigned short val_kind_centered,
			unsigned short val_kind_upwind, unsigned short val_kind_slopelimit, unsigned short val_order_spatial_int);

	/*!
	 * \brief Get the value of limiter coefficient.
	 * \return Value of the limiter coefficient.
	 */
	su2double GetLimiterCoeff(void);
  
  /*!
	 * \brief Freeze the value of the limiter after a number of iterations.
	 * \return Number of iterations.
	 */
	unsigned long GetLimiterIter(void);

  /*!
	 * \brief Get the value of sharp edge limiter.
	 * \return Value of the sharp edge limiter coefficient.
	 */
	su2double GetSharpEdgesCoeff(void);

	/*!
	 * \brief Get the Reynolds number. Dimensionless number that gives a measure of the ratio of inertial forces
	 *        to viscous forces and consequently quantifies the relative importance of these two types of forces
	 *        for given flow condition.
	 * \return Value of the Reynolds number.
	 */
	su2double GetReynolds(void);

	/*!
	 * \brief Get the Froude number for free surface problems.
	 * \return Value of the Froude number.
	 */
	su2double GetFroude(void);

  /*!
	 * \brief Set the Froude number for free surface problems.
	 * \return Value of the Froude number.
	 */
	void SetFroude(su2double val_froude);

  /*!
	 * \brief Set the Froude number for free surface problems.
	 * \return Value of the Froude number.
	 */
	void SetMach(su2double val_mach);

  /*!
	 * \brief Set the Froude number for free surface problems.
	 * \return Value of the Froude number.
	 */
	void SetReynolds(su2double val_reynolds);

  /*!
	 * \brief Set the Froude number for free surface problems.
	 * \return Value of the Froude number.
	 */
	void SetLength_Ref(su2double val_length_ref);

  /*!
	 * \brief Set the Froude number for free surface problems.
	 * \return Value of the Froude number.
	 */
	void SetVelocity_Ref(su2double val_velocity_ref);

  /*!
	 * \brief Set the Froude number for free surface problems.
	 * \return Value of the Froude number.
	 */
	void SetPressure_Ref(su2double val_pressure_ref);

  /*!
	 * \brief Set the Froude number for free surface problems.
	 * \return Value of the Froude number.
	 */
	void SetDensity_Ref(su2double val_density_ref);
  
  /*!
   * \brief Set the reference temperature.
   * \return Value of the Froude number.
   */
  void SetTemperature_Ref(su2double val_temperature_ref);

  /*!
	 * \brief Set the Froude number for free surface problems.
	 * \return Value of the Froude number.
	 */
	void SetTime_Ref(su2double val_time_ref);

  /*!
	 * \brief Set the Froude number for free surface problems.
	 * \return Value of the Froude number.
	 */
	void SetEnergy_Ref(su2double val_energy_ref);

  /*!
	 * \brief Set the Froude number for free surface problems.
	 * \return Value of the Froude number.
	 */
	void SetOmega_Ref(su2double val_omega_ref);

  /*!
	 * \brief Set the Froude number for free surface problems.
	 * \return Value of the Froude number.
	 */
	void SetForce_Ref(su2double val_force_ref);

  /*!
	 * \brief Set the Froude number for free surface problems.
	 * \return Value of the Froude number.
	 */
	void SetGas_Constant_Ref(su2double val_gas_constant_ref);

  /*!
	 * \brief Set the Froude number for free surface problems.
	 * \return Value of the Froude number.
	 */
	void SetGas_Constant(su2double val_gas_constant);

  /*!
	 * \brief Set the Froude number for free surface problems.
	 * \return Value of the Froude number.
	 */
	void SetViscosity_Ref(su2double val_viscosity_ref);

   /*!
    * \brief Set the Froude number for free surface problems.
	* \return Value of the Froude number.
	*/
	void SetConductivity_Ref(su2double val_conductivity_ref);

  /*!
	 * \brief Set the Froude number for free surface problems.
	 * \return Value of the Froude number.
	 */
	void SetPressure_FreeStreamND(su2double val_pressure_freestreamnd);

  /*!
	 * \brief Set the Froude number for free surface problems.
	 * \return Value of the Froude number.
	 */
	void SetPressure_FreeStream(su2double val_pressure_freestream);

  /*!
	 * \brief Set the Froude number for free surface problems.
	 * \return Value of the Froude number.
	 */
	void SetDensity_FreeStreamND(su2double val_density_freestreamnd);

  /*!
	 * \brief Set the Froude number for free surface problems.
	 * \return Value of the Froude number.
	 */
	void SetDensity_FreeStream(su2double val_density_freestream);

  /*!
	 * \brief Set the Froude number for free surface problems.
	 * \return Value of the Froude number.
	 */
	void SetViscosity_FreeStream(su2double val_viscosity_freestream);

  /*!
	 * \brief Set the Froude number for free surface problems.
	 * \return Value of the Froude number.
	 */
	void SetModVel_FreeStream(su2double val_modvel_freestream);

  /*!
	 * \brief Set the Froude number for free surface problems.
	 * \return Value of the Froude number.
	 */
	void SetModVel_FreeStreamND(su2double val_modvel_freestreamnd);

  /*!
	 * \brief Set the Froude number for free surface problems.
	 * \return Value of the Froude number.
	 */
	void SetTemperature_FreeStream(su2double val_temperature_freestream);
  
  /*!
	 * \brief Set the Froude number for free surface problems.
	 * \return Value of the Froude number.
	 */
	void SetTemperature_FreeStreamND(su2double val_temperature_freestreamnd);

  /*!
	 * \brief Set the Froude number for free surface problems.
	 * \return Value of the Froude number.
	 */
	void SetGas_ConstantND(su2double val_gas_constantnd);

  /*!
	 * \brief Set the Froude number for free surface problems.
	 * \return Value of the Froude number.
	 */
	void SetVelocity_FreeStreamND(su2double val_velocity_freestreamnd, unsigned short val_dim);

  /*!
	 * \brief Set the Froude number for free surface problems.
	 * \return Value of the Froude number.
	 */
	void SetViscosity_FreeStreamND(su2double val_viscosity_freestreamnd);

  /*!
	 * \brief Set the Froude number for free surface problems.
	 * \return Value of the Froude number.
	 */
	void SetTke_FreeStreamND(su2double val_tke_freestreamnd);

  /*!
	 * \brief Set the Froude number for free surface problems.
	 * \return Value of the Froude number.
	 */
	void SetOmega_FreeStreamND(su2double val_omega_freestreamnd);

  /*!
	 * \brief Set the Froude number for free surface problems.
	 * \return Value of the Froude number.
	 */
	void SetTke_FreeStream(su2double val_tke_freestream);

  /*!
	 * \brief Set the Froude number for free surface problems.
	 * \return Value of the Froude number.
	 */
	void SetOmega_FreeStream(su2double val_omega_freestream);

  /*!
	 * \brief Set the Froude number for free surface problems.
	 * \return Value of the Froude number.
	 */
	void SetEnergy_FreeStreamND(su2double val_energy_freestreamnd);

  /*!
	 * \brief Set the Froude number for free surface problems.
	 * \return Value of the Froude number.
	 */
	void SetEnergy_FreeStream(su2double val_energy_freestream);

  /*!
	 * \brief Set the Froude number for free surface problems.
	 * \return Value of the Froude number.
	 */
	void SetTotal_UnstTimeND(su2double val_total_unsttimend);

	/*!
	 * \brief Get the angle of attack of the body. This is the angle between a reference line on a lifting body
	 *        (often the chord line of an airfoil) and the vector representing the relative motion between the
	 *        lifting body and the fluid through which it is moving.
	 * \return Value of the angle of attack.
	 */
	su2double GetAoA(void);

	/*!
	 * \brief Set the angle of attack.
	 * \param[in] val_AoA - Value of the angle of attack.
	 */
	void SetAoA(su2double val_AoA);

  /*!
	 * \brief Set the angle of attack.
	 * \param[in] val_AoA - Value of the angle of attack.
	 */
	void SetAoS(su2double val_AoS);

	/*!
	 * \brief Get the angle of sideslip of the body. It relates to the rotation of the aircraft centerline from
	 *        the relative wind.
	 * \return Value of the angle of sideslip.
	 */
	su2double GetAoS(void);

	/*!
	 * \brief Get the charge coefficient that is used in the poissonal potential simulation.
	 * \return Value of the charge coefficient.
	 */
	su2double GetChargeCoeff(void);

	/*!
	 * \brief Get the number of multigrid levels.
	 * \return Number of multigrid levels (without including the original grid).
	 */
	unsigned short GetnMGLevels(void);

	/*!
	 * \brief Set the number of multigrid levels.
	 * \param[in] val_nMGLevels - Index of the mesh were the CFL is applied
	 */
	void SetMGLevels(unsigned short val_nMGLevels);

	/*!
	 * \brief Get the index of the finest grid.
	 * \return Index of the finest grid in a multigrid strategy, this is 0 unless we are
		       performing a Full multigrid.
	 */
	unsigned short GetFinestMesh(void);

	/*!
	 * \brief Get the kind of multigrid (V or W).
	 * \note This variable is used in a recursive way to perform the different kind of cycles
	 * \return 0 or 1 depending of we are dealing with a V or W cycle.
	 */
	unsigned short GetMGCycle(void);

	/*!
	 * \brief Get the king of evaluation in the geometrical module.
	 * \return 0 or 1 depending of we are dealing with a V or W cycle.
	 */
	unsigned short GetGeometryMode(void);

	/*!
	 * \brief Get the Courant Friedrich Levi number for each grid.
	 * \param[in] val_mesh - Index of the mesh were the CFL is applied.
	 * \return CFL number for each grid.
	 */
	su2double GetCFL(unsigned short val_mesh);
  
  /*!
	 * \brief Get the Courant Friedrich Levi number for each grid.
	 * \param[in] val_mesh - Index of the mesh were the CFL is applied.
	 * \return CFL number for each grid.
	 */
	void SetCFL(unsigned short val_mesh, su2double val_cfl);

	/*!
	 * \brief Get the Courant Friedrich Levi number for unsteady simulations.
	 * \return CFL number for unsteady simulations.
	 */
	su2double GetUnst_CFL(void);
  
  /*!
   * \brief Get the Courant Friedrich Levi number for unsteady simulations.
   * \return CFL number for unsteady simulations.
   */
  su2double GetMax_DeltaTime(void);
  
	/*!
	 * \brief Get a parameter of the particular design variable.
	 * \param[in] val_dv - Number of the design variable that we want to read.
	 * \param[in] val_param - Index of the parameter that we want to read.
	 * \return Design variable parameter.
	 */
	su2double GetParamDV(unsigned short val_dv, unsigned short val_param);

  /*!
   * \brief Get a parameter of the particular design variable.
   * \param[in] val_ffd - Number of the ffd that we want to read.
   * \param[in] val_coord - Index of the coordinate that we want to read.
   * \return FFD parameter.
   */
  su2double GetCoordFFDBox(unsigned short val_ffd, unsigned short val_coord);

  /*!
   * \brief Get a parameter of the particular design variable.
   * \param[in] val_ffd - Number of the ffd that we want to read.
   * \param[in] val_coord - Index of the coordinate that we want to read.
   * \return FFD parameter.
   */
  unsigned short GetDegreeFFDBox(unsigned short val_ffd, unsigned short val_degree);

  /*!
	 * \brief Get the FFD Tag of a particular design variable.
	 * \param[in] val_dv - Number of the design variable that we want to read.
	 * \return Design variable parameter.
	 */
	string GetFFDTag(unsigned short val_dv);
  
  /*!
   * \brief Get the FFD Tag of a particular design variable.
   * \param[in] val_dv - Number of the design variable that we want to read.
   * \return Design variable parameter.
   */
  string GetTagFFDBox(unsigned short val_ffd);

	/*!
	 * \brief Get the number of design variables.
	 * \return Number of the design variables.
	 */
	unsigned short GetnDV(void);
  
  /*!
   * \brief Get the number of design variables.
   * \return Number of the design variables.
   */
  unsigned short GetnFFDBox(void);
  
  /*!
   * \brief Get the required continuity level at the surface intersection with the FFD
   * \return Continuity level at the surface intersection.
   */
  unsigned short GetFFD_Continuity(void);

	/*!
	 * \brief Get the number of Runge-Kutta steps.
	 * \return Number of Runge-Kutta steps.
	 */
	unsigned short GetnRKStep(void);

	/*!
	 * \brief Get the total number of boundary markers.
	 * \return Total number of boundary markers.
	 */
	unsigned short GetnMarker_All(void);
  
  /*!
   * \brief Get the total number of boundary markers.
   * \return Total number of boundary markers.
   */
  unsigned short GetnMarker_Max(void);

    /*!
	 * \brief Get the total number of boundary markers.
	 * \return Total number of boundary markers.
	 */
	unsigned short GetnMarker_EngineInflow(void);
  
  /*!
   * \brief Get the total number of boundary markers.
   * \return Total number of boundary markers.
   */
  unsigned short GetnMarker_EngineBleed(void);

  /*!
	 * \brief Get the total number of boundary markers.
	 * \return Total number of boundary markers.
	 */
	unsigned short GetnMarker_EngineExhaust(void);

    /*!
	 * \brief Get the total number of boundary markers.
	 * \return Total number of boundary markers.
	 */
	unsigned short GetnMarker_NearFieldBound(void);

    /*!
	 * \brief Get the total number of boundary markers.
	 * \return Total number of boundary markers.
	 */
	unsigned short GetnMarker_InterfaceBound(void);

  /*!
	 * \brief Get the total number of boundary markers.
	 * \return Total number of boundary markers.
	 */
	unsigned short GetnMarker_ActDisk_Inlet(void);

  /*!
	 * \brief Get the total number of boundary markers.
	 * \return Total number of boundary markers.
	 */
	unsigned short GetnMarker_ActDisk_Outlet(void);

  /*!
   * \brief Get the total number of 1D output markers.
   * \return Total number of monitoring markers.
   */
  unsigned short GetnMarker_Out_1D(void);


    /*!
	 * \brief Get the total number of monitoring markers.
	 * \return Total number of monitoring markers.
	 */
	unsigned short GetnMarker_Monitoring(void);

  /*!
	 * \brief Get the total number of moving markers.
	 * \return Total number of moving markers.
	 */
	unsigned short GetnMarker_Moving(void);

	/*!
	 * \brief Stores the number of marker in the simulation.
	 * \param[in] val_nmarker - Number of markers of the problem.
	 */
	void SetnMarker_All(unsigned short val_nmarker);

	/*!
	 * \brief Get the number of external iterations.
	 * \return Number of external iterations.
	 */
	unsigned long GetnExtIter(void);

	/*!
	 * \brief Get the number of internal iterations.
	 * \return Number of internal iterations.
	 */
	unsigned long GetUnst_nIntIter(void);

  /*!
	 * \brief Get the restart iteration number for unsteady simulations.
	 * \return Restart iteration number for unsteady simulations.
	 */
  long GetUnst_RestartIter(void);

  /*!
	 * \brief Get the starting direct iteration number for the unsteady adjoint (reverse time integration).
	 * \return Starting direct iteration number for the unsteady adjoint.
	 */
  long GetUnst_AdjointIter(void);

	/*!
	 * \brief Retrieves the number of periodic time instances for Time Spectral.
	 * \return: Number of periodic time instances for Time Spectral.
	 */
	unsigned short GetnTimeInstances(void);

	/*!
	 * \brief Retrieves the period of oscillations to be used with Time Spectral.
	 * \return: Period for Time Spectral.
	 */
	su2double GetTimeSpectral_Period(void);

	/*!
	 * \brief Set the number of external iterations.
	 * \note This is important in no time depending methods, where only
	 *       one external iteration is needed.
	 * \param[in] val_niter - Set the number of external iterations.
	 */
	void SetnExtIter(unsigned long val_niter);

	/*!
	 * \brief Set the current external iteration number.
	 * \param[in] val_iter - Current external iteration number.
	 */
	void SetExtIter(unsigned long val_iter);

	/*!
	 * \brief Set the current internal iteration number.
	 * \param[in] val_iter - Current external iteration number.
	 */
	void SetIntIter(unsigned long val_iter);

	/*!
	 * \brief Get the current internal iteration number.
	 * \return Current external iteration.
	 */
	unsigned long GetExtIter(void);

	/*!
	 * \brief Get the current external iteration number.
	 * \return Current external iteration.
	 */
	unsigned long GetIntIter(void);

	/*!
	 * \brief Get the frequency for writing the solution file.
	 * \return It writes the solution file with this frequency.
	 */
	unsigned long GetWrt_Sol_Freq(void);

	/*!
	 * \brief Get the frequency for writing the solution file in Dual Time.
	 * \return It writes the solution file with this frequency.
	 */
	unsigned long GetWrt_Sol_Freq_DualTime(void);

	/*!
	 * \brief Get the frequency for writing the convergence file.
	 * \return It writes the convergence file with this frequency.
	 */
	unsigned long GetWrt_Con_Freq(void);

	/*!
	 * \brief Get the frequency for writing the convergence file in Dual Time.
	 * \return It writes the convergence file with this frequency.
	 */
	unsigned long GetWrt_Con_Freq_DualTime(void);

	/*!
	 * \brief Get information about writing unsteady headers and file extensions.
	 * \return 	<code>TRUE</code> means that unsteady solution files will be written.
	 */
	bool GetWrt_Unsteady(void);

	/*!
	 * \brief Get information about performing a low fidelity simulation.
	 * \return 	<code>TRUE</code> means that a low fidelity simulation will be performed.
	 */
	bool GetLowFidelitySim(void);

	/*!
	 * \brief Get information about writing a volume solution file.
	 * \return <code>TRUE</code> means that a volume solution file will be written.
	 */
	bool GetWrt_Vol_Sol(void);
  
  /*!
	 * \brief Get information about writing a volume solution file.
	 * \return <code>TRUE</code> means that a volume solution file will be written.
	 */
  bool GetLow_MemoryOutput(void);

	/*!
	 * \brief Get information about writing a surface solution file.
	 * \return <code>TRUE</code> means that a surface solution file will be written.
	 */
	bool GetWrt_Srf_Sol(void);

	/*!
	 * \brief Get information about writing a surface comma-separated values (CSV) solution file.
	 * \return <code>TRUE</code> means that a surface comma-separated values (CSV) solution file will be written.
	 */
	bool GetWrt_Csv_Sol(void);

	/*!
	 * \brief Get information about writing residuals to volume solution file.
	 * \return <code>TRUE</code> means that residuals will be written to the solution file.
	 */
	bool GetWrt_Residuals(void);
  
	/*!
	 * \brief Get information about writing residuals to volume solution file.
	 * \return <code>TRUE</code> means that residuals will be written to the solution file.
	 */
	bool GetWrt_Limiters(void);
  
	/*!
	 * \brief Get information about writing residuals to volume solution file.
	 * \return <code>TRUE</code> means that residuals will be written to the solution file.
	 */
	bool GetWrt_SharpEdges(void);

  /*!
	 * \brief Get information about writing rind layers to the solution files.
	 * \return <code>TRUE</code> means that rind layers will be written to the solution file.
	 */
	bool GetWrt_Halo(void);

  /*!
	 * \brief Get information about writing sectional force files.
	 * \return <code>TRUE</code> means that sectional force files will be written for specified markers.
	 */
	bool GetPlot_Section_Forces(void);

  /*!
   * \brief Get information about writing average stagnation pressure
   * \return <code>TRUE</code> means that the average stagnation pressure will be output for specified markers.
   */
  bool GetWrt_1D_Output(void);

	/*!
	 * \brief Get the alpha (convective) coefficients for the Runge-Kutta integration scheme.
	 * \param[in] val_step - Index of the step.
	 * \return Alpha coefficient for the Runge-Kutta integration scheme.
	 */
	su2double Get_Alpha_RKStep(unsigned short val_step);

	/*!
	 * \brief Get the index of the surface defined in the geometry file.
	 * \param[in] val_marker - Value of the marker in which we are interested.
	 * \return Value of the index that is in the geometry file for the surface that
	 *         has the marker <i>val_marker</i>.
	 */
	string GetMarker_All_TagBound(unsigned short val_marker);

  /*!
   * \brief Get the index of the surface defined in the geometry file.
   * \param[in] val_marker - Value of the marker in which we are interested.
   * \return Value of the index that is in the geometry file for the surface that
   *         has the marker <i>val_marker</i>.
   */
  string GetMarker_ActDisk_Inlet(unsigned short val_marker);

  /*!
   * \brief Get the index of the surface defined in the geometry file.
   * \param[in] val_marker - Value of the marker in which we are interested.
   * \return Value of the index that is in the geometry file for the surface that
   *         has the marker <i>val_marker</i>.
   */
  string GetMarker_ActDisk_Outlet(unsigned short val_marker);
  
	/*!
	 * \brief Get the index of the surface defined in the geometry file.
	 * \param[in] val_marker - Value of the marker in which we are interested.
	 * \return Value of the index that is in the geometry file for the surface that
	 *         has the marker <i>val_marker</i>.
	 */
	string GetMarker_EngineInflow(unsigned short val_marker);
  
  /*!
   * \brief Get the index of the surface defined in the geometry file.
   * \param[in] val_marker - Value of the marker in which we are interested.
   * \return Value of the index that is in the geometry file for the surface that
   *         has the marker <i>val_marker</i>.
   */
  string GetMarker_EngineBleed(unsigned short val_marker);

	/*!
	 * \brief Get the index of the surface defined in the geometry file.
	 * \param[in] val_marker - Value of the marker in which we are interested.
	 * \return Value of the index that is in the geometry file for the surface that
	 *         has the marker <i>val_marker</i>.
	 */
	string GetMarker_EngineExhaust(unsigned short val_marker);

    /*!
	 * \brief Get the name of the surface defined in the geometry file.
	 * \param[in] val_marker - Value of the marker in which we are interested.
	 * \return Name that is in the geometry file for the surface that
	 *         has the marker <i>val_marker</i>.
	 */
	string GetMarker_Monitoring(unsigned short val_marker);

	/*!
	 * \brief Get the tag if the iMarker defined in the geometry file.
	 * \param[in] val_tag - Value of the tag in which we are interested.
	 * \return Value of the marker <i>val_marker</i> that is in the geometry file
	 *         for the surface that has the tag.
	 */
  short GetMarker_All_TagBound(string val_tag);

	/*!
	 * \brief Get the kind of boundary for each marker.
	 * \param[in] val_marker - Index of the marker in which we are interested.
	 * \return Kind of boundary for the marker <i>val_marker</i>.
	 */
	unsigned short GetMarker_All_KindBC(unsigned short val_marker);

  /*!
   * \brief Get the kind of boundary for each marker.
   * \param[in] val_marker - Index of the marker in which we are interested.
   * \return Kind of boundary for the marker <i>val_marker</i>.
   */
  unsigned short GetMarker_All_Out_1D(unsigned short val_marker);

  /*!
   * \brief Set the value of the boundary <i>val_boundary</i> (read from the config file)
   *        for the marker <i>val_marker</i>.
   * \param[in] val_marker - Index of the marker in which we are interested.
   * \param[in] val_boundary - Kind of boundary read from config file.
   */
  void SetMarker_All_Out_1D(unsigned short val_marker, unsigned short val_boundary);


	/*!
	 * \brief Set the value of the boundary <i>val_boundary</i> (read from the config file)
	 *        for the marker <i>val_marker</i>.
	 * \param[in] val_marker - Index of the marker in which we are interested.
	 * \param[in] val_boundary - Kind of boundary read from config file.
	 */
	void SetMarker_All_KindBC(unsigned short val_marker, unsigned short val_boundary);

	/*!
	 * \brief Set the value of the index <i>val_index</i> (read from the geometry file) for
	 *        the marker <i>val_marker</i>.
	 * \param[in] val_marker - Index of the marker in which we are interested.
	 * \param[in] val_index - Index of the surface read from geometry file.
	 */
	void SetMarker_All_TagBound(unsigned short val_marker, string val_index);

	/*!
	 * \brief Set if a marker <i>val_marker</i> is going to be monitored <i>val_monitoring</i>
	 *        (read from the config file).
	 * \note This is important for non dimensional coefficient computation.
	 * \param[in] val_marker - Index of the marker in which we are interested.
	 * \param[in] val_monitoring - 0 or 1 depending if the the marker is going to be monitored.
	 */
	void SetMarker_All_Monitoring(unsigned short val_marker, unsigned short val_monitoring);

  /*!
	 * \brief Set if a marker <i>val_marker</i> is going to be monitored <i>val_monitoring</i>
	 *        (read from the config file).
	 * \note This is important for non dimensional coefficient computation.
	 * \param[in] val_marker - Index of the marker in which we are interested.
	 * \param[in] val_monitoring - 0 or 1 depending if the the marker is going to be monitored.
	 */
	void SetMarker_All_GeoEval(unsigned short val_marker, unsigned short val_geoeval);

  /*!
	 * \brief Set if a marker <i>val_marker</i> is going to be designed <i>val_designing</i>
	 *        (read from the config file).
	 * \note This is important for non dimensional coefficient computation.
	 * \param[in] val_marker - Index of the marker in which we are interested.
	 * \param[in] val_monitoring - 0 or 1 depending if the the marker is going to be designed.
	 */
	void SetMarker_All_Designing(unsigned short val_marker, unsigned short val_designing);

	/*!
	 * \brief Set if a marker <i>val_marker</i> is going to be plot <i>val_plotting</i>
	 *        (read from the config file).
	 * \param[in] val_marker - Index of the marker in which we are interested.
	 * \param[in] val_plotting - 0 or 1 depending if the the marker is going to be plot.
	 */
	void SetMarker_All_Plotting(unsigned short val_marker, unsigned short val_plotting);

	/*!
	 * \brief Set if a marker <i>val_marker</i> is part of the FSI interface <i>val_plotting</i>
	 *        (read from the config file).
	 * \param[in] val_marker - Index of the marker in which we are interested.
	 * \param[in] val_plotting - 0 or 1 depending if the the marker is part of the FSI interface.
	 */
	void SetMarker_All_FSIinterface(unsigned short val_marker, unsigned short val_fsiinterface);

	/*!
	 * \brief Set if a marker <i>val_marker</i> is going to be affected by design variables <i>val_moving</i>
	 *        (read from the config file).
	 * \param[in] val_marker - Index of the marker in which we are interested.
	 * \param[in] val_DV - 0 or 1 depending if the the marker is affected by design variables.
	 */
	void SetMarker_All_DV(unsigned short val_marker, unsigned short val_DV);

  /*!
	 * \brief Set if a marker <i>val_marker</i> is going to be moved <i>val_moving</i>
	 *        (read from the config file).
	 * \param[in] val_marker - Index of the marker in which we are interested.
	 * \param[in] val_moving - 0 or 1 depending if the the marker is going to be moved.
	 */
	void SetMarker_All_Moving(unsigned short val_marker, unsigned short val_moving);

	/*!
	 * \brief Set if a marker <i>val_marker</i> is going to be periodic <i>val_perbound</i>
	 *        (read from the config file).
	 * \param[in] val_marker - Index of the marker in which we are interested.
	 * \param[in] val_perbound - Index of the surface with the periodic boundary.
	 */
	void SetMarker_All_PerBound(unsigned short val_marker, short val_perbound);

	/*!
	 * \brief Set if a marker <i>val_marker</i> is going to be sent or receive <i>val_index</i>
	 *        from another domain.
	 * \param[in] val_marker - 0 or 1 depending if the the marker is going to be moved.
	 * \param[in] val_index - Index of the surface read from geometry file.
	 */
	void SetMarker_All_SendRecv(unsigned short val_marker, short val_index);

	/*!
	 * \brief Get the send-receive information for a marker <i>val_marker</i>.
	 * \param[in] val_marker - 0 or 1 depending if the the marker is going to be moved.
	 * \return If positive, the information is sended to that domain, in case negative
	 *         the information is receive from that domain.
	 */
	short GetMarker_All_SendRecv(unsigned short val_marker);

	/*!
	 * \brief Get an internal index that identify the periodic boundary conditions.
	 * \param[in] val_marker - Value of the marker that correspond with the periodic boundary.
	 * \return The internal index of the periodic boundary condition.
	 */
	short GetMarker_All_PerBound(unsigned short val_marker);

	/*!
	 * \brief Get the monitoring information for a marker <i>val_marker</i>.
	 * \param[in] val_marker - 0 or 1 depending if the the marker is going to be monitored.
	 * \return 0 or 1 depending if the marker is going to be monitored.
	 */
	unsigned short GetMarker_All_Monitoring(unsigned short val_marker);

  /*!
	 * \brief Get the monitoring information for a marker <i>val_marker</i>.
	 * \param[in] val_marker - 0 or 1 depending if the the marker is going to be monitored.
	 * \return 0 or 1 depending if the marker is going to be monitored.
	 */
	unsigned short GetMarker_All_GeoEval(unsigned short val_marker);

  /*!
	 * \brief Get the design information for a marker <i>val_marker</i>.
	 * \param[in] val_marker - 0 or 1 depending if the the marker is going to be monitored.
	 * \return 0 or 1 depending if the marker is going to be monitored.
	 */
	unsigned short GetMarker_All_Designing(unsigned short val_marker);

	/*!
	 * \brief Get the plotting information for a marker <i>val_marker</i>.
	 * \param[in] val_marker - 0 or 1 depending if the the marker is going to be moved.
	 * \return 0 or 1 depending if the marker is going to be plotted.
	 */
	unsigned short GetMarker_All_Plotting(unsigned short val_marker);

	/*!
	 * \brief Get the FSI interface information for a marker <i>val_marker</i>.
	 * \param[in] val_marker - 0 or 1 depending if the the marker is going to be moved.
	 * \return 0 or 1 depending if the marker is part of the FSI interface.
	 */
	unsigned short GetMarker_All_FSIinterface(unsigned short val_marker);


	/*!
	 * \brief Get the number of FSI interface markers <i>val_marker</i>.
	 * \param[in] void.
	 * \return Number of markers belonging to the FSI interface.
	 */
	unsigned short GetMarker_n_FSIinterface(void);

	/*!
	 * \brief Get the DV information for a marker <i>val_marker</i>.
	 * \param[in] val_marker - 0 or 1 depending if the the marker is going to be affected by design variables.
	 * \return 0 or 1 depending if the marker is going to be affected by design variables.
	 */
	unsigned short GetMarker_All_DV(unsigned short val_marker);

  /*!
	 * \brief Get the motion information for a marker <i>val_marker</i>.
	 * \param[in] val_marker - 0 or 1 depending if the the marker is going to be moved.
	 * \return 0 or 1 depending if the marker is going to be moved.
	 */
	unsigned short GetMarker_All_Moving(unsigned short val_marker);

	/*!
	 * \brief Get the number of pre-smoothings in a multigrid strategy.
	 * \param[in] val_mesh - Index of the grid.
	 * \return Number of smoothing iterations.
	 */
	unsigned short GetMG_PreSmooth(unsigned short val_mesh);

	/*!
	 * \brief Get the number of post-smoothings in a multigrid strategy.
	 * \param[in] val_mesh - Index of the grid.
	 * \return Number of smoothing iterations.
	 */
	unsigned short GetMG_PostSmooth(unsigned short val_mesh);

	/*!
	 * \brief Get the number of implicit Jacobi smoothings of the correction in a multigrid strategy.
	 * \param[in] val_mesh - Index of the grid.
	 * \return Number of implicit smoothing iterations.
	 */
	unsigned short GetMG_CorrecSmooth(unsigned short val_mesh);

	/*!
	 * \brief Governing equations of the flow (it can be different from the run time equation).
	 * \param[in] val_zone - Zone where the soler is applied.
	 * \return Governing equation that we are solving.
	 */
	unsigned short GetKind_Solver(void);


	/*!
	 * \brief Governing equations of the flow (it can be different from the run time equation).
	 * \param[in] val_zone - Zone where the soler is applied.
	 * \return Governing equation that we are solving.
	 */
	void SetKind_Solver(unsigned short val_solver);


  /*!
	 * \brief Governing equations of the flow (it can be different from the run time equation).
	 * \param[in] val_zone - Zone where the soler is applied.
	 * \return Governing equation that we are solving.
	 */
	unsigned short GetKind_Regime(void);

  /*!
	 * \brief Governing equations of the flow (it can be different from the run time equation).
	 * \param[in] val_zone - Zone where the soler is applied.
	 * \return Governing equation that we are solving.
	 */
	unsigned short GetSystemMeasurements(void);

	/*!
	 * \brief Gas model that we are using.
	 * \return Gas model that we are using.
	 */
	unsigned short GetKind_GasModel(void);

	/*!
	 * \brief Fluid model that we are using.
	 * \return Fluid model that we are using.
	 */
	unsigned short GetKind_FluidModel(void);

	/*!
	 * \brief free stream option to initialize the solution
	 * \return free stream option
	 */
	unsigned short GetKind_FreeStreamOption(void);

	/*!
	 * \brief free stream option to initialize the solution
	 * \return free stream option
	 */
	unsigned short GetKind_InitOption(void);
	/*!
	 * \brief Get the value of the critical pressure.
	 * \return Critical pressure.
	 */
	su2double GetPressure_Critical(void);

	/*!
	 * \brief Get the value of the critical temperature.
	 * \return Critical temperature.
	 */
	su2double GetTemperature_Critical(void);

	/*!
	 * \brief Get the value of the critical pressure.
	 * \return Critical pressure.
	 */
	su2double GetAcentric_Factor(void);

	/*!
	 * \brief Get the value of the critical temperature.
	 * \return Critical temperature.
	 */
	unsigned short GetKind_ViscosityModel(void);

	/*!
	 * \brief Get the value of the thermal conductivity .
	 * \return Critical temperature.
	 */
	unsigned short GetKind_ConductivityModel(void);

	/*!
	 * \brief Get the value of the critical temperature.
	 * \return Critical temperature.
	 */
	su2double GetMu_ConstantND(void);

	/*!
	 * \brief Get the value of the non-dimensional thermal conductivity.
	 * \return Critical temperature.
	 */
	su2double GetKt_ConstantND(void);

	/*!
	 * \brief Get the value of the critical temperature.
	 * \return Critical temperature.
	 */
	su2double GetMu_RefND(void);

	/*!
	 * \brief Get the value of the critical temperature.
	 * \return Critical temperature.
	 */
	su2double GetMu_Temperature_RefND(void);

	/*!
	 * \brief Get the value of the critical temperature.
	 * \return Critical temperature.
	 */
	su2double GetMu_SND(void);

	/*!
	 * \brief Get the value of the critical temperature.
	 * \return Critical temperature.
	 */
	void SetMu_ConstantND(su2double mu_const);

	/*!
	 * \brief Get the value of the critical temperature.
	 * \return Critical temperature.
	 */
	void SetKt_ConstantND(su2double kt_const);

	/*!
	 * \brief Get the value of the critical temperature.
	 * \return Critical temperature.
	 */
	void SetMu_RefND(su2double mu_ref);

	/*!
	 * \brief Get the value of the critical temperature.
	 * \return Critical temperature.
	 */
	void SetMu_Temperature_RefND(su2double mu_Tref);

	/*!
	 * \brief Get the value of the critical temperature.
	 * \return Critical temperature.
	 */
	void SetMu_SND(su2double mu_s);

	/*!
	 * \brief Get the kind of method for computation of spatial gradients.
	 * \return Numerical method for computation of spatial gradients.
	 */
	unsigned short GetKind_Gradient_Method(void);

	/*!
	 * \brief Get the kind of solver for the implicit solver.
	 * \return Numerical solver for implicit formulation (solving the linear system).
	 */
	unsigned short GetKind_Linear_Solver(void);
  
  /*!
   * \brief Get the kind of solver for the implicit solver.
   * \return Numerical solver for implicit formulation (solving the linear system).
   */
  unsigned short GetDeform_Linear_Solver(void);

	/*!
	 * \brief Get the kind of preconditioner for the implicit solver.
	 * \return Numerical preconditioner for implicit formulation (solving the linear system).
	 */
	unsigned short GetKind_Linear_Solver_Prec(void);

	/*!
	 * \brief Set the kind of preconditioner for the implicit solver.
	 * \return Numerical preconditioner for implicit formulation (solving the linear system).
	 */
	void SetKind_Linear_Solver_Prec(unsigned short val_kind_prec);

	/*!
	 * \brief Get min error of the linear solver for the implicit formulation.
	 * \return Min error of the linear solver for the implicit formulation.
	 */
	su2double GetLinear_Solver_Error(void);

	/*!
	 * \brief Get max number of iterations of the linear solver for the implicit formulation.
	 * \return Max number of iterations of the linear solver for the implicit formulation.
	 */
	unsigned long GetLinear_Solver_Iter(void);

  /*!
   * \brief Get restart frequency of the linear solver for the implicit formulation.
   * \return Restart frequency of the linear solver for the implicit formulation.
   */
  unsigned long GetLinear_Solver_Restart_Frequency(void);

	/*!
	 * \brief Get the relaxation coefficient of the linear solver for the implicit formulation.
	 * \return relaxation coefficient of the linear solver for the implicit formulation.
	 */
	su2double GetRelaxation_Factor_Flow(void);
  
  /*!
   * \brief Get the relaxation coefficient of the linear solver for the implicit formulation.
   * \return relaxation coefficient of the linear solver for the implicit formulation.
   */
  su2double GetRelaxation_Factor_AdjFlow(void);
  
  /*!
   * \brief Get the relaxation coefficient of the linear solver for the implicit formulation.
   * \return relaxation coefficient of the linear solver for the implicit formulation.
   */
  su2double GetRelaxation_Factor_Turb(void);
  
  /*!
   * \brief Get the relaxation coefficient of the linear solver for the implicit formulation.
   * \return relaxation coefficient of the linear solver for the implicit formulation.
   */
  su2double GetRoe_Kappa(void);

	/*!
	 * \brief Get the kind of solver for the implicit solver.
	 * \return Numerical solver for implicit formulation (solving the linear system).
	 */
	unsigned short GetKind_AdjTurb_Linear_Solver(void);

	/*!
	 * \brief Get the kind of preconditioner for the implicit solver.
	 * \return Numerical preconditioner for implicit formulation (solving the linear system).
	 */
	unsigned short GetKind_AdjTurb_Linear_Prec(void);

  /*!
   * \brief Get the kind of solver for the implicit solver.
   * \return Numerical solver for implicit formulation (solving the linear system).
   */
  unsigned short GetKind_DiscAdj_Linear_Solver(void);

  /*!
   * \brief Get the kind of preconditioner for the implicit solver.
   * \return Numerical preconditioner for implicit formulation (solving the linear system).
   */
  unsigned short GetKind_DiscAdj_Linear_Prec(void);

	/*!
	 * \brief Set the kind of preconditioner for the implicit solver.
	 * \return Numerical preconditioner for implicit formulation (solving the linear system).
	 */
	void SetKind_AdjTurb_Linear_Prec(unsigned short val_kind_prec);

	/*!
	 * \brief Get min error of the linear solver for the implicit formulation.
	 * \return Min error of the linear solver for the implicit formulation.
	 */
	su2double GetAdjTurb_Linear_Error(void);
  
  /*!
	 * \brief Get the entropy fix.
	 * \return Vaule of the entropy fix.
	 */
	su2double GetEntropyFix_Coeff(void);

	/*!
	 * \brief Get max number of iterations of the linear solver for the implicit formulation.
	 * \return Max number of iterations of the linear solver for the implicit formulation.
	 */
	unsigned short GetAdjTurb_Linear_Iter(void);

	/*!
	 * \brief Get CFL reduction factor for adjoint turbulence model.
	 * \return CFL reduction factor.
	 */
	su2double GetCFLRedCoeff_AdjTurb(void);

  /*!
	 * \brief Get the number of linear smoothing iterations for mesh deformation.
	 * \return Number of linear smoothing iterations for mesh deformation.
	 */
	unsigned long GetGridDef_Linear_Iter(void);

  /*!
	 * \brief Get the number of nonlinear increments for mesh deformation.
	 * \return Number of nonlinear increments for mesh deformation.
	 */
	unsigned long GetGridDef_Nonlinear_Iter(void);

  /*!
	 * \brief Get information about writing grid deformation residuals to the console.
	 * \return <code>TRUE</code> means that grid deformation residuals will be written to the console.
	 */
	bool GetDeform_Output(void);

  /*!
	 * \brief Get factor to multiply smallest volume for deform tolerance.
	 * \return Factor to multiply smallest volume for deform tolerance.
	 */
	su2double GetDeform_Tol_Factor(void);

  /*!
   * \brief Get Young's modulus for deformation (constant stiffness deformation)
   */
  su2double GetDeform_ElasticityMod(void);

  /*!
   * \brief Get Poisson's ratio for deformation (constant stiffness deformation)
   * \
   */
  su2double GetDeform_PoissonRatio(void);

  /*!
	 * \brief Get the type of stiffness to impose for FEA mesh deformation.
	 * \return type of stiffness to impose for FEA mesh deformation.
	 */
	unsigned short GetDeform_Stiffness_Type(void);

	/*!
	 * \brief Creates a teot file to visualize the deformation made by the MDC software.
	 * \return <code>TRUE</code> if the deformation is going to be plotted; otherwise <code>FALSE</code>.
	 */
	bool GetVisualize_Deformation(void);

	/*!
	 * \brief Get the kind of SU2 software component.
	 * \return Kind of the SU2 software component.
	 */
	unsigned short GetKind_SU2(void);
  
  /*!
   * \brief Get the kind of non-dimensionalization.
   * \return Kind of non-dimensionalization.
   */
  unsigned short GetRef_NonDim(void);
  
  /*!
	 * \brief Get the kind of SU2 software component.
	 * \return Kind of the SU2 software component.
	 */
	void SetKind_SU2(unsigned short val_kind_su2);

	/*!
	 * \brief Get the kind of the turbulence model.
	 * \return Kind of the turbulence model.
	 */
	unsigned short GetKind_Turb_Model(void);

	/*!
	 * \brief Get the kind of the transition model.
	 * \return Kind of the transion model.
	 */
	unsigned short GetKind_Trans_Model(void);

	/*!
	 * \brief Get the kind of adaptation technique.
	 * \return Kind of adaptation technique.
	 */
	unsigned short GetKind_Adaptation(void);

	/*!
	 * \brief Get the number of new elements added in the adaptation process.
	 * \return percentage of new elements that are going to be added in the adaptation.
	 */
	su2double GetNew_Elem_Adapt(void);

	/*!
	 * \brief Get the kind of time integration method.
	 * \note This is the information that the code will use, the method will
	 *       change in runtime depending of the specific equation (direct, adjoint,
	 *       linearized) that is being solved.
	 * \return Kind of time integration method.
	 */
	unsigned short GetKind_TimeIntScheme(void);

	/*!
	 * \brief Get the kind of convective numerical scheme.
	 * \note This is the information that the code will use, the method will
	 *       change in runtime depending of the specific equation (direct, adjoint,
	 *       linearized) that is being solved.
	 * \return Kind of the convective scheme.
	 */
	unsigned short GetKind_ConvNumScheme(void);

	/*!
	 * \brief Get kind of center scheme for the convective terms.
	 * \note This is the information that the code will use, the method will
	 *       change in runtime depending of the specific equation (direct, adjoint,
	 *       linearized) that is being solved.
	 * \return Kind of center scheme for the convective terms.
	 */
	unsigned short GetKind_Centered(void);

	/*!
	 * \brief Get kind of upwind scheme for the convective terms.
	 * \note This is the information that the code will use, the method will
	 *       change in runtime depending of the specific equation (direct, adjoint,
	 *       linearized) that is being solved.
	 * \return Kind of upwind scheme for the convective terms.
	 */
	unsigned short GetKind_Upwind(void);

  /*!
	 * \brief Get the order of the spatial integration.
	 * \note This is the information that the code will use, the method will
	 *       change in runtime depending of the specific equation (direct, adjoint,
	 *       linearized) that is being solved.
	 * \return Kind of upwind scheme for the convective terms.
	 */
	unsigned short GetSpatialOrder(void);

  /*!
	 * \brief Get the order of the spatial integration.
	 * \note This is the information that the code will use, the method will
	 *       change in runtime depending of the specific equation (direct, adjoint,
	 *       linearized) that is being solved.
	 * \return Kind of upwind scheme for the convective terms.
	 */
	unsigned short GetSpatialOrder_Flow(void);

  /*!
	 * \brief Get the order of the spatial integration.
	 * \note This is the information that the code will use, the method will
	 *       change in runtime depending of the specific equation (direct, adjoint,
	 *       linearized) that is being solved.
	 * \return Kind of upwind scheme for the convective terms.
	 */
	unsigned short GetSpatialOrder_Turb(void);

  /*!
	 * \brief Get the order of the spatial integration.
	 * \note This is the information that the code will use, the method will
	 *       change in runtime depending of the specific equation (direct, adjoint,
	 *       linearized) that is being solved.
	 * \return Kind of upwind scheme for the convective terms.
	 */
	unsigned short GetSpatialOrder_AdjLevelSet(void);

  /*!
	 * \brief Get the order of the spatial integration.
	 * \note This is the information that the code will use, the method will
	 *       change in runtime depending of the specific equation (direct, adjoint,
	 *       linearized) that is being solved.
	 * \return Kind of upwind scheme for the convective terms.
	 */
	unsigned short GetSpatialOrder_AdjFlow(void);

	/*!
	 * \brief Get the kind of integration scheme (explicit or implicit)
	 *        for the flow equations.
	 * \note This value is obtained from the config file, and it is constant
	 *       during the computation.
	 * \return Kind of integration scheme for the flow equations.
	 */
	unsigned short GetKind_TimeIntScheme_Flow(void);

	/*!
	 * \brief Get the kind of integration scheme (explicit or implicit)
	 *        for the flow equations.
	 * \note This value is obtained from the config file, and it is constant
	 *       during the computation.
	 * \return Kind of integration scheme for the plasma equations.
	 */
	unsigned short GetKind_TimeIntScheme_Wave(void);

  /*!
	 * \brief Get the kind of integration scheme (explicit or implicit)
	 *        for the flow equations.
	 * \note This value is obtained from the config file, and it is constant
	 *       during the computation.
	 * \return Kind of integration scheme for the plasma equations.
	 */
	unsigned short GetKind_TimeIntScheme_Heat(void);

  /*!
	 * \brief Get the kind of integration scheme (explicit or implicit)
	 *        for the flow equations.
	 * \note This value is obtained from the config file, and it is constant
	 *       during the computation.
	 * \return Kind of integration scheme for the plasma equations.
	 */
	unsigned short GetKind_TimeIntScheme_Poisson(void);

	/*!
	 * \brief Get the kind of integration scheme (explicit or implicit)
	 *        for the flow equations.
	 * \note This value is obtained from the config file, and it is constant
	 *       during the computation.
	 * \return Kind of integration scheme for the plasma equations.
	 */
	unsigned short GetKind_TimeIntScheme_FEA(void);

	/*!
	 * \brief Get the kind of integration scheme (explicit or implicit)
	 *        for the template equations.
	 * \note This value is obtained from the config file, and it is constant
	 *       during the computation.
	 * \return Kind of integration scheme for the plasma equations.
	 */
	unsigned short GetKind_TimeIntScheme_Template(void);

	/*!
	 * \brief Get the kind of convective numerical scheme for the flow
	 *        equations (centered or upwind).
	 * \note This value is obtained from the config file, and it is constant
	 *       during the computation.
	 * \return Kind of convective numerical scheme for the flow equations.
	 */
	unsigned short GetKind_ConvNumScheme_Flow(void);

	/*!
	 * \brief Get the kind of convective numerical scheme for the template
	 *        equations (centered or upwind).
	 * \note This value is obtained from the config file, and it is constant
	 *       during the computation.
	 * \return Kind of convective numerical scheme for the flow equations.
	 */
	unsigned short GetKind_ConvNumScheme_Template(void);

	/*!
	 * \brief Get the kind of convective numerical scheme for the adjoint level set
	 *        equations (centered or upwind).
	 * \note This value is obtained from the config file, and it is constant
	 *       during the computation.
	 * \return Kind of convective numerical scheme for the level set equation.
	 */
	unsigned short GetKind_ConvNumScheme_AdjLevelSet(void);

	/*!
	 * \brief Get the kind of center convective numerical scheme for the flow equations.
	 * \note This value is obtained from the config file, and it is constant
	 *       during the computation.
	 * \return Kind of center convective numerical scheme for the flow equations.
	 */
	unsigned short GetKind_Centered_Flow(void);

	/*!
	 * \brief Get the kind of center convective numerical scheme for the adjoint level set equations.
	 * \note This value is obtained from the config file, and it is constant
	 *       during the computation.
	 * \return Kind of center convective numerical scheme for the level set equations.
	 */
	unsigned short GetKind_Centered_AdjLevelSet(void);

	/*!
	 * \brief Get the kind of center convective numerical scheme for the plasma equations.
	 * \note This value is obtained from the config file, and it is constant
	 *       during the computation.
	 * \return Kind of center convective numerical scheme for the flow equations.
	 */
	unsigned short GetKind_Centered_Template(void);

	/*!
	 * \brief Get the kind of upwind convective numerical scheme for the flow equations.
	 * \note This value is obtained from the config file, and it is constant
	 *       during the computation.
	 * \return Kind of upwind convective numerical scheme for the flow equations.
	 */
	unsigned short GetKind_Upwind_Flow(void);

	/*!
	 * \brief Get the kind of upwind convective numerical scheme for the adjoint level set equation.
	 * \note This value is obtained from the config file, and it is constant
	 *       during the computation.
	 * \return Kind of upwind convective numerical scheme for the flow equations.
	 */
	unsigned short GetKind_Upwind_AdjLevelSet(void);

	/*!
	 * \brief Get the method for limiting the spatial gradients.
	 * \return Method for limiting the spatial gradients.
	 */
	unsigned short GetKind_SlopeLimit(void);

	/*!
	 * \brief Get the method for limiting the spatial gradients.
	 * \return Method for limiting the spatial gradients solving the flow equations.
	 */
	unsigned short GetKind_SlopeLimit_Flow(void);

  /*!
	 * \brief Get the method for limiting the spatial gradients.
	 * \return Method for limiting the spatial gradients solving the turbulent equation.
	 */
	unsigned short GetKind_SlopeLimit_Turb(void);

	/*!
	 * \brief Get the method for limiting the spatial gradients.
	 * \return Method for limiting the spatial gradients solving the level set equation.
	 */
	unsigned short GetKind_SlopeLimit_AdjLevelSet(void);

	/*!
	 * \brief Get the method for limiting the spatial gradients.
	 * \return Method for limiting the spatial gradients solving the adjoint turbulent equation.
	 */
	unsigned short GetKind_SlopeLimit_AdjTurb(void);

	/*!
	 * \brief Get the method for limiting the spatial gradients.
	 * \return Method for limiting the spatial gradients solving the adjoint flow equation.
	 */
	unsigned short GetKind_SlopeLimit_AdjFlow(void);

	/*!
	 * \brief Value of the calibrated constant for the Lax method (center scheme).
	 * \note This constant is used in coarse levels and with first order methods.
	 * \return Calibrated constant for the Lax method.
	 */
	su2double GetKappa_1st_Flow(void);

	/*!
	 * \brief Value of the calibrated constant for the JST method (center scheme).
	 * \return Calibrated constant for the JST method for the flow equations.
	 */
	su2double GetKappa_2nd_Flow(void);

	/*!
	 * \brief Value of the calibrated constant for the JST method (center scheme).
	 * \return Calibrated constant for the JST method for the flow equations.
	 */
	su2double GetKappa_4th_Flow(void);

	/*!
	 * \brief Get the kind of integration scheme (explicit or implicit)
	 *        for the adjoint flow equations.
	 * \note This value is obtained from the config file, and it is constant
	 *       during the computation.
	 * \return Kind of integration scheme for the adjoint flow equations.
	 */
	unsigned short GetKind_TimeIntScheme_AdjFlow(void);

	/*!
	 * \brief Get the kind of convective numerical scheme for the adjoint flow
	 *        equations (centered or upwind).
	 * \note This value is obtained from the config file, and it is constant
	 *       during the computation.
	 * \return Kind of convective numerical scheme for the adjoint flow equations.
	 */
	unsigned short GetKind_ConvNumScheme_AdjFlow(void);

	/*!
	 * \brief Get the kind of center convective numerical scheme for the adjoint flow equations.
	 * \note This value is obtained from the config file, and it is constant
	 *       during the computation.
	 * \return Kind of center convective numerical scheme for the adjoint flow equations.
	 */
	unsigned short GetKind_Centered_AdjFlow(void);

	/*!
	 * \brief Get the kind of upwind convective numerical scheme for the adjoint flow equations.
	 * \note This value is obtained from the config file, and it is constant
	 *       during the computation.
	 * \return Kind of upwind convective numerical scheme for the adjoint flow equations.
	 */
	unsigned short GetKind_Upwind_AdjFlow(void);

	/*!
	 * \brief Value of the calibrated constant for the high order method (center scheme).
	 * \return Calibrated constant for the high order center method for the adjoint flow equations.
	 */
	su2double GetKappa_2nd_AdjFlow(void);

	/*!
	 * \brief Value of the calibrated constant for the high order method (center scheme).
	 * \return Calibrated constant for the high order center method for the adjoint flow equations.
	 */
	su2double GetKappa_4th_AdjFlow(void);

	/*!
	 * \brief Value of the calibrated constant for the low order method (center scheme).
	 * \return Calibrated constant for the low order center method for the adjoint flow equations.
	 */
	su2double GetKappa_1st_AdjFlow(void);

	/*!
	 * \brief Get the kind of integration scheme (implicit)
	 *        for the turbulence equations.
	 * \note This value is obtained from the config file, and it is constant
	 *       during the computation.
	 * \return Kind of integration scheme for the turbulence equations.
	 */
	unsigned short GetKind_TimeIntScheme_Turb(void);

	/*!
	 * \brief Get the kind of integration scheme (implicit)
	 *        for the level set equations.
	 * \note This value is obtained from the config file, and it is constant
	 *       during the computation.
	 * \return Kind of integration scheme for the level set equations.
	 */
	unsigned short GetKind_TimeIntScheme_AdjLevelSet(void);

	/*!
	 * \brief Get the kind of convective numerical scheme for the turbulence
	 *        equations (upwind).
	 * \note This value is obtained from the config file, and it is constant
	 *       during the computation.
	 * \return Kind of convective numerical scheme for the turbulence equations.
	 */
	unsigned short GetKind_ConvNumScheme_Turb(void);

	/*!
	 * \brief Get the kind of center convective numerical scheme for the turbulence equations.
	 * \note This value is obtained from the config file, and it is constant
	 *       during the computation.
	 * \return Kind of center convective numerical scheme for the turbulence equations.
	 */
	unsigned short GetKind_Centered_Turb(void);

	/*!
	 * \brief Get the kind of upwind convective numerical scheme for the turbulence equations.
	 * \note This value is obtained from the config file, and it is constant
	 *       during the computation.
	 * \return Kind of upwind convective numerical scheme for the turbulence equations.
	 */
	unsigned short GetKind_Upwind_Turb(void);

	/*!
	 * \brief Get the kind of integration scheme (explicit or implicit)
	 *        for the adjoint turbulence equations.
	 * \note This value is obtained from the config file, and it is constant
	 *       during the computation.
	 * \return Kind of integration scheme for the adjoint turbulence equations.
	 */
	unsigned short GetKind_TimeIntScheme_AdjTurb(void);

	/*!
	 * \brief Get the kind of convective numerical scheme for the adjoint turbulence
	 *        equations (centered or upwind).
	 * \note This value is obtained from the config file, and it is constant
	 *       during the computation.
	 * \return Kind of convective numerical scheme for the adjoint turbulence equations.
	 */
	unsigned short GetKind_ConvNumScheme_AdjTurb(void);

	/*!
	 * \brief Get the kind of center convective numerical scheme for the adjoint turbulence equations.
	 * \note This value is obtained from the config file, and it is constant
	 *       during the computation.
	 * \return Kind of center convective numerical scheme for the adjoint turbulence equations.
	 */
	unsigned short GetKind_Centered_AdjTurb(void);

	/*!
	 * \brief Get the kind of upwind convective numerical scheme for the adjoint turbulence equations.
	 * \note This value is obtained from the config file, and it is constant
	 *       during the computation.
	 * \return Kind of upwind convective numerical scheme for the adjoint turbulence equations.
	 */
	unsigned short GetKind_Upwind_AdjTurb(void);

	/*!
	 * \brief Provides information about the way in which the turbulence will be treated by the
	 *        adjoint method.
	 * \return <code>FALSE</code> means that the adjoint turbulence equations will be used.
	 */
	bool GetFrozen_Visc(void);

  /*!
   * \brief Viscous limiter mean flow.
   * \return <code>FALSE</code> means no viscous limiter turb equations.
   */
  bool GetViscous_Limiter_Flow(void);
  
  /*!
   * \brief Viscous limiter turb equations.
   * \return <code>FALSE</code> means no viscous limiter turb equations.
   */
  bool GetViscous_Limiter_Turb(void);
  
  /*!
   * \brief Write convergence file for FSI problems
   * \return <code>FALSE</code> means no file is written.
   */
  bool GetWrite_Conv_FSI(void);

  /*!
	 * \brief Provides information about if the sharp edges are going to be removed from the sensitivity.
	 * \return <code>FALSE</code> means that the sharp edges will be removed from the sensitivity.
	 */
	bool GetSens_Remove_Sharp(void);

	/*!
	 * \brief Get the kind of inlet boundary condition treatment (total conditions or mass flow).
	 * \return Kind of inlet boundary condition.
	 */
	unsigned short GetKind_Inlet(void);


	/*!
	 * \brief Get the kind of mixing process for averaging quantities at the boundaries.
	 * \return Kind of mixing process.
	 */
	unsigned short GetKind_MixingProcess(void);

	/*!
     * \brief Verify if there is mixing plane interface specified from config file.
	 * \return boolean.
	 */
	bool GetBoolMixingPlane(void);

	/*!
	 * \brief number mixing plane interface specified from config file.
	 * \return number of bound.
	 */
    unsigned short Get_nMarkerMixingPlane(void);

    /*!
	 * \brief get bounds name of mixing plane interface.
	 * \return name of the bound.
	 */
    string GetMarker_MixingPlane_Bound(unsigned short index);


    /*!
	 * \brief get bounds name of mixing plane interface.
	 * \return name of the bound.
	 */
    string GetMarker_MixingPlane_Donor(unsigned short index);

    /*!
     * \brief Verify if there is Turbomachinery performance option specified from config file.
	 * \return boolean.
	 */
	bool GetBoolTurboPerf(void);
    /*!
	 * \brief number Turbomachinery performance option specified from config file.
	 * \return number of bound.
	 */
	unsigned short Get_nMarkerTurboPerf(void);

    /*!
	 * \brief get inlet bounds name for Turbomachinery performance calculation.
	 * \return name of the bound.
	 */
	string GetMarker_TurboPerf_BoundIn(unsigned short index);

	/*!
	 * \brief get outlet bounds name for Turbomachinery performance calculation.
	 * \return name of the bound.
	 */
	string GetMarker_TurboPerf_BoundOut(unsigned short index);

	/*!
	 * \brief get marker kind for Turbomachinery performance calculation.
	 * \return kind index.
	 */
	unsigned short GetKind_TurboPerf(unsigned short index);

    /*!
	 * \brief Get the number of sections.
	 * \return Number of sections
	 */
	unsigned short GetnSections(void);

  /*!
	 * \brief Get the number of sections for computing internal volume.
	 * \return Number of sections for computing internal volume.
	 */
	unsigned short GetnVolSections(void);

	/*!
	 * \brief Provides information about the the nodes that are going to be moved on a deformation
	 *        volumetric grid deformation.
	 * \return <code>TRUE</code> means that only the points on the FFD box will be moved.
	 */
	bool GetHold_GridFixed(void);

	/*!
	 * \brief Get the kind of objective function. There are several options: Drag coefficient,
	 *        Lift coefficient, efficiency, etc.
	 * \note The objective function will determine the boundary condition of the adjoint problem.
	 * \return Kind of objective function.
	 */
	unsigned short GetKind_ObjFunc(void);

	/*!
	 * \author H. Kline
	 * \brief Get the coefficients of the objective defined by the chain rule with primitive variables.
   * \note This objective is only applicable to gradient calculations. Objective value must be
   * calculated using the area averaged outlet values of density, velocity, and pressure.
   * Gradients are w.r.t density, velocity[3], and pressure. when 2D gradient w.r.t. 3rd component of velocity set to 0.
	 */
	su2double GetCoeff_ObjChainRule(unsigned short iVar);

	/*!
	 * \brief Get the kind of sensitivity smoothing technique.
	 * \return Kind of sensitivity smoothing technique.
	 */
	unsigned short GetKind_SensSmooth(void);

	/*!
	 * \brief Provides information about the time integration, and change the write in the output
	 *        files information about the iteration.
	 * \return The kind of time integration: Steady state, time stepping method (unsteady) or
	 *         dual time stepping method (unsteady).
	 */
	unsigned short GetUnsteady_Simulation(void);

	/*!
	 * \brief Provides the number of species present in the plasma
	 * \return: The number of species present in the plasma, read from input file
	 */
	unsigned short GetnSpecies(void);

	/*!
	 * \brief Provides the number of chemical reactions in the chemistry model
	 * \return: The number of chemical reactions, read from input file
	 */
	unsigned short GetnReactions(void);

	/*!
	 * \brief Provides the number of chemical reactions in the chemistry model
	 * \return: The number of chemical reactions, read from input file
	 */
	su2double GetArrheniusCoeff(unsigned short iReaction);

	/*!
	 * \brief Provides the number of chemical reactions in the chemistry model
	 * \return: The number of chemical reactions, read from input file
	 */
	su2double GetArrheniusEta(unsigned short iReaction);

	/*!
	 * \brief Provides the number of chemical reactions in the chemistry model
	 * \return: The number of chemical reactions, read from input file
	 */
	su2double GetArrheniusTheta(unsigned short iReaction);

  /*!
	 * \brief Provides the rate controlling temperature exponents for chemistry.
	 * \return: Rate controlling temperature exponents.
	 */
  su2double* GetRxnTcf_a(void);

  /*!
	 * \brief Provides the rate controlling temperature exponents for chemistry.
	 * \return: Rate controlling temperature exponents.
	 */
  su2double* GetRxnTcf_b(void);

  /*!
	 * \brief Provides the rate controlling temperature exponents for chemistry.
	 * \return: Rate controlling temperature exponents.
	 */
  su2double* GetRxnTcb_a(void);

  /*!
	 * \brief Provides the rate controlling temperature exponents for chemistry.
	 * \return: Rate controlling temperature exponents.
	 */
  su2double* GetRxnTcb_b(void);

  /*!
	 * \brief Dissociation potential of species.
	 * \return: Dissociation potential.
	 */
	su2double* GetDissociationPot(void);

	/*!
	 * \brief Provides the number of rotational modes of energy storage
	 * \return: Vector of rotational mode count
	 */
  su2double* GetRotationModes(void);

	/*!
	 * \brief Provides the characteristic vibrational temperature for calculating e_vib
	 * \return: Vector of characteristic vibrational temperatures [K]
	 */
	su2double* GetCharVibTemp(void);

  /*!
	 * \brief Provides the characteristic electronic temperature for calculating e_el
	 * \return: Vector of characteristic vibrational temperatures [K]
	 */
	su2double** GetCharElTemp(void);

  /*!
	 * \brief Provides the degeneracy of electron states for calculating e_el
	 * \return: Vector of characteristic vibrational temperatures [K]
	 */
	su2double** GetElDegeneracy(void);

  /*!
	 * \brief Provides number electron states for calculating e_el
	 * \return: Vector of number of electron states for each species
	 */
	unsigned short* GetnElStates(void);


  /*!
	 * \brief Provides the thermodynamic reference temperatures from the JANAF tables
	 * \return: Vector of reference temperatures [K]
	 */
  su2double* GetRefTemperature(void);

  /*!
	 * \brief Provides the characteristic vibrational temperature for calculating e_vib
	 * \return: The number of chemical reactions, read from input file
	 */
	su2double GetCharVibTemp(unsigned short iSpecies);

	/*!
	 * \brief Provides the molar mass of each species present in multi species fluid
	 * \return: Vector of molar mass of each species in kg/kmol
	 */
	su2double* GetMolar_Mass(void);

  /*!
	 * \brief Provides the molar mass of each species present in multi species fluid
	 * \return: Mass of each species in Kg
	 */
	su2double GetMolar_Mass(unsigned short iSpecies);

	/*!
	 * \brief Retrieves the number of monatomic species in the multicomponent gas.
	 * \return: Number of monatomic species.
	 */
	unsigned short GetnMonatomics(void);

	/*!
	 * \brief Retrieves the number of monatomic species in the multicomponent gas.
	 * \return: Number of monatomic species.
	 */
	unsigned short GetnDiatomics(void);

	/*!
	 * \brief Provides the molar mass of each species present in multi species fluid
	 * \return: Molar mass of the specified gas consituent [kg/kmol]
	 */
	su2double GetInitial_Gas_Composition(unsigned short iSpecies);

  /*!
	 * \brief Provides the formation enthalpy of the specified species at standard conditions
	 * \return: Enthalpy of formation
	 */
	su2double* GetEnthalpy_Formation(void);

	/*!
	 * \brief Provides the formation enthalpy of the specified species at standard conditions
	 * \return: Enthalpy of formation
	 */
	su2double GetEnthalpy_Formation(unsigned short iSpecies);

	/*!
	 * \brief Provides the restart information.
	 * \return Restart information, if <code>TRUE</code> then the code will use the solution as restart.
	 */
	bool GetRestart(void);

	/*!
	 * \brief Provides the number of varaibles.
	 * \return Number of variables.
	 */
	unsigned short GetnVar(void);

  /*!
	 * \brief Provides the number of varaibles.
	 * \return Number of variables.
	 */
	unsigned short GetnZone(void);

  /*!
	 * \brief Provides the number of varaibles.
	 * \return Number of variables.
	 */
	unsigned short GetiZone(void);

	/*!
	 * \brief For some problems like adjoint or the linearized equations it
	 *		  is necessary to restart the flow solution.
	 * \return Flow restart information, if <code>TRUE</code> then the code will restart the flow solution.
	 */

	bool GetRestart_Flow(void);

  /*!
   * \brief Indicates whether electron gas is present in the gas mixture.
   */
  bool GetIonization(void);

	/*!
	 * \brief Information about computing and plotting the equivalent area distribution.
	 * \return <code>TRUE</code> or <code>FALSE</code>  depending if we are computing the equivalent area.
	 */
	bool GetEquivArea(void);

  /*!
	 * \brief Information about computing and plotting the equivalent area distribution.
	 * \return <code>TRUE</code> or <code>FALSE</code>  depending if we are computing the equivalent area.
	 */
	bool GetInvDesign_Cp(void);

	/*!
	 * \brief Information about computing and plotting the equivalent area distribution.
	 * \return <code>TRUE</code> or <code>FALSE</code>  depending if we are computing the equivalent area.
	 */
	bool GetInvDesign_HeatFlux(void);

	/*!
	 * \brief Get name of the input grid.
	 * \return File name of the input grid.
	 */
	string GetMesh_FileName(void);

	/*!
	 * \brief Get name of the output grid, this parameter is important for grid
	 *        adaptation and deformation.
	 * \return File name of the output grid.
	 */
	string GetMesh_Out_FileName(void);

	/*!
	 * \brief Get the name of the file with the solution of the flow problem.
	 * \return Name of the file with the solution of the flow problem.
	 */
	string GetSolution_FlowFileName(void);

	/*!
	 * \brief Get the name of the file with the solution of the adjoint flow problem
	 *		  with drag objective function.
	 * \return Name of the file with the solution of the adjoint flow problem with
	 *         drag objective function.
	 */
	string GetSolution_AdjFileName(void);

	/*!
	 * \brief Get the name of the file with the residual of the problem.
	 * \return Name of the file with the residual of the problem.
	 */
	string GetResidual_FileName(void);

	/*!
	 * \brief Get the format of the input/output grid.
	 * \return Format of the input/output grid.
	 */
	unsigned short GetMesh_FileFormat(void);

	/*!
	 * \brief Get the format of the output solution.
	 * \return Format of the output solution.
	 */
	unsigned short GetOutput_FileFormat(void);

	/*!
	 * \brief Get the name of the file with the convergence history of the problem.
	 * \return Name of the file with convergence history of the problem.
	 */
	string GetConv_FileName(void);

	/*!
	 * \brief Get the name of the file with the convergence history of the problem for FSI applications.
	 * \return Name of the file with convergence history of the problem.
	 */
	string GetConv_FileName_FSI(void);
    
  /*!
   * \brief Get the name of the file with the forces breakdown of the problem.
   * \return Name of the file with forces breakdown of the problem.
   */
  string GetBreakdown_FileName(void);

	/*!
	 * \brief Get the name of the file with the flow variables.
	 * \return Name of the file with the primitive variables.
	 */
	string GetFlow_FileName(void);

	/*!
	 * \brief Get the name of the file with the structure variables.
	 * \return Name of the file with the structure variables.
	 */
	string GetStructure_FileName(void);

  /*!
	 * \brief Get the name of the file with the structure variables.
	 * \return Name of the file with the structure variables.
	 */
	string GetSurfStructure_FileName(void);

  /*!
	 * \brief Get the name of the file with the structure variables.
	 * \return Name of the file with the structure variables.
	 */
	string GetSurfWave_FileName(void);

  /*!
	 * \brief Get the name of the file with the structure variables.
	 * \return Name of the file with the structure variables.
	 */
	string GetSurfHeat_FileName(void);

	/*!
	 * \brief Get the name of the file with the wave variables.
	 * \return Name of the file with the wave variables.
	 */
	string GetWave_FileName(void);

  /*!
	 * \brief Get the name of the file with the wave variables.
	 * \return Name of the file with the wave variables.
	 */
	string GetHeat_FileName(void);

	/*!
	 * \brief Get the name of the file with the adjoint wave variables.
	 * \return Name of the file with the adjoint wave variables.
	 */
	string GetAdjWave_FileName(void);

	/*!
	 * \brief Get the name of the restart file for the wave variables.
	 * \return Name of the restart file for the flow variables.
	 */
	string GetRestart_WaveFileName(void);

	/*!
	 * \brief Get the name of the restart file for the heat variables.
	 * \return Name of the restart file for the flow variables.
	 */
	string GetRestart_HeatFileName(void);

	/*!
	 * \brief Get the name of the restart file for the flow variables.
	 * \return Name of the restart file for the flow variables.
	 */
	string GetRestart_FlowFileName(string val_filename, int val_iZone);
    
    /*!
	 * \brief Get the name of the restart file for the flow variables.
	 * \return Name of the restart file for the flow variables.
	 */
	string GetRestart_FlowFileName(void);

	/*!
	 * \brief Get the name of the restart file for the adjoint variables (drag objective function).
	 * \return Name of the restart file for the adjoint variables (drag objective function).
	 */
	string GetRestart_AdjFileName(void);

	/*!
	 * \brief Get the name of the file with the adjoint variables.
	 * \return Name of the file with the adjoint variables.
	 */
	string GetAdj_FileName(void);

	/*!
	 * \brief Get the name of the file with the gradient of the objective function.
	 * \return Name of the file with the gradient of the objective function.
	 */
	string GetObjFunc_Grad_FileName(void);

	/*!
	 * \brief Get the name of the file with the gradient of the objective function.
	 * \return Name of the file with the gradient of the objective function.
	 */
	string GetObjFunc_Value_FileName(void);

	/*!
	 * \brief Get the name of the file with the surface information for the flow problem.
	 * \return Name of the file with the surface information for the flow problem.
	 */
	string GetSurfFlowCoeff_FileName(void);

	/*!
	 * \brief Get the name of the file with the surface information for the adjoint problem.
	 * \return Name of the file with the surface information for the adjoint problem.
	 */
	string GetSurfAdjCoeff_FileName(void);

  /*!
	 * \brief Augment the input filename with the iteration number for an unsteady file.
   * \param[in] val_filename - String value of the base filename.
   * \param[in] val_iter - Unsteady iteration number or time spectral instance.
	 * \return Name of the file with the iteration numer for an unsteady solution file.
	 */
  string GetUnsteady_FileName(string val_filename, int val_iter);

  /*!
	 * \brief Append the input filename string with the appropriate objective function extension.
   * \param[in] val_filename - String value of the base filename.
	 * \return Name of the file with the appropriate objective function extension.
	 */
  string GetObjFunc_Extension(string val_filename);
  
        /*!
  	 * \brief Get functional that is going to be used to evaluate the residual flow convergence.
  	 * \return Functional that is going to be used to evaluate the residual flow convergence.
  	 */
  	unsigned short GetResidual_Func_Flow(void);

	/*!
	 * \brief Get functional that is going to be used to evaluate the flow convergence.
	 * \return Functional that is going to be used to evaluate the flow convergence.
	 */
	unsigned short GetCauchy_Func_Flow(void);

	/*!
	 * \brief Get functional that is going to be used to evaluate the adjoint flow convergence.
	 * \return Functional that is going to be used to evaluate the adjoint flow convergence.
	 */
	unsigned short GetCauchy_Func_AdjFlow(void);

	/*!
	 * \brief Get the number of iterations that are considered in the Cauchy convergence criteria.
	 * \return Number of elements in the Cauchy criteria.
	 */
	unsigned short GetCauchy_Elems(void);

	/*!
	 * \brief Get the number of iterations that are not considered in the convergence criteria.
	 * \return Number of iterations before starting with the convergence criteria.
	 */
	unsigned long GetStartConv_Iter(void);

	/*!
	 * \brief Get the value of convergence criteria for the Cauchy method in the direct,
	 *        adjoint or linearized problem.
	 * \return Value of the convergence criteria.
	 */
	su2double GetCauchy_Eps(void);

	/*!
	 * \brief If we are prforming an unsteady simulation, there is only
	 *        one value of the time step for the complete simulation.
	 * \return Value of the time step in an unsteady simulation (non dimensional).
	 */
	su2double GetDelta_UnstTimeND(void);

  /*!
	 * \brief If we are prforming an unsteady simulation, there is only
	 *        one value of the time step for the complete simulation.
	 * \return Value of the time step in an unsteady simulation (non dimensional).
	 */
	su2double GetTotal_UnstTimeND(void);

	/*!
	 * \brief If we are prforming an unsteady simulation, there is only
	 *        one value of the time step for the complete simulation.
	 * \return Value of the time step in an unsteady simulation.
	 */
	su2double GetDelta_UnstTime(void);

	/*!
	 * \brief Set the value of the unsteadty time step using the CFL number.
	 * \param[in] val_delta_unsttimend - Value of the unsteady time step using CFL number.
	 */
	void SetDelta_UnstTimeND(su2double val_delta_unsttimend);

	/*!
	 * \brief If we are performing an unsteady simulation, this is the
	 * 	value of max physical time for which we run the simulation
	 * \return Value of the physical time in an unsteady simulation.
	 */
	su2double GetTotal_UnstTime(void);

	/*!
	 * \brief If we are performing an unsteady simulation, this is the
	 * 	value of current time.
	 * \return Value of the physical time in an unsteady simulation.
	 */
	su2double GetCurrent_UnstTime(void);

  /*!
	 * \brief Divide the rectbles and hexahedron.
	 * \return <code>TRUE</code> if the elements must be divided; otherwise <code>FALSE</code>.
	 */
	bool GetEngine_Intake(void);

	/*!
	 * \brief Value of the design variable step, we use this value in design problems.
	 * \param[in] val_dv - Number of the design variable that we want to read.
	 * \return Design variable step.
	 */
	su2double GetDV_Value(unsigned short val_dv);

  /*!
   * \brief Set the value of the design variable step, we use this value in design problems.
   * \param[in] val_dv - Number of the design variable that we want to read.
   * \param[in] val    - Value of the design variable.
   */
  void SetDV_Value(unsigned short val_dv, su2double val);

	/*!
	 * \brief Get information about the grid movement.
	 * \return <code>TRUE</code> if there is a grid movement; otherwise <code>FALSE</code>.
	 */
	bool GetGrid_Movement(void);

	/*!
	 * \brief Get the type of dynamic mesh motion.
	 * \param[in] val_iZone - Number for the current zone in the mesh (each zone has independent motion).
	 * \return Type of dynamic mesh motion.
	 */
	unsigned short GetKind_GridMovement(unsigned short val_iZone);

	/*!
	 * \brief Set the type of dynamic mesh motion.
	 * \param[in] val_iZone - Number for the current zone in the mesh (each zone has independent motion).
	 * \param[in] motion_Type - Specify motion type.
	 */
	void SetKind_GridMovement(unsigned short val_iZone, unsigned short motion_Type);

	/*!
	 * \brief Get the mach number based on the mesh velocity and freestream quantities.
	 * \return Mach number based on the mesh velocity and freestream quantities.
	 */
	su2double GetMach_Motion(void);

	/*!
	 * \brief Get x-coordinate of the mesh motion origin.
	 * \param[in] val_iZone - Number for the current zone in the mesh (each zone has independent motion).
	 * \return X-coordinate of the mesh motion origin.
	 */
	su2double GetMotion_Origin_X(unsigned short val_iZone);

	/*!
	 * \brief Get y-coordinate of the mesh motion origin
	 * \param[in] val_iZone - Number for the current zone in the mesh (each zone has independent motion).
	 * \return Y-coordinate of the mesh motion origin.
	 */
	su2double GetMotion_Origin_Y(unsigned short val_iZone);

	/*!
	 * \brief Get z-coordinate of the mesh motion origin
	 * \param[in] val_iZone - Number for the current zone in the mesh (each zone has independent motion).
	 * \return Z-coordinate of the mesh motion origin.
	 */
	su2double GetMotion_Origin_Z(unsigned short val_iZone);

	/*!
	 * \brief Set x-coordinate of the mesh motion origin.
	 * \param[in] val_iZone - Number for the current zone in the mesh (each zone has independent motion).
	 * \param[in] val_origin - New x-coordinate of the mesh motion origin.
	 */
	void SetMotion_Origin_X(unsigned short val_iZone, su2double val_origin);

	/*!
	 * \brief Set y-coordinate of the mesh motion origin
	 * \param[in] val_iZone - Number for the current zone in the mesh (each zone has independent motion).
	 * \param[in] val_origin - New y-coordinate of the mesh motion origin.
	 */
	void SetMotion_Origin_Y(unsigned short val_iZone, su2double val_origin);

	/*!
	 * \brief Set z-coordinate of the mesh motion origin
	 * \param[in] val_iZone - Number for the current zone in the mesh (each zone has independent motion).
	 * \param[in] val_origin - New y-coordinate of the mesh motion origin.
	 */
	void SetMotion_Origin_Z(unsigned short val_iZone, su2double val_origin);

	/*!
	 * \brief Get the translational velocity of the mesh in the x-direction.
	 * \param[in] val_iZone - Number for the current zone in the mesh (each zone has independent motion).
	 * \return Translational velocity of the mesh in the x-direction.
	 */
	su2double GetTranslation_Rate_X(unsigned short val_iZone);

	/*!
	 * \brief Get the translational velocity of the mesh in the y-direction.
	 * \param[in] val_iZone - Number for the current zone in the mesh (each zone has independent motion).
	 * \return Translational velocity of the mesh in the y-direction.
	 */
	su2double GetTranslation_Rate_Y(unsigned short val_iZone);

	/*!
	 * \brief Get the translational velocity of the mesh in the z-direction.
	 * \param[in] val_iZone - Number for the current zone in the mesh (each zone has independent motion).
	 * \return Translational velocity of the mesh in the z-direction.
	 */
	su2double GetTranslation_Rate_Z(unsigned short val_iZone);

	/*!
	 * \brief Get the angular velocity of the mesh about the x-axis.
	 * \param[in] val_iZone - Number for the current zone in the mesh (each zone has independent motion).
	 * \return Angular velocity of the mesh about the x-axis.
	 */
	su2double GetRotation_Rate_X(unsigned short val_iZone);

	/*!
	 * \brief Get the angular velocity of the mesh about the y-axis.
	 * \param[in] val_iZone - Number for the current zone in the mesh (each zone has independent motion).
	 * \return Angular velocity of the mesh about the y-axis.
	 */
	su2double GetRotation_Rate_Y(unsigned short val_iZone);

	/*!
	 * \brief Get the angular velocity of the mesh about the z-axis.
	 * \param[in] val_iZone - Number for the current zone in the mesh (each zone has independent motion).
	 * \return Angular velocity of the mesh about the z-axis.
	 */
	su2double GetRotation_Rate_Z(unsigned short val_iZone);

	/*!
	 * \brief Get the angular frequency of a mesh pitching about the x-axis.
	 * \param[in] val_iZone - Number for the current zone in the mesh (each zone has independent motion).
	 * \return Angular frequency of a mesh pitching about the x-axis.
	 */
	su2double GetPitching_Omega_X(unsigned short val_iZone);

	/*!
	 * \brief Get the angular frequency of a mesh pitching about the y-axis.
	 * \param[in] val_iZone - Number for the current zone in the mesh (each zone has independent motion).
	 * \return Angular frequency of a mesh pitching about the y-axis.
	 */
	su2double GetPitching_Omega_Y(unsigned short val_iZone);

	/*!
	 * \brief Get the angular frequency of a mesh pitching about the z-axis.
	 * \param[in] val_iZone - Number for the current zone in the mesh (each zone has independent motion).
	 * \return Angular frequency of a mesh pitching about the z-axis.
	 */
	su2double GetPitching_Omega_Z(unsigned short val_iZone);

	/*!
	 * \brief Get the pitching amplitude about the x-axis.
	 * \param[in] val_iZone - Number for the current zone in the mesh (each zone has independent motion).
	 * \return Pitching amplitude about the x-axis.
	 */
	su2double GetPitching_Ampl_X(unsigned short val_iZone);

	/*!
	 * \brief Get the pitching amplitude about the y-axis.
	 * \param[in] val_iZone - Number for the current zone in the mesh (each zone has independent motion).
	 * \return Pitching amplitude about the y-axis.
	 */
	su2double GetPitching_Ampl_Y(unsigned short val_iZone);

	/*!
	 * \brief Get the pitching amplitude about the z-axis.
	 * \param[in] val_iZone - Number for the current zone in the mesh (each zone has independent motion).
	 * \return Pitching amplitude about the z-axis.
	 */
	su2double GetPitching_Ampl_Z(unsigned short val_iZone);

	/*!
	 * \brief Get the pitching phase offset about the x-axis.
	 * \param[in] val_iZone - Number for the current zone in the mesh (each zone has independent motion).
	 * \return Pitching phase offset about the x-axis.
	 */
	su2double GetPitching_Phase_X(unsigned short val_iZone);

	/*!
	 * \brief Get the pitching phase offset about the y-axis.
	 * \param[in] val_iZone - Number for the current zone in the mesh (each zone has independent motion).
	 * \return Pitching phase offset about the y-axis.
	 */
	su2double GetPitching_Phase_Y(unsigned short val_iZone);

	/*!
	 * \brief Get the pitching phase offset about the z-axis.
	 * \param[in] val_iZone - Number for the current zone in the mesh (each zone has independent motion).
	 * \return Pitching phase offset about the z-axis.
	 */
	su2double GetPitching_Phase_Z(unsigned short val_iZone);

	/*!
	 * \brief Get the angular frequency of a mesh plunging in the x-direction.
	 * \param[in] val_iZone - Number for the current zone in the mesh (each zone has independent motion).
	 * \return Angular frequency of a mesh plunging in the x-direction.
	 */
	su2double GetPlunging_Omega_X(unsigned short val_iZone);

	/*!
	 * \brief Get the angular frequency of a mesh plunging in the y-direction.
	 * \param[in] val_iZone - Number for the current zone in the mesh (each zone has independent motion).
	 * \return Angular frequency of a mesh plunging in the y-direction.
	 */
	su2double GetPlunging_Omega_Y(unsigned short val_iZone);

	/*!
	 * \brief Get the angular frequency of a mesh plunging in the z-direction.
	 * \param[in] val_iZone - Number for the current zone in the mesh (each zone has independent motion).
	 * \return Angular frequency of a mesh plunging in the z-direction.
	 */
	su2double GetPlunging_Omega_Z(unsigned short val_iZone);

	/*!
	 * \brief Get the plunging amplitude in the x-direction.
	 * \param[in] val_iZone - Number for the current zone in the mesh (each zone has independent motion).
	 * \return Plunging amplitude in the x-direction.
	 */
	su2double GetPlunging_Ampl_X(unsigned short val_iZone);

	/*!
	 * \brief Get the plunging amplitude in the y-direction.
	 * \param[in] val_iZone - Number for the current zone in the mesh (each zone has independent motion).
	 * \return Plunging amplitude in the y-direction.
	 */
	su2double GetPlunging_Ampl_Y(unsigned short val_iZone);

	/*!
	 * \brief Get the plunging amplitude in the z-direction.
	 * \param[in] val_iZone - Number for the current zone in the mesh (each zone has independent motion).
	 * \return Plunging amplitude in the z-direction.
	 */
	su2double GetPlunging_Ampl_Z(unsigned short val_iZone);

  /*!
	 * \brief Get if we should update the motion origin.
	 * \param[in] val_marker - Value of the marker in which we are interested.
	 * \return yes or no to update motion origin.
	 */
	unsigned short GetMoveMotion_Origin(unsigned short val_marker);

	/*!
	 * \brief Get the minimum value of Beta for Roe-Turkel preconditioner
	 * \return the minimum value of Beta for Roe-Turkel preconditioner
	 */
	su2double GetminTurkelBeta();

	/*!
	 * \brief Get the minimum value of Beta for Roe-Turkel preconditioner
	 * \return the minimum value of Beta for Roe-Turkel preconditioner
	 */
	su2double GetmaxTurkelBeta();

	/*!
	 * \brief Get information about the adibatic wall condition
	 * \return <code>TRUE</code> if it is a adiabatic wall condition; otherwise <code>FALSE</code>.
	 */
	bool GetAdiabaticWall(void);

	/*!
	 * \brief Get information about the isothermal wall condition
	 * \return <code>TRUE</code> if it is a isothermal wall condition; otherwise <code>FALSE</code>.
	 */
	bool GetIsothermalWall(void);

	/*!
	 * \brief Get information about the Low Mach Preconditioning
	 * \return <code>TRUE</code> if we are using low Mach preconditioner; otherwise <code>FALSE</code>.
	 */
	bool Low_Mach_Preconditioning(void);

	/*!
	 * \brief Get information about the poisson solver condition
	 * \return <code>TRUE</code> if it is a poisson solver condition; otherwise <code>FALSE</code>.
	 */
	bool GetPoissonSolver(void);

	/*!
	 * \brief Get information about the gravity force.
	 * \return <code>TRUE</code> if it uses the gravity force; otherwise <code>FALSE</code>.
	 */
	bool GetGravityForce(void);

	/*!
	 * \brief Get information about the rotational frame.
	 * \return <code>TRUE</code> if there is a rotational frame; otherwise <code>FALSE</code>.
	 */
	bool GetRotating_Frame(void);

	/*!
	 * \brief Get information about the axisymmetric frame.
	 * \return <code>TRUE</code> if there is a rotational frame; otherwise <code>FALSE</code>.
	 */
	bool GetAxisymmetric(void);
  
  /*!
	 * \brief Get information about the axisymmetric frame.
	 * \return <code>TRUE</code> if there is a rotational frame; otherwise <code>FALSE</code>.
	 */
	bool GetDebugMode(void);

	/*!
	 * \brief Get information about there is a smoothing of the grid coordinates.
	 * \return <code>TRUE</code> if there is smoothing of the grid coordinates; otherwise <code>FALSE</code>.
	 */
	bool GetAdaptBoundary(void);

	/*!
	 * \brief Get information about there is a smoothing of the grid coordinates.
	 * \return <code>TRUE</code> if there is smoothing of the grid coordinates; otherwise <code>FALSE</code>.
	 */
	bool GetSmoothNumGrid(void);

	/*!
	 * \brief Set information about there is a smoothing of the grid coordinates.
	 * \param[in] val_smoothnumgrid - <code>TRUE</code> if there is smoothing of the grid coordinates; otherwise <code>FALSE</code>.
	 */
	void SetSmoothNumGrid(bool val_smoothnumgrid);

	/*!
	 * \brief Subtract one to the index of the finest grid (full multigrid strategy).
	 * \return Change the index of the finest grid.
	 */
	void SubtractFinestMesh(void);

	/*!
	 * \brief Obtain the kind of design variable.
	 * \param[in] val_dv - Number of the design variable that we want to read.
	 * \return Design variable identification.
	 */
	unsigned short GetDesign_Variable(unsigned short val_dv);

	/*!
	 * \brief Obtain the kind of convergence criteria to establish the convergence of the CFD code.
	 * \return Kind of convergence criteria.
	 */
	unsigned short GetConvCriteria(void);

	/*!
	 * \brief Get the index in the config information of the marker <i>val_marker</i>.
	 * \note When we read the config file, it stores the markers in a particular vector.
	 * \return Index in the config information of the marker <i>val_marker</i>.
	 */
	unsigned short GetMarker_CfgFile_TagBound(string val_marker);
  
  /*!
   * \brief Get the name in the config information of the marker number <i>val_marker</i>.
   * \note When we read the config file, it stores the markers in a particular vector.
   * \return Name of the marker in the config information of the marker <i>val_marker</i>.
   */
  string GetMarker_CfgFile_TagBound(unsigned short val_marker);

	/*!
	 * \brief Get the boundary information (kind of boundary) in the config information of the marker <i>val_marker</i>.
	 * \return Kind of boundary in the config information of the marker <i>val_marker</i>.
	 */
	unsigned short GetMarker_CfgFile_KindBC(string val_marker);

	/*!
	 * \brief Get the monitoring information from the config definition for the marker <i>val_marker</i>.
	 * \return Monitoring information of the boundary in the config information for the marker <i>val_marker</i>.
	 */
	unsigned short GetMarker_CfgFile_Monitoring(string val_marker);

  /*!
	 * \brief Get the monitoring information from the config definition for the marker <i>val_marker</i>.
	 * \return Monitoring information of the boundary in the config information for the marker <i>val_marker</i>.
	 */
	unsigned short GetMarker_CfgFile_GeoEval(string val_marker);

  /*!
	 * \brief Get the monitoring information from the config definition for the marker <i>val_marker</i>.
	 * \return Monitoring information of the boundary in the config information for the marker <i>val_marker</i>.
	 */
	unsigned short GetMarker_CfgFile_Designing(string val_marker);

	/*!
	 * \brief Get the plotting information from the config definition for the marker <i>val_marker</i>.
	 * \return Plotting information of the boundary in the config information for the marker <i>val_marker</i>.
	 */
	unsigned short GetMarker_CfgFile_Plotting(string val_marker);


	/*!
	 * \brief Get the FSI interface information from the config definition for the marker <i>val_marker</i>.
	 * \return Plotting information of the boundary in the config information for the marker <i>val_marker</i>.
	 */
	unsigned short GetMarker_CfgFile_FSIinterface(string val_marker);

  /*!
   * \brief Get the 1-D output (ie, averaged pressure) information from the config definition for the marker <i>val_marker</i>.
   * \return 1D output information of the boundary in the config information for the marker <i>val_marker</i>.
   */
  unsigned short GetMarker_CfgFile_Out_1D(string val_marker);

	/*!
	 * \brief Get the DV information from the config definition for the marker <i>val_marker</i>.
	 * \return DV information of the boundary in the config information for the marker <i>val_marker</i>.
	 */
	unsigned short GetMarker_CfgFile_DV(string val_marker);

  /*!
	 * \brief Get the motion information from the config definition for the marker <i>val_marker</i>.
	 * \return Motion information of the boundary in the config information for the marker <i>val_marker</i>.
	 */
	unsigned short GetMarker_CfgFile_Moving(string val_marker);

	/*!
	 * \brief Get the periodic information from the config definition of the marker <i>val_marker</i>.
	 * \return Periodic information of the boundary in the config information of the marker <i>val_marker</i>.
	 */
	unsigned short GetMarker_CfgFile_PerBound(string val_marker);

	/*!
	 * \brief Determines if problem is adjoint
	 * \return true if Adjoint
	 */
	bool GetAdjoint(void);

    /*!
	 * \brief Determines if problem is viscous
	 * \return true if Viscous
	 */
	bool GetViscous(void);

	/*!
	 * \brief Provides the index of the solution in the container.
	 * \param[in] val_eqsystem - Equation that is being solved.
	 * \return Index on the solution container.
	 */
	unsigned short GetContainerPosition(unsigned short val_eqsystem);

	/*!
	 * \brief Value of the order of magnitude reduction of the residual.
	 * \return Value of the order of magnitude reduction of the residual.
	 */
	su2double GetOrderMagResidual(void);

	/*!
	 * \brief Value of the minimum residual value (log10 scale).
	 * \return Value of the minimum residual value (log10 scale).
	 */
	su2double GetMinLogResidual(void);

	/*!
	 * \brief Value of the order of magnitude reduction of the residual for FSI applications.
	 * \return Value of the order of magnitude reduction of the residual.
	 */
	su2double GetOrderMagResidualFSI(void);

	/*!
	 * \brief Value of the minimum residual value for FSI applications (log10 scale).
	 * \return Value of the minimum residual value (log10 scale).
	 */
	su2double GetMinLogResidualFSI(void);
  
  /*!
   * \brief Value of the damping factor for the engine inlet bc.
   * \return Value of the damping factor.
   */
  su2double GetDamp_Engine_Inflow(void);
  
  /*!
   * \brief Value of the damping factor for the engine bleed inlet bc.
   * \return Value of the damping factor.
   */
  su2double GetDamp_Engine_Bleed(void);
  
  /*!
   * \brief Value of the damping factor for the engine exhaust inlet bc.
   * \return Value of the damping factor.
   */
  su2double GetDamp_Engine_Exhaust(void);
  
	/*!
	 * \brief Value of the damping factor for the residual restriction.
	 * \return Value of the damping factor.
	 */
	su2double GetDamp_Res_Restric(void);

	/*!
	 * \brief Value of the damping factor for the correction prolongation.
	 * \return Value of the damping factor.
	 */
	su2double GetDamp_Correc_Prolong(void);

	/*!
	 * \brief Value of the position of the Near Field (y coordinate for 2D, and z coordinate for 3D).
	 * \return Value of the Near Field position.
	 */
	su2double GetPosition_Plane(void);

	/*!
	 * \brief Value of the weight of the drag coefficient in the Sonic Boom optimization.
	 * \return Value of the weight of the drag coefficient in the Sonic Boom optimization.
	 */
	su2double GetWeightCd(void);

  /*!
	 * \brief Value of the azimuthal line to fix due to a misalignments of the nearfield.
	 * \return Azimuthal line to fix due to a misalignments of the nearfield.
	 */
	su2double GetFixAzimuthalLine(void);

	/*!
	 * \brief Set the global parameters of each simulation for each runtime system.
	 * \param[in] val_solver - Solver of the simulation.
	 * \param[in] val_system - Runtime system that we are solving.
	 */
	void SetGlobalParam(unsigned short val_solver, unsigned short val_system, unsigned long val_extiter);

	/*!
	 * \brief Center of rotation for a rotational periodic boundary.
	 */
	su2double *GetPeriodicRotCenter(string val_marker);

	/*!
	 * \brief Angles of rotation for a rotational periodic boundary.
	 */
	su2double *GetPeriodicRotAngles(string val_marker);

	/*!
	 * \brief Translation vector for a rotational periodic boundary.
	 */
	su2double *GetPeriodicTranslation(string val_marker);

	/*!
	 * \brief Get the rotationally periodic donor marker for boundary <i>val_marker</i>.
	 * \return Periodic donor marker from the config information for the marker <i>val_marker</i>.
	 */
	unsigned short GetMarker_Periodic_Donor(string val_marker);

  /*!
	 * \brief Get the origin of the actuator disk.
	 */
  su2double* GetActDisk_Origin(string val_marker);

  /*!
	 * \brief Get the root radius of the actuator disk.
	 */
  su2double GetActDisk_RootRadius(string val_marker);

  /*!
	 * \brief Get the tip radius of th actuator disk.
	 */
  su2double GetActDisk_TipRadius(string val_marker);

  /*!
	 * \brief Get the thurst corffient of the actuator disk.
	 */
  su2double GetActDisk_PressJump(string val_marker);
  
  /*!
   * \brief Get the thurst corffient of the actuator disk.
   */
  su2double GetActDisk_TempJump(string val_marker);

  /*!
	 * \brief Get the rev / min of the actuator disk.
	 */
  su2double GetActDisk_Omega(string val_marker);
  
  /*!
   * \brief Get the rev / min of the actuator disk.
   */
  unsigned short GetActDisk_Distribution(string val_marker);
  
  /*!
	 * \brief Get Actuator Disk Outlet for boundary <i>val_marker</i> (actuator disk inlet).
	 * \return Actuator Disk Outlet from the config information for the marker <i>val_marker</i>.
	 */
	unsigned short GetMarker_ActDisk_Outlet(string val_marker);

  /*!
	 * \brief Get the internal index for a moving boundary <i>val_marker</i>.
	 * \return Internal index for a moving boundary <i>val_marker</i>.
	 */
	unsigned short GetMarker_Moving(string val_marker);

  /*!
	 * \brief Get the name of the surface defined in the geometry file.
	 * \param[in] val_marker - Value of the marker in which we are interested.
	 * \return Name that is in the geometry file for the surface that
	 *         has the marker <i>val_marker</i>.
	 */
	string GetMarker_Moving(unsigned short val_marker);

	/*!
	 * \brief Set the total number of SEND_RECEIVE periodic transformations.
	 * \param[in] val_index - Total number of transformations.
	 */
	void SetnPeriodicIndex(unsigned short val_index);

	/*!
	 * \brief Get the total number of SEND_RECEIVE periodic transformations.
	 * \return Total number of transformations.
	 */
	unsigned short GetnPeriodicIndex(void);

	/*!
	 * \brief Set the rotation center for a periodic transformation.
	 * \param[in] val_index - Index corresponding to the periodic transformation.
	 * \param[in] center - Pointer to a vector containing the coordinate of the center.
	 */
	void SetPeriodicCenter(unsigned short val_index, su2double* center);

	/*!
	 * \brief Get the rotation center for a periodic transformation.
	 * \param[in] val_index - Index corresponding to the periodic transformation.
	 * \return A vector containing coordinates of the center point.
	 */
	su2double* GetPeriodicCenter(unsigned short val_index);

	/*!
	 * \brief Set the rotation angles for a periodic transformation.
	 * \param[in] val_index - Index corresponding to the periodic transformation.
	 * \param[in] rotation - Pointer to a vector containing the rotation angles.
	 */
	void SetPeriodicRotation(unsigned short val_index, su2double* rotation);

	/*!
	 * \brief Get the rotation angles for a periodic transformation.
	 * \param[in] val_index - Index corresponding to the periodic transformation.
	 * \return A vector containing the angles of rotation.
	 */
	su2double* GetPeriodicRotation(unsigned short val_index);

	/*!
	 * \brief Set the translation vector for a periodic transformation.
	 * \param[in] val_index - Index corresponding to the periodic transformation.
	 * \param[in] translate - Pointer to a vector containing the coordinate of the center.
	 */
	void SetPeriodicTranslate(unsigned short val_index, su2double* translate);

	/*!
	 * \brief Get the translation vector for a periodic transformation.
	 * \param[in] val_index - Index corresponding to the periodic transformation.
	 * \return The translation vector.
	 */
	su2double* GetPeriodicTranslate(unsigned short val_index);

	/*!
	 * \brief Get the total temperature at a nacelle boundary.
	 * \param[in] val_index - Index corresponding to the inlet boundary.
	 * \return The total temperature.
	 */
	su2double GetExhaust_Temperature_Target(string val_index);

	/*!
	 * \brief Get the total temperature at an inlet boundary.
	 * \param[in] val_index - Index corresponding to the inlet boundary.
	 * \return The total temperature.
	 */
	su2double GetInlet_Ttotal(string val_index);

	/*!
	 * \brief Get the temperature at a supersonic inlet boundary.
	 * \param[in] val_index - Index corresponding to the inlet boundary.
	 * \return The inlet density.
	 */
	su2double GetInlet_Temperature(string val_index);

	/*!
	 * \brief Get the pressure at a supersonic inlet boundary.
	 * \param[in] val_index - Index corresponding to the inlet boundary.
	 * \return The inlet pressure.
	 */
	su2double GetInlet_Pressure(string val_index);

	/*!
	 * \brief Get the velocity vector at a supersonic inlet boundary.
	 * \param[in] val_index - Index corresponding to the inlet boundary.
	 * \return The inlet velocity vector.
	 */
	su2double* GetInlet_Velocity(string val_index);

	/*!
	 * \brief Get the fixed value at the Dirichlet boundary.
	 * \param[in] val_index - Index corresponding to the Dirichlet boundary.
	 * \return The total temperature.
	 */
	su2double GetDirichlet_Value(string val_index);

	/*!
	 * \brief Get whether this is a Dirichlet or a Neumann boundary.
	 * \param[in] val_index - Index corresponding to the Dirichlet boundary.
	 * \return Yes or No.
	 */
	bool GetDirichlet_Boundary(string val_index);

	/*!
	 * \brief Get the total pressure at an inlet boundary.
	 * \param[in] val_index - Index corresponding to the inlet boundary.
	 * \return The total pressure.
	 */
	su2double GetInlet_Ptotal(string val_index);

	/*!
	 * \brief Get the total pressure at an nacelle boundary.
	 * \param[in] val_index - Index corresponding to the inlet boundary.
	 * \return The total pressure.
	 */
	su2double GetExhaust_Pressure_Target(string val_index);

  /*!
	 * \brief Value of the CFL reduction in LevelSet problems.
	 * \return Value of the CFL reduction in LevelSet problems.
	 */
	su2double GetCFLRedCoeff_Turb(void);

	/*!
	 * \brief Get the flow direction unit vector at an inlet boundary.
	 * \param[in] val_index - Index corresponding to the inlet boundary.
	 * \return The flow direction vector.
	 */
	su2double* GetInlet_FlowDir(string val_index);

	/*!
	 * \brief Get the back pressure (static) at an outlet boundary.
	 * \param[in] val_index - Index corresponding to the outlet boundary.
	 * \return The outlet pressure.
	 */
	su2double GetOutlet_Pressure(string val_index);

	/*!
	 * \brief Get the var 1 at Riemann boundary.
	 * \param[in] val_marker - Index corresponding to the Riemann boundary.
	 * \return The var1
	 */
	su2double GetRiemann_Var1(string val_marker);

	/*!
	 * \brief Get the var 2 at Riemann boundary.
	 * \param[in] val_marker - Index corresponding to the Riemann boundary.
	 * \return The var2
	 */

	su2double GetRiemann_Var2(string val_marker);

	/*!
	 * \brief Get the Flowdir at Riemann boundary.
	 * \param[in] val_marker - Index corresponding to the Riemann boundary.
	 * \return The Flowdir
	 */
	su2double* GetRiemann_FlowDir(string val_marker);

	/*!
	 * \brief Get Kind Data of Riemann boundary.
	 * \param[in] val_marker - Index corresponding to the Riemann boundary.
	 * \return Kind data
	 */
	unsigned short GetKind_Data_Riemann(string val_marker);

	/*!
	 * \brief Get the var 1 at NRBC boundary.
	 * \param[in] val_marker - Index corresponding to the NRBC boundary.
	 * \return The var1
	 */
	su2double GetNRBC_Var1(string val_marker);

	/*!
	 * \brief Get the var 2 at NRBC boundary.
	 * \param[in] val_marker - Index corresponding to the NRBC boundary.
	 * \return The var2
	 */

	su2double GetNRBC_Var2(string val_marker);

	/*!
	 * \brief Get the Flowdir at NRBC boundary.
	 * \param[in] val_marker - Index corresponding to the NRBC boundary.
	 * \return The Flowdir
	 */
	su2double* GetNRBC_FlowDir(string val_marker);

	/*!
	 * \brief Get Kind Data of NRBC boundary.
	 * \param[in] val_marker - Index corresponding to the NRBC boundary.
	 * \return Kind data
	 */
	unsigned short GetKind_Data_NRBC(string val_marker);

	/*!
	 * \brief Get the wall temperature (static) at an isothermal boundary.
	 * \param[in] val_index - Index corresponding to the isothermal boundary.
	 * \return The wall temperature.
	 */
	su2double GetIsothermal_Temperature(string val_index);

	/*!
	 * \brief Get the wall heat flux on a constant heat flux boundary.
	 * \param[in] val_index - Index corresponding to the constant heat flux boundary.
	 * \return The heat flux.
	 */
	su2double GetWall_HeatFlux(string val_index);

	/*!
	 * \brief Get the back pressure (static) at an outlet boundary.
	 * \param[in] val_index - Index corresponding to the outlet boundary.
	 * \return The outlet pressure.
	 */
	su2double GetInflow_Mach_Target(string val_marker);

    /*!
	 * \brief Get the back pressure (static) at an outlet boundary.
	 * \param[in] val_index - Index corresponding to the outlet boundary.
	 * \return The outlet pressure.
	 */
	su2double GetInflow_Mach(string val_marker);

    /*!
	 * \brief Get the back pressure (static) at an outlet boundary.
	 * \param[in] val_index - Index corresponding to the outlet boundary.
	 * \return The outlet pressure.
	 */
	void SetInflow_Mach(unsigned short val_imarker, su2double val_fanface_mach);

    /*!
	 * \brief Get the back pressure (static) at an outlet boundary.
	 * \param[in] val_index - Index corresponding to the outlet boundary.
	 * \return The outlet pressure.
	 */
	su2double GetInflow_Pressure(string val_marker);

    /*!
	 * \brief Get the back pressure (static) at an outlet boundary.
	 * \param[in] val_index - Index corresponding to the outlet boundary.
	 * \return The outlet pressure.
	 */
	void SetInflow_Pressure(unsigned short val_imarker, su2double val_fanface_pressure);
  
  /*!
   * \brief Get the back pressure (static) at an outlet boundary.
   * \param[in] val_index - Index corresponding to the outlet boundary.
   * \return The outlet pressure.
   */
  su2double GetBleed_Temperature_Target(string val_marker);
  
  /*!
   * \brief Get the back pressure (static) at an outlet boundary.
   * \param[in] val_index - Index corresponding to the outlet boundary.
   * \return The outlet pressure.
   */
  su2double GetBleed_Temperature(string val_marker);
  
  /*!
   * \brief Get the back pressure (static) at an outlet boundary.
   * \param[in] val_index - Index corresponding to the outlet boundary.
   * \return The outlet pressure.
   */
  void SetBleed_Temperature(unsigned short val_imarker, su2double val_bleed_temp);
  
  /*!
   * \brief Get the back pressure (static) at an outlet boundary.
   * \param[in] val_index - Index corresponding to the outlet boundary.
   * \return The outlet pressure.
   */
  void SetExhaust_Temperature(unsigned short val_imarker, su2double val_exhaust_temp);
  
  /*!
   * \brief Get the back pressure (static) at an outlet boundary.
   * \param[in] val_index - Index corresponding to the outlet boundary.
   * \return The outlet pressure.
   */
  su2double GetExhaust_Temperature(string val_marker);
  
  /*!
   * \brief Get the back pressure (static) at an outlet boundary.
   * \param[in] val_index - Index corresponding to the outlet boundary.
   * \return The outlet pressure.
   */
  su2double GetBleed_MassFlow_Target(string val_marker);
  
  /*!
   * \brief Get the back pressure (static) at an outlet boundary.
   * \param[in] val_index - Index corresponding to the outlet boundary.
   * \return The outlet pressure.
   */
  su2double GetBleed_MassFlow(string val_marker);
  
  /*!
   * \brief Get the back pressure (static) at an outlet boundary.
   * \param[in] val_index - Index corresponding to the outlet boundary.
   * \return The outlet pressure.
   */
  void SetBleed_MassFlow(unsigned short val_imarker, su2double val_bleed_massflow);
  
  /*!
   * \brief Get the back pressure (static) at an outlet boundary.
   * \param[in] val_index - Index corresponding to the outlet boundary.
   * \return The outlet pressure.
   */
  su2double GetBleed_Pressure(string val_marker);

  /*!
   * \brief Get the back pressure (static) at an outlet boundary.
   * \param[in] val_index - Index corresponding to the outlet boundary.
   * \return The outlet pressure.
   */
  su2double GetExhaust_Pressure(string val_marker);

  /*!
   * \brief Get the back pressure (static) at an outlet boundary.
   * \param[in] val_index - Index corresponding to the outlet boundary.
   * \return The outlet pressure.
   */
  void SetBleed_Pressure(unsigned short val_imarker, su2double val_bleed_pressure);
  
  /*!
   * \brief Get the back pressure (static) at an outlet boundary.
   * \param[in] val_index - Index corresponding to the outlet boundary.
   * \return The outlet pressure.
   */
  void SetExhaust_Pressure(unsigned short val_imarker, su2double val_exhaust_pressure);
  
	/*!
	 * \brief Get the displacement value at an displacement boundary.
	 * \param[in] val_index - Index corresponding to the displacement boundary.
	 * \return The displacement value.
	 */
	su2double GetDispl_Value(string val_index);

	/*!
	 * \brief Get the force value at an load boundary.
	 * \param[in] val_index - Index corresponding to the load boundary.
	 * \return The load value.
	 */
	su2double GetLoad_Value(string val_index);

	/*!
	 * \brief Get the force value at a load boundary defined in cartesian coordinates.
	 * \param[in] val_index - Index corresponding to the load boundary.
	 * \return The load value.
	 */
	su2double GetLoad_Dir_Value(string val_index);

	/*!
	 * \brief Get the force multiplier at a load boundary in cartesian coordinates.
	 * \param[in] val_index - Index corresponding to the load boundary.
	 * \return The load multiplier.
	 */
	su2double GetLoad_Dir_Multiplier(string val_index);

	/*!
	 * \brief Get the force direction at a loaded boundary in cartesian coordinates.
	 * \param[in] val_index - Index corresponding to the load boundary.
	 * \return The load direction.
	 */
	su2double* GetLoad_Dir(string val_index);

	/*!
	 * \brief Get the amplitude of the sine-wave at a load boundary defined in cartesian coordinates.
	 * \param[in] val_index - Index corresponding to the load boundary.
	 * \return The load value.
	 */
	su2double GetLoad_Sine_Amplitude(string val_index);

	/*!
	 * \brief Get the frequency of the sine-wave at a load boundary in cartesian coordinates.
	 * \param[in] val_index - Index corresponding to the load boundary.
	 * \return The load frequency.
	 */
	su2double GetLoad_Sine_Frequency(string val_index);

	/*!
	 * \brief Get the force direction at a sine-wave loaded boundary in cartesian coordinates.
	 * \param[in] val_index - Index corresponding to the load boundary.
	 * \return The load direction.
	 */
	su2double* GetLoad_Sine_Dir(string val_index);

	/*!
	 * \brief Get the force value at an load boundary.
	 * \param[in] val_index - Index corresponding to the load boundary.
	 * \return The load value.
	 */
	su2double GetFlowLoad_Value(string val_index);

	/*!
	 * \brief Cyclic pitch amplitude for rotor blades.
	 * \return The specified cyclic pitch amplitude.
	 */
	su2double GetCyclic_Pitch(void);

	/*!
	 * \brief Collective pitch setting for rotor blades.
	 * \return The specified collective pitch setting.
	 */
	su2double GetCollective_Pitch(void);

	/*!
	 * \brief Get name of the arbitrary mesh motion input file.
	 * \return File name of the arbitrary mesh motion input file.
	 */
	string GetMotion_FileName(void);

  /*!
	 * \brief Set the config options.
	 */
	void SetConfig_Options(unsigned short val_iZone, unsigned short val_nZone);

  /*!
   * \brief Set the config options.
   */
  void SetRunTime_Options(void);

  /*!
	 * \brief Set the config file parsing.
	 */
  void SetConfig_Parsing(char case_filename[MAX_STRING_SIZE]);

  /*!
   * \brief Set the config file parsing.
   */
  bool SetRunTime_Parsing(char case_filename[MAX_STRING_SIZE]);
  
	/*!
	 * \brief Config file postprocessing.
	 */
	void SetPostprocessing(unsigned short val_software, unsigned short val_izone, unsigned short val_nDim);

	/*!
	 * \brief Config file markers processing.
	 */
	void SetMarkers(unsigned short val_software);

	/*!
	 * \brief Config file output.
	 */
	void SetOutput(unsigned short val_software, unsigned short val_izone);

	/*!
	 * \brief Value of Aeroelastic solution coordinate at time n+1.
	 */
	vector<vector<su2double> > GetAeroelastic_np1(unsigned short iMarker);

	/*!
	 * \brief Value of Aeroelastic solution coordinate at time n.
	 */
	vector<vector<su2double> > GetAeroelastic_n(unsigned short iMarker);

	/*!
	 * \brief Value of Aeroelastic solution coordinate at time n-1.
	 */
	vector<vector<su2double> > GetAeroelastic_n1(unsigned short iMarker);

	/*!
	 * \brief Value of Aeroelastic solution coordinate at time n+1.
	 */
	void SetAeroelastic_np1(unsigned short iMarker, vector<vector<su2double> > solution);

	/*!
	 * \brief Value of Aeroelastic solution coordinate at time n from time n+1.
	 */
	void SetAeroelastic_n(void);

	/*!
	 * \brief Value of Aeroelastic solution coordinate at time n-1 from time n.
	 */
	void SetAeroelastic_n1(void);

  /*!
   * \brief Aeroelastic Flutter Speed Index.
   */
  su2double GetAeroelastic_Flutter_Speed_Index(void);
  
	/*!
	 * \brief Uncoupled Aeroelastic Frequency Plunge.
	 */
	su2double GetAeroelastic_Frequency_Plunge(void);

	/*!
	 * \brief Uncoupled Aeroelastic Frequency Pitch.
	 */
	su2double GetAeroelastic_Frequency_Pitch(void);

  /*!
   * \brief Aeroelastic Airfoil Mass Ratio.
   */
  su2double GetAeroelastic_Airfoil_Mass_Ratio(void);

  /*!
   * \brief Aeroelastic center of gravity location.
   */
  su2double GetAeroelastic_CG_Location(void);

  /*!
   * \brief Aeroelastic radius of gyration squared.
   */
  su2double GetAeroelastic_Radius_Gyration_Squared(void);

  /*!
   * \brief Aeroelastic solve every x inner iteration.
   */
  unsigned short GetAeroelasticIter(void);
  
	/*!
	 * \brief Value of plunging coordinate.
     * \param[in] val_marker - the marker we are monitoring.
	 * \return Value of plunging coordinate.
	 */
	su2double GetAeroelastic_plunge(unsigned short val_marker);

    /*!
	 * \brief Value of pitching coordinate.
     * \param[in] val_marker - the marker we are monitoring.
	 * \return Value of pitching coordinate.
	 */
	su2double GetAeroelastic_pitch(unsigned short val_marker);

	/*!
	 * \brief Value of plunging coordinate.
     * \param[in] val_marker - the marker we are monitoring.
     * \param[in] val - value of plunging coordinate.
	 */
	void SetAeroelastic_plunge(unsigned short val_marker, su2double val);

	/*!
	 * \brief Value of pitching coordinate.
     * \param[in] val_marker - the marker we are monitoring.
     * \param[in] val - value of pitching coordinate.
	 */
	void SetAeroelastic_pitch(unsigned short val_marker, su2double val);

    /*!
	 * \brief Get information about the aeroelastic simulation.
	 * \return <code>TRUE</code> if it is an aeroelastic case; otherwise <code>FALSE</code>.
	 */
	bool GetAeroelastic_Simulation(void);

    /*!
	 * \brief Get information about the wind gust.
	 * \return <code>TRUE</code> if there is a wind gust; otherwise <code>FALSE</code>.
	 */
	bool GetWind_Gust(void);

    /*!
	 * \brief Get the type of gust to simulate.
	 * \return type of gust to use for the simulation.
	 */
	unsigned short GetGust_Type(void);

    /*!
	 * \brief Get the gust direction.
	 * \return the gust direction.
	 */
    unsigned short GetGust_Dir(void);

    /*!
	 * \brief Value of the gust wavelength.
	 */
	su2double GetGust_WaveLength(void);

    /*!
	 * \brief Value of the number of gust periods.
	 */
	su2double GetGust_Periods(void);

    /*!
	 * \brief Value of the gust amplitude.
	 */
	su2double GetGust_Ampl(void);

    /*!
	 * \brief Value of the time at which to begin the gust.
	 */
	su2double GetGust_Begin_Time(void);

    /*!
	 * \brief Value of the location ath which the gust begins.
	 */
	su2double GetGust_Begin_Loc(void);

  /*!
	 * \brief Value of the time at which to begin the gust.
	 */
	unsigned short GetnFFD_Iter(void);

  /*!
	 * \brief Value of the location ath which the gust begins.
	 */
	su2double GetFFD_Tol(void);

  /*!
	 * \brief Get the node number of the CV to visualize.
	 * \return Node number of the CV to visualize.
	 */
	long GetVisualize_CV(void);

  /*!
	 * \brief Get information about whether to use fixed CL mode.
	 * \return <code>TRUE</code> if fixed CL mode is active; otherwise <code>FALSE</code>.
	 */
	bool GetFixed_CL_Mode(void);

  /*!
	 * \brief Get the value specified for the target CL.
	 * \return Value of the target CL.
	 */
	su2double GetTarget_CL(void);

  /*!
	 * \brief Get the value of the damping coefficient for fixed CL mode.
	 * \return Damping coefficient for fixed CL mode.
	 */
	su2double GetDamp_Fixed_CL(void);
  
  /*!
   * \brief Get the value of iterations to re-evaluate the angle of attack.
   * \return Number of iterations.
   */
  unsigned long GetIter_Fixed_CL(void);
  
  /*!
	 * \brief Set the value of the boolean for updating AoA in fixed lift mode.
   * \param[in] val_update - the bool for whether to update the AoA.
	 */
	void SetUpdate_AoA(bool val_update);

  /*!
	 * \brief Get information about whether to update the AoA for fixed lift mode.
	 * \return <code>TRUE</code> if we should update the AoA for fixed lift mode; otherwise <code>FALSE</code>.
	 */
	bool GetUpdate_AoA(void);
  
  /*!
	 * \brief Set the current number of non-physical nodes in the solution.
   * \param[in] val_nonphys_points - current number of non-physical points.
	 */
	void SetNonphysical_Points(unsigned long val_nonphys_points);
  
  /*!
	 * \brief Get the current number of non-physical nodes in the solution.
	 * \return Current number of non-physical points.
	 */
	unsigned long GetNonphysical_Points(void);
  
  /*!
	 * \brief Set the current number of non-physical reconstructions for 2nd-order upwinding.
   * \param[in] val_nonphys_reconstr - current number of non-physical reconstructions for 2nd-order upwinding.
	 */
	void SetNonphysical_Reconstr(unsigned long val_nonphys_reconstr);
  
  /*!
	 * \brief Get the current number of non-physical reconstructions for 2nd-order upwinding.
	 * \return Current number of non-physical reconstructions for 2nd-order upwinding.
	 */
	unsigned long GetNonphysical_Reconstr(void);
  
	/*!
	 * \brief Given arrays x[1..n] and y[1..n] containing a tabulated function, i.e., yi = f(xi), with
	          x1 < x2 < . . . < xN , and given values yp1 and ypn for the first derivative of the interpolating
	          function at points 1 and n, respectively, this routine returns an array y2[1..n] that contains
	          the second derivatives of the interpolating function at the tabulated points xi. If yp1 and/or
	          ypn are equal to 1 × 1030 or larger, the routine is signaled to set the corresponding boundary
	          condition for a natural spline, with zero second derivative on that boundary.
						Numerical Recipes: The Art of Scientific Computing, Third Edition in C++.
	 */
	void SetSpline(vector<su2double> &x, vector<su2double> &y, unsigned long n, su2double yp1, su2double ypn, vector<su2double> &y2);

	/*!
	 * \brief Given the arrays xa[1..n] and ya[1..n], which tabulate a function (with the xai’s in order),
	          and given the array y2a[1..n], which is the output from spline above, and given a value of
	          x, this routine returns a cubic-spline interpolated value y.
         	  Numerical Recipes: The Art of Scientific Computing, Third Edition in C++.
	 * \returns The interpolated value of for x.
	 */
	su2double GetSpline(vector<su2double> &xa, vector<su2double> &ya, vector<su2double> &y2a, unsigned long n, su2double x);
  
  /*!
   * \brief Get the verbosity level of the console output.
   * \return Verbosity level for the console output.
   */
  unsigned short GetConsole_Output_Verb(void);

  /*!
   *
   * \brief Get the direct differentation method.
   * \return direct differentiation method.
   */
  unsigned short GetDirectDiff();

  /*!
   * \brief Get the indicator whether we are solving an discrete adjoint problem.
   * \return the discrete adjoint indicator.
  */
  bool GetDiscrete_Adjoint(void);

	/*!
	 * \brief Get the number of fluid subiterations roblems.
	 * \return Number of FSI subiters.
	 */
	unsigned short GetnIterFSI(void);

	/*!
	 * \brief Get Aitken's relaxation parameter for static relaxation cases.
	 * \return Aitken's relaxation parameters.
	 */
	su2double GetAitkenStatRelax(void);

	/*!
	 * \brief Get Aitken's maximum relaxation parameter for dynamic relaxation cases and first iteration.
	 * \return Aitken's relaxation parameters.
	 */
	su2double GetAitkenDynMaxInit(void);


	/*!
	  * \brief Decide whether to apply dead loads to the model.
	  * \return <code>TRUE</code> if the dead loads are to be applied, <code>FALSE</code> otherwise.
	  */

	bool GetDeadLoad(void);

	/*!
	 * \brief Provides information about the time integration of the structural analysis, and change the write in the output
	 *        files information about the iteration.
	 * \return The kind of time integration: Static or dynamic analysis
	 */
	unsigned short GetDynamic_Analysis(void);

	/*!
	 * \brief If we are prforming an unsteady simulation, there is only
	 *        one value of the time step for the complete simulation.
	 * \return Value of the time step in an unsteady simulation (non dimensional).
	 */
	su2double GetDelta_DynTime(void);

	/*!
	 * \brief If we are prforming an unsteady simulation, there is only
	 *        one value of the time step for the complete simulation.
	 * \return Value of the time step in an unsteady simulation (non dimensional).
	 */
	su2double GetTotal_DynTime(void);

	/*!
	 * \brief If we are prforming an unsteady simulation, there is only
	 *        one value of the time step for the complete simulation.
	 * \return Value of the time step in an unsteady simulation (non dimensional).
	 */
	su2double GetCurrent_DynTime(void);

	/*!
	 * \brief Get information about writing dynamic structural analysis headers and file extensions.
	 * \return 	<code>TRUE</code> means that dynamic structural analysis solution files will be written.
	 */
	bool GetWrt_Dynamic(void);

	/*!
	 * \brief Get Newmark alpha parameter.
	 * \return Value of the Newmark alpha parameter.
	 */
	su2double GetNewmark_alpha(void);

	/*!
	 * \brief Get Newmark delta parameter.
	 * \return Value of the Newmark delta parameter.
	 */
	su2double GetNewmark_delta(void);

	/*!
	 * \brief Check if the user wants to apply the load gradually.
	 * \return 	<code>TRUE</code> means that the load is to be applied gradually.
	 */
	 bool GetGradual_Load(void);

	/*!
	 * \brief Check if the user wants to apply the load as a ramp.
	 * \return 	<code>TRUE</code> means that the load is to be applied as a ramp.
	 */
	 bool GetRamp_Load(void);

	/*!
	 * \brief Get the maximum time of the ramp.
	 * \return 	Value of the max time while the load is linearly increased
	 */
	 su2double GetRamp_Time(void);

	/*!
	 * \brief Get the maximum time of the ramp.
	 * \return 	Value of the max time while the load is linearly increased
	 */
	su2double GetStatic_Time(void);

	/*!
	 * \brief Get the order of the predictor for FSI applications.
	 * \return 	Order of predictor
	 */
	 unsigned short GetPredictorOrder(void);

	/*!
	 * \brief Check if the simulation we are running is a FSI simulation
	 * \return Value of the physical time in an unsteady simulation.
	 */
	bool GetFSI_Simulation(void);

	/*!
	 * \brief Get the relaxation method chosen for the simulation
	 * \return Value of the relaxation method
	 */
	unsigned short GetRelaxation_Method_FSI(void);



};

#include "config_structure.inl"<|MERGE_RESOLUTION|>--- conflicted
+++ resolved
@@ -82,28 +82,22 @@
   bool Viscous_Limiter_Flow, Viscous_Limiter_Turb;			/*!< \brief Viscous limiters. */
   bool Write_Conv_FSI;			/*!< \brief Write convergence file for FSI problems. */
   bool Adjoint,			/*!< \brief Flag to know if the code is solving an adjoint problem. */
-  Viscous,                /*!< \brief Flag to know if the code is solving a viscous problem. */
-  EquivArea,				/*!< \brief Flag to know if the code is going to compute and plot the equivalent area. */
-<<<<<<< HEAD
-  InvDesign_Cp,             /*!< \brief Flag to know if the code is going to compute and plot the inverse design. */
-  InvDesign_HeatFlux,       /*!< \brief Flag to know if the code is going to compute and plot the inverse design. */
-  Linearized,				/*!< \brief Flag to know if the code is solving a linearized problem. */
-=======
-  InvDesign_Cp,				/*!< \brief Flag to know if the code is going to compute and plot the inverse design. */
-  InvDesign_HeatFlux,				/*!< \brief Flag to know if the code is going to compute and plot the inverse design. */
->>>>>>> 73cb2648
-  Grid_Movement,			/*!< \brief Flag to know if there is grid movement. */
-  Wind_Gust,              /*!< \brief Flag to know if there is a wind gust. */
-	Aeroelastic_Simulation, /*!< \brief Flag to know if there is an aeroelastic simulation. */
-  Rotating_Frame,			/*!< \brief Flag to know if there is a rotating frame. */
-  PoissonSolver,			/*!< \brief Flag to know if we are solving  poisson forces  in plasma solver. */
-  Low_Mach_Precon,		/*!< \brief Flag to know if we are using a low Mach number preconditioner. */
-  GravityForce,			/*!< \brief Flag to know if the gravity force is incuded in the formulation. */
-  SmoothNumGrid,			/*!< \brief Smooth the numerical grid. */
-  AdaptBoundary,			/*!< \brief Adapt the elements on the boundary. */
-  Engine_Intake,			/*!< \brief Engine intake subsonic region. */
-  Frozen_Visc,			/*!< \brief Flag for adjoint problem with/without frozen viscosity. */
-  Sens_Remove_Sharp,			/*!< \brief Flag for removing or not the sharp edges from the sensitivity computation. */
+		Viscous,                /*!< \brief Flag to know if the code is solving a viscous problem. */
+		EquivArea,				/*!< \brief Flag to know if the code is going to compute and plot the equivalent area. */
+		InvDesign_Cp,				/*!< \brief Flag to know if the code is going to compute and plot the inverse design.*/
+		InvDesign_HeatFlux,	/*!< \brief Flag to know if the code is going to compute and plot the inverse design.*/
+		Grid_Movement,			/*!< \brief Flag to know if there is grid movement. */
+		Wind_Gust,              /*!< \brief Flag to know if there is a wind gust. */
+		Aeroelastic_Simulation, /*!< \brief Flag to know if there is an aeroelastic simulation. */
+		Rotating_Frame,			/*!< \brief Flag to know if there is a rotating frame. */
+		PoissonSolver,			/*!< \brief Flag to know if we are solving  poisson forces  in plasma solver. */
+		Low_Mach_Precon,		/*!< \brief Flag to know if we are using a low Mach number preconditioner. */
+		GravityForce,			/*!< \brief Flag to know if the gravity force is incuded in the formulation. */
+		SmoothNumGrid,			/*!< \brief Smooth the numerical grid. */
+		AdaptBoundary,			/*!< \brief Adapt the elements on the boundary. */
+		Engine_Intake,			/*!< \brief Engine intake subsonic region. */
+		Frozen_Visc,			/*!< \brief Flag for adjoint problem with/without frozen viscosity. */
+		Sens_Remove_Sharp,			/*!< \brief Flag for removing or not the sharp edges from the sensitivity computation. */
   Hold_GridFixed,	/*!< \brief Flag hold fixed some part of the mesh during the deformation. */
   Axisymmetric, /*!< \brief Flag for axisymmetric calculations */
   DebugMode, /*!< \brief Flag for debug mode */
