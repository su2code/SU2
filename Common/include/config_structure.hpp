--- conflicted
+++ resolved
@@ -91,12 +91,8 @@
   su2double* EA_IntLimit; /*!< \brief Integration limits of the Equivalent Area computation */
   su2double AdjointLimit; /*!< \brief Adjoint variable limit */
   su2double* Obj_ChainRuleCoeff; /*!< \brief Array defining objective function for adjoint problem based on chain rule in terms of gradient w.r.t. density, velocity, pressure */
-<<<<<<< HEAD
-  string ConvField;
-=======
   string* ConvField;
   unsigned short nConvField;
->>>>>>> a6544479
   bool MG_AdjointFlow; /*!< \brief MG with the adjoint flow problem */
   su2double* SubsonicEngine_Cyl; /*!< \brief Coordinates of the box subsonic region */
   su2double* SubsonicEngine_Values; /*!< \brief Values of the box subsonic region */
@@ -9176,11 +9172,6 @@
   string GetVolumeOutput_Field(unsigned short iField);
 
   /*
-<<<<<<< HEAD
-  * \brief Get the convergence field for monitoring
-  */
-  string GetConv_Field();
-=======
   * \brief Get the convergence fields for monitoring
   * \param[in] iField - Index of the field
   * return Field name for monitoring convergence
@@ -9192,7 +9183,6 @@
   * return Number of convergence monitoring fields.
   */
   unsigned short GetnConv_Field();  
->>>>>>> a6544479
   
   /*!
    * \brief Set_StartTime
