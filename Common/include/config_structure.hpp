/*!
 * \file config_structure.hpp
 * \brief All the information about the definition of the physical problem.
 *        The subroutines and functions are in the <i>config_structure.cpp</i> file.
 * \author F. Palacios, T. Economon, B. Tracey
 * \version 5.0.0 "Raven"
 *
 * SU2 Original Developers: Dr. Francisco D. Palacios.
 *                          Dr. Thomas D. Economon.
 *
 * SU2 Developers: Prof. Juan J. Alonso's group at Stanford University.
 *                 Prof. Piero Colonna's group at Delft University of Technology.
 *                 Prof. Nicolas R. Gauger's group at Kaiserslautern University of Technology.
 *                 Prof. Alberto Guardone's group at Polytechnic University of Milan.
 *                 Prof. Rafael Palacios' group at Imperial College London.
 *                 Prof. Edwin van der Weide's group at the University of Twente.
 *                 Prof. Vincent Terrapon's group at the University of Liege.
 *
 * Copyright (C) 2012-2017 SU2, the open-source CFD code.
 *
 * SU2 is free software; you can redistribute it and/or
 * modify it under the terms of the GNU Lesser General Public
 * License as published by the Free Software Foundation; either
 * version 2.1 of the License, or (at your option) any later version.
 *
 * SU2 is distributed in the hope that it will be useful,
 * but WITHOUT ANY WARRANTY; without even the implied warranty of
 * MERCHANTABILITY or FITNESS FOR A PARTICULAR PURPOSE. See the GNU
 * Lesser General Public License for more details.
 *
 * You should have received a copy of the GNU Lesser General Public
 * License along with SU2. If not, see <http://www.gnu.org/licenses/>.
 */

#pragma once

#include "./mpi_structure.hpp"

#include <iostream>
#include <cstdlib>
#include <fstream>
#include <sstream>
#include <string>
#include <cstring>
#include <vector>
#include <stdlib.h>
#include <cmath>
#include <map>
#include <assert.h>

#include "./option_structure.hpp"
#include "./datatype_structure.hpp"

#ifdef HAVE_CGNS
#include "cgnslib.h"
#endif

using namespace std;

/*!
 * \class CConfig
 * \brief Main class for defining the problem; basically this class reads the configuration file, and
 *        stores all the information.
 * \author F. Palacios
 * \version 5.0.0 "Raven"
 */

class CConfig {
private:
  SU2_MPI::Comm SU2_Communicator; /*!< \brief MPI communicator of SU2.*/
  int rank, size;
  unsigned short Kind_SU2; /*!< \brief Kind of SU2 software component.*/
  unsigned short Ref_NonDim; /*!< \brief Kind of non dimensionalization.*/
  unsigned short Kind_AverageProcess; /*!< \brief Kind of mixing process.*/
  unsigned short Kind_PerformanceAverageProcess; /*!< \brief Kind of mixing process.*/
  unsigned short Kind_MixingPlaneInterface; /*!< \brief Kind of mixing process.*/
  unsigned short Kind_SpanWise; /*!< \brief Kind of span-wise section computation.*/
  unsigned short *Kind_TurboMachinery;  /*!< \brief Kind of turbomachynery architecture.*/
  unsigned short iZone, nZone; /*!< \brief Number of zones in the mesh. */
  su2double Highlite_Area; /*!< \brief Highlite area. */
  su2double Fan_Poly_Eff; /*!< \brief Highlite area. */
  su2double OrderMagResidual; /*!< \brief Order of magnitude reduction. */
  su2double MinLogResidual; /*!< \brief Minimum value of the log residual. */
  su2double OrderMagResidualFSI; /*!< \brief Order of magnitude reduction. */
  su2double MinLogResidualFSI; /*!< \brief Minimum value of the log residual. */
  su2double OrderMagResidual_BGS_F; /*!< \brief Order of magnitude reduction. */
  su2double MinLogResidual_BGS_F; /*!< \brief Minimum value of the log residual. */
  su2double OrderMagResidual_BGS_S; /*!< \brief Order of magnitude reduction. */
  su2double MinLogResidual_BGS_S; /*!< \brief Minimum value of the log residual. */
  su2double Res_FEM_UTOL; 		/*!< \brief UTOL criteria for structural FEM. */
  su2double Res_FEM_RTOL; 		/*!< \brief RTOL criteria for structural FEM. */
  su2double Res_FEM_ETOL; 		/*!< \brief ETOL criteria for structural FEM. */
  su2double Res_FEM_ADJ;     /*!< \brief Convergence criteria for adjoint FEM. */
  su2double EA_ScaleFactor; /*!< \brief Equivalent Area scaling factor */
  su2double* EA_IntLimit; /*!< \brief Integration limits of the Equivalent Area computation */
  su2double AdjointLimit; /*!< \brief Adjoint variable limit */
  su2double* Obj_ChainRuleCoeff; /*!< \brief Array defining objective function for adjoint problem based on chain rule in terms of gradient w.r.t. density, velocity, pressure */
  bool MG_AdjointFlow; /*!< \brief MG with the adjoint flow problem */
  su2double* SubsonicEngine_Cyl; /*!< \brief Coordinates of the box subsonic region */
  su2double* SubsonicEngine_Values; /*!< \brief Values of the box subsonic region */
  su2double* Hold_GridFixed_Coord; /*!< \brief Coordinates of the box to hold fixed the nbumerical grid */
  su2double *DistortionRack;
  su2double *PressureLimits,
  *DensityLimits,
  *TemperatureLimits; /*!< \brief Limits for the primitive variables */
  bool ActDisk_DoubleSurface;  /*!< \brief actuator disk double surface  */
  bool Engine_HalfModel;  /*!< \brief only half model is in the computational grid  */
  bool ActDisk_SU2_DEF;  /*!< \brief actuator disk double surface  */
  unsigned short ConvCriteria;	/*!< \brief Kind of convergence criteria. */
  unsigned short nFFD_Iter; 	/*!< \brief Iteration for the point inversion problem. */
  unsigned short FFD_Blending; /*!< \brief Kind of FFD Blending function. */
  su2double* FFD_BSpline_Order; /*!< \brief BSpline order in i,j,k direction. */
  su2double FFD_Tol;  	/*!< \brief Tolerance in the point inversion problem. */
  su2double Opt_RelaxFactor;  	/*!< \brief Scale factor for the line search. */
  su2double Opt_LineSearch_Bound;  	/*!< \brief Bounds for the line search. */
  bool Write_Conv_FSI;			/*!< \brief Write convergence file for FSI problems. */
  bool ContinuousAdjoint,			/*!< \brief Flag to know if the code is solving an adjoint problem. */
  Viscous,                /*!< \brief Flag to know if the code is solving a viscous problem. */
  EquivArea,				/*!< \brief Flag to know if the code is going to compute and plot the equivalent area. */
  Engine,				/*!< \brief Flag to know if the code is going to compute a problem with engine. */
  InvDesign_Cp,				/*!< \brief Flag to know if the code is going to compute and plot the inverse design. */
  InvDesign_HeatFlux,				/*!< \brief Flag to know if the code is going to compute and plot the inverse design. */
  Grid_Movement,			/*!< \brief Flag to know if there is grid movement. */
  Wind_Gust,              /*!< \brief Flag to know if there is a wind gust. */
  Aeroelastic_Simulation, /*!< \brief Flag to know if there is an aeroelastic simulation. */
  Rotating_Frame,			/*!< \brief Flag to know if there is a rotating frame. */
  PoissonSolver,			/*!< \brief Flag to know if we are solving  poisson forces  in plasma solver. */
  Low_Mach_Precon,		/*!< \brief Flag to know if we are using a low Mach number preconditioner. */
  Low_Mach_Corr,			/*!< \brief Flag to know if we are using a low Mach number correction. */
  GravityForce,			/*!< \brief Flag to know if the gravity force is incuded in the formulation. */
  SmoothNumGrid,			/*!< \brief Smooth the numerical grid. */
  AdaptBoundary,			/*!< \brief Adapt the elements on the boundary. */
  SubsonicEngine,			/*!< \brief Engine intake subsonic region. */
  Frozen_Visc_Cont,			/*!< \brief Flag for cont. adjoint problem with/without frozen viscosity. */
  Frozen_Visc_Disc,			/*!< \brief Flag for disc. adjoint problem with/without frozen viscosity. */
  Frozen_Limiter_Disc,			/*!< \brief Flag for disc. adjoint problem with/without frozen limiter. */
  Sens_Remove_Sharp,			/*!< \brief Flag for removing or not the sharp edges from the sensitivity computation. */
  Hold_GridFixed,	/*!< \brief Flag hold fixed some part of the mesh during the deformation. */
  Axisymmetric; /*!< \brief Flag for axisymmetric calculations */
  su2double Damp_Engine_Inflow;	/*!< \brief Damping factor for the engine inlet. */
  su2double Damp_Engine_Exhaust;	/*!< \brief Damping factor for the engine exhaust. */
  su2double Damp_Res_Restric,	/*!< \brief Damping factor for the residual restriction. */
  Damp_Correc_Prolong; /*!< \brief Damping factor for the correction prolongation. */
  su2double Position_Plane; /*!< \brief Position of the Near-Field (y coordinate 2D, and z coordinate 3D). */
  su2double WeightCd; /*!< \brief Weight of the drag coefficient. */
  su2double dCD_dCL; /*!< \brief Weight of the drag coefficient. */
  su2double dCMx_dCL; /*!< \brief Weight of the drag coefficient. */
  su2double dCMy_dCL; /*!< \brief Weight of the drag coefficient. */
  su2double dCMz_dCL; /*!< \brief Weight of the drag coefficient. */
  su2double dCD_dCMy; /*!< \brief Weight of the drag coefficient. */
  su2double CL_Target; /*!< \brief Weight of the drag coefficient. */
  su2double CM_Target; /*!< \brief Weight of the drag coefficient. */
  su2double *HTP_Min_XCoord, *HTP_Min_YCoord; /*!< \brief Identification of the HTP. */
  unsigned short Unsteady_Simulation;	/*!< \brief Steady or unsteady (time stepping or dual time stepping) computation. */
  unsigned short Dynamic_Analysis;	/*!< \brief Static or dynamic structural analysis. */
  unsigned short nStartUpIter;	/*!< \brief Start up iterations using the fine grid. */
  su2double FixAzimuthalLine; /*!< \brief Fix an azimuthal line due to misalignments of the nearfield. */
  su2double **DV_Value;		/*!< \brief Previous value of the design variable. */
  su2double Venkat_LimiterCoeff;				/*!< \brief Limiter coefficient */
  unsigned long LimiterIter;	/*!< \brief Freeze the value of the limiter after a number of iterations */
  su2double AdjSharp_LimiterCoeff;				/*!< \brief Coefficient to identify the limit of a sharp edge. */
  unsigned short SystemMeasurements; /*!< \brief System of measurements. */
  unsigned short Kind_Regime;  /*!< \brief Kind of adjoint function. */
  unsigned short *Kind_ObjFunc;  /*!< \brief Kind of objective function. */
  su2double *Weight_ObjFunc;    /*!< \brief Weight applied to objective function. */
  unsigned short Kind_SensSmooth; /*!< \brief Kind of sensitivity smoothing technique. */
  unsigned short Continuous_Eqns; /*!< \brief Which equations to treat continuously (Hybrid adjoint)*/
  unsigned short Discrete_Eqns; /*!< \brief Which equations to treat discretely (Hybrid adjoint). */
  unsigned short *Design_Variable; /*!< \brief Kind of design variable. */
  unsigned short Kind_Adaptation;	/*!< \brief Kind of numerical grid adaptation. */
  unsigned short nTimeInstances;  /*!< \brief Number of periodic time instances for  harmonic balance. */
  su2double HarmonicBalance_Period;		/*!< \brief Period of oscillation to be used with harmonic balance computations. */
  su2double New_Elem_Adapt;			/*!< \brief Elements to adapt in the numerical grid adaptation process. */
  su2double Delta_UnstTime,			/*!< \brief Time step for unsteady computations. */
  Delta_UnstTimeND;						/*!< \brief Time step for unsteady computations (non dimensional). */
  su2double Delta_DynTime,		/*!< \brief Time step for dynamic structural computations. */
  Total_DynTime,				/*!< \brief Total time for dynamic structural computations. */
  Current_DynTime;			/*!< \brief Global time of the dynamic structural computations. */
  su2double Total_UnstTime,						/*!< \brief Total time for unsteady computations. */
  Total_UnstTimeND;								/*!< \brief Total time for unsteady computations (non dimensional). */
  su2double Current_UnstTime,									/*!< \brief Global time of the unsteady simulation. */
  Current_UnstTimeND;									/*!< \brief Global time of the unsteady simulation. */
  unsigned short nMarker_Euler,	/*!< \brief Number of Euler wall markers. */
  nMarker_FarField,				/*!< \brief Number of far-field markers. */
  nMarker_Custom,
  nMarker_SymWall,				/*!< \brief Number of symmetry wall markers. */
  nMarker_Pressure,				/*!< \brief Number of pressure wall markers. */
  nMarker_PerBound,				/*!< \brief Number of periodic boundary markers. */
  nMarker_MixingPlaneInterface,				/*!< \brief Number of mixing plane interface boundary markers. */
  nMarker_Turbomachinery,				/*!< \brief Number turbomachinery markers. */
  nMarker_TurboPerformance,				/*!< \brief Number of turboperformance markers. */
  nSpanWiseSections_User,			/*!< \brief Number of spanwise sections to compute 3D BC and Performance for turbomachinery   */
  nMarker_Shroud,/*!< \brief Number of shroud markers to set grid velocity to 0.*/
  nMarker_NearFieldBound,				/*!< \brief Number of near field boundary markers. */
  nMarker_ActDiskInlet, nMarker_ActDiskOutlet,
  nMarker_InterfaceBound,				/*!< \brief Number of interface boundary markers. */
  nMarker_Fluid_InterfaceBound,				/*!< \brief Number of fluid interface markers. */
  nMarker_Dirichlet,				/*!< \brief Number of interface boundary markers. */
  nMarker_Inlet,					/*!< \brief Number of inlet flow markers. */
  nMarker_Riemann,					/*!< \brief Number of Riemann flow markers. */
  nMarker_Giles,					/*!< \brief Number of Giles flow markers. */
  nRelaxFactor_Giles,                                   /*!< \brief Number of relaxation factors for Giles markers. */
  nMarker_Supersonic_Inlet,					/*!< \brief Number of supersonic inlet flow markers. */
  nMarker_Supersonic_Outlet,					/*!< \brief Number of supersonic outlet flow markers. */
  nMarker_Outlet,					/*!< \brief Number of outlet flow markers. */
  nMarker_Isothermal,     /*!< \brief Number of isothermal wall boundaries. */
  nMarker_HeatFlux,       /*!< \brief Number of constant heat flux wall boundaries. */
  nMarker_EngineExhaust,					/*!< \brief Number of nacelle exhaust flow markers. */
  nMarker_EngineInflow,					/*!< \brief Number of nacelle inflow flow markers. */
  nMarker_Clamped,						/*!< \brief Number of clamped markers in the FEM. */
  nMarker_Displacement,					/*!< \brief Number of displacement surface markers. */
  nMarker_Load,					/*!< \brief Number of load surface markers. */
  nMarker_Damper,         /*!< \brief Number of damper surface markers. */
  nMarker_Load_Dir,					/*!< \brief Number of load surface markers defined by magnitude and direction. */
  nMarker_Disp_Dir,         /*!< \brief Number of load surface markers defined by magnitude and direction. */
  nMarker_Load_Sine,					/*!< \brief Number of load surface markers defined by magnitude and direction. */
  nMarker_FlowLoad,					/*!< \brief Number of load surface markers. */
  nMarker_Neumann,				/*!< \brief Number of Neumann flow markers. */
  nMarker_Internal,				/*!< \brief Number of Neumann flow markers. */
  nMarker_All,					/*!< \brief Total number of markers using the grid information. */
  nMarker_Max,					/*!< \brief Max number of number of markers using the grid information. */
  nMarker_CfgFile;					/*!< \brief Total number of markers using the config file
                             (note that using parallel computation this number can be different
                             from nMarker_All). */
  string *Marker_Euler,			/*!< \brief Euler wall markers. */
  *Marker_FarField,				/*!< \brief Far field markers. */
  *Marker_Custom,
  *Marker_SymWall,				/*!< \brief Symmetry wall markers. */
  *Marker_Pressure,				/*!< \brief Pressure boundary markers. */
  *Marker_PerBound,				/*!< \brief Periodic boundary markers. */
  *Marker_PerDonor,				/*!< \brief Rotationally periodic boundary donor markers. */
  *Marker_MixingPlaneInterface,				/*!< \brief MixingPlane interface boundary markers. */
  *Marker_TurboBoundIn,				/*!< \brief Turbomachinery performance boundary markers. */
  *Marker_TurboBoundOut,				/*!< \brief Turbomachinery performance boundary donor markers. */
  *Marker_NearFieldBound,				/*!< \brief Near Field boundaries markers. */
  *Marker_InterfaceBound,				/*!< \brief Interface boundaries markers. */
  *Marker_Fluid_InterfaceBound,				/*!< \brief Fluid interface markers. */
  *Marker_ActDiskInlet,
  *Marker_ActDiskOutlet,
  *Marker_Dirichlet,				/*!< \brief Interface boundaries markers. */
  *Marker_Inlet,					/*!< \brief Inlet flow markers. */
  *Marker_Riemann,					/*!< \brief Riemann markers. */
  *Marker_Giles,					/*!< \brief Giles markers. */
  *Marker_Shroud,                                       /*!< \brief Shroud markers. */
  *Marker_Supersonic_Inlet,					/*!< \brief Supersonic inlet flow markers. */
  *Marker_Supersonic_Outlet,					/*!< \brief Supersonic outlet flow markers. */
  *Marker_Outlet,					/*!< \brief Outlet flow markers. */
  *Marker_Isothermal,     /*!< \brief Isothermal wall markers. */
  *Marker_HeatFlux,       /*!< \brief Constant heat flux wall markers. */
  *Marker_EngineInflow,					/*!< \brief Engine Inflow flow markers. */
  *Marker_EngineExhaust,					/*!< \brief Engine Exhaust flow markers. */
  *Marker_Clamped,						/*!< \brief Clamped markers. */
  *Marker_Displacement,					/*!< \brief Displacement markers. */
  *Marker_Load,					/*!< \brief Load markers. */
  *Marker_Damper,         /*!< \brief Damper markers. */
  *Marker_Load_Dir,					/*!< \brief Load markers defined in cartesian coordinates. */
  *Marker_Disp_Dir,         /*!< \brief Load markers defined in cartesian coordinates. */
  *Marker_Load_Sine,					/*!< \brief Sine-wave loaded markers defined in cartesian coordinates. */
  *Marker_FlowLoad,					/*!< \brief Flow Load markers. */
  *Marker_Neumann,					/*!< \brief Neumann flow markers. */
  *Marker_Internal,					/*!< \brief Neumann flow markers. */
  *Marker_All_TagBound;				/*!< \brief Global index for markers using grid information. */
  su2double *Dirichlet_Value;    /*!< \brief Specified Dirichlet value at the boundaries. */
  su2double *Exhaust_Temperature_Target;    /*!< \brief Specified total temperatures for nacelle boundaries. */
  su2double *Exhaust_Pressure_Target;    /*!< \brief Specified total pressures for nacelle boundaries. */
  su2double *Inlet_Ttotal;    /*!< \brief Specified total temperatures for inlet boundaries. */
  su2double *Riemann_Var1, *Riemann_Var2;    /*!< \brief Specified values for Riemann boundary. */
  su2double **Riemann_FlowDir;  /*!< \brief Specified flow direction vector (unit vector) for Riemann boundaries. */
  su2double *Giles_Var1, *Giles_Var2, *RelaxFactorAverage, *RelaxFactorFourier;    /*!< \brief Specified values for Giles BC. */
  su2double **Giles_FlowDir;  /*!< \brief Specified flow direction vector (unit vector) for Giles BC. */
  su2double *Inlet_Ptotal;    /*!< \brief Specified total pressures for inlet boundaries. */
  su2double **Inlet_FlowDir;  /*!< \brief Specified flow direction vector (unit vector) for inlet boundaries. */
  su2double *Inlet_Temperature;    /*!< \brief Specified temperatures for a supersonic inlet boundaries. */
  su2double *Inlet_Pressure;    /*!< \brief Specified static pressures for supersonic inlet boundaries. */
  su2double **Inlet_Velocity;  /*!< \brief Specified flow velocity vectors for supersonic inlet boundaries. */
  su2double *EngineInflow_Target;    /*!< \brief Specified fan face mach for nacelle boundaries. */
  su2double *Inflow_Mach;    /*!< \brief Specified fan face mach for nacelle boundaries. */
  su2double *Inflow_Pressure;    /*!< \brief Specified fan face mach for nacelle boundaries. */
  su2double *Inflow_MassFlow;    /*!< \brief Specified fan face mach for nacelle boundaries. */
  su2double *Inflow_ReverseMassFlow;    /*!< \brief Specified fan face mach for nacelle boundaries. */
  su2double *Inflow_TotalPressure;    /*!< \brief Specified fan face mach for nacelle boundaries. */
  su2double *Inflow_Temperature;    /*!< \brief Specified fan face mach for nacelle boundaries. */
  su2double *Inflow_TotalTemperature;    /*!< \brief Specified fan face mach for nacelle boundaries. */
  su2double *Inflow_RamDrag;    /*!< \brief Specified fan face mach for nacelle boundaries. */
  su2double *Inflow_Force;    /*!< \brief Specified fan face mach for nacelle boundaries. */
  su2double *Inflow_Power;    /*!< \brief Specified fan face mach for nacelle boundaries. */
  su2double *Exhaust_Pressure;    /*!< \brief Specified fan face mach for nacelle boundaries. */
  su2double *Exhaust_Temperature;    /*!< \brief Specified fan face mach for nacelle boundaries. */
  su2double *Exhaust_MassFlow;    /*!< \brief Specified fan face mach for nacelle boundaries. */
  su2double *Exhaust_TotalPressure;    /*!< \brief Specified fan face mach for nacelle boundaries. */
  su2double *Exhaust_TotalTemperature;    /*!< \brief Specified fan face mach for nacelle boundaries. */
  su2double *Exhaust_GrossThrust;    /*!< \brief Specified fan face mach for nacelle boundaries. */
  su2double *Exhaust_Force;    /*!< \brief Specified fan face mach for nacelle boundaries. */
  su2double *Exhaust_Power;    /*!< \brief Specified fan face mach for nacelle boundaries. */
  su2double *Engine_Power;    /*!< \brief Specified fan face mach for nacelle boundaries. */
  su2double *Engine_Mach;    /*!< \brief Specified fan face mach for nacelle boundaries. */
  su2double *Engine_Force;    /*!< \brief Specified fan face mach for nacelle boundaries. */
  su2double *Engine_NetThrust;    /*!< \brief Specified fan face mach for nacelle boundaries. */
  su2double *Engine_GrossThrust;    /*!< \brief Specified fan face mach for nacelle boundaries. */
  su2double *Engine_Area;    /*!< \brief Specified fan face mach for nacelle boundaries. */
  su2double *Outlet_Pressure;    /*!< \brief Specified back pressures (static) for outlet boundaries. */
  su2double *Isothermal_Temperature; /*!< \brief Specified isothermal wall temperatures (static). */
  su2double *Heat_Flux;  /*!< \brief Specified wall heat fluxes. */
  su2double *Displ_Value;    /*!< \brief Specified displacement for displacement boundaries. */
  su2double *Load_Value;    /*!< \brief Specified force for load boundaries. */
  su2double *Damper_Constant;    /*!< \brief Specified constant for damper boundaries. */
  su2double *Load_Dir_Value;    /*!< \brief Specified force for load boundaries defined in cartesian coordinates. */
  su2double *Load_Dir_Multiplier;    /*!< \brief Specified multiplier for load boundaries defined in cartesian coordinates. */
  su2double *Disp_Dir_Value;    /*!< \brief Specified force for load boundaries defined in cartesian coordinates. */
   su2double *Disp_Dir_Multiplier;    /*!< \brief Specified multiplier for load boundaries defined in cartesian coordinates. */
  su2double **Load_Dir;  /*!< \brief Specified flow direction vector (unit vector) for inlet boundaries. */
  su2double **Disp_Dir;  /*!< \brief Specified structural displacement direction (unit vector). */
  su2double *Load_Sine_Amplitude;    /*!< \brief Specified amplitude for a sine-wave load. */
  su2double *Load_Sine_Frequency;    /*!< \brief Specified multiplier for load boundaries defined in cartesian coordinates. */
  su2double **Load_Sine_Dir;  /*!< \brief Specified flow direction vector (unit vector) for inlet boundaries. */
  su2double *FlowLoad_Value;    /*!< \brief Specified force for flow load boundaries. */
  su2double *ActDiskInlet_MassFlow;    /*!< \brief Specified fan face mach for nacelle boundaries. */
  su2double *ActDiskInlet_Temperature;    /*!< \brief Specified fan face mach for nacelle boundaries. */
  su2double *ActDiskInlet_TotalTemperature;    /*!< \brief Specified fan face mach for nacelle boundaries. */
  su2double *ActDiskInlet_Pressure;    /*!< \brief Specified fan face mach for nacelle boundaries. */
  su2double *ActDiskInlet_TotalPressure;    /*!< \brief Specified fan face mach for nacelle boundaries. */
  su2double *ActDiskInlet_RamDrag;    /*!< \brief Specified fan face mach for nacelle boundaries. */
  su2double *ActDiskInlet_Force;    /*!< \brief Specified fan face mach for nacelle boundaries. */
  su2double *ActDiskInlet_Power;    /*!< \brief Specified fan face mach for nacelle boundaries. */
  su2double *ActDiskOutlet_MassFlow;    /*!< \brief Specified fan face mach for nacelle boundaries. */
  su2double *ActDiskOutlet_Temperature;    /*!< \brief Specified fan face mach for nacelle boundaries. */
  su2double *ActDiskOutlet_TotalTemperature;    /*!< \brief Specified fan face mach for nacelle boundaries. */
  su2double *ActDiskOutlet_Pressure;    /*!< \brief Specified fan face mach for nacelle boundaries. */
  su2double *ActDiskOutlet_TotalPressure;    /*!< \brief Specified fan face mach for nacelle boundaries. */
  su2double *ActDiskOutlet_GrossThrust;    /*!< \brief Specified fan face mach for nacelle boundaries. */
  su2double *ActDiskOutlet_Force;    /*!< \brief Specified fan face mach for nacelle boundaries. */
  su2double *ActDiskOutlet_Power;    /*!< \brief Specified fan face mach for nacelle boundaries. */
  su2double **ActDisk_PressJump, **ActDisk_TempJump,  **ActDisk_Omega;
  su2double *ActDisk_DeltaPress;    /*!< \brief Specified fan face mach for nacelle boundaries. */
  su2double *ActDisk_DeltaTemp;    /*!< \brief Specified fan face mach for nacelle boundaries. */
  su2double *ActDisk_TotalPressRatio;    /*!< \brief Specified fan face mach for nacelle boundaries. */
  su2double *ActDisk_TotalTempRatio;    /*!< \brief Specified fan face mach for nacelle boundaries. */
  su2double *ActDisk_StaticPressRatio;    /*!< \brief Specified fan face mach for nacelle boundaries. */
  su2double *ActDisk_StaticTempRatio;    /*!< \brief Specified fan face mach for nacelle boundaries. */
  su2double *ActDisk_Power;    /*!< \brief Specified fan face mach for nacelle boundaries. */
  su2double *ActDisk_MassFlow;    /*!< \brief Specified fan face mach for nacelle boundaries. */
  su2double *ActDisk_Mach;    /*!< \brief Specified fan face mach for nacelle boundaries. */
  su2double *ActDisk_Force;    /*!< \brief Specified fan face mach for nacelle boundaries. */
  su2double *Surface_MassFlow;    /*!< \brief Massflow at the boundaries. */
  su2double *Surface_Mach;    /*!< \brief Mach number at the boundaries. */
  su2double *Surface_Temperature;    /*!< \brief Temperature at the boundaries. */
  su2double *Surface_Pressure;    /*!< \brief Pressure at the boundaries. */
  su2double *Surface_Density;    /*!< \brief Density at the boundaries. */
  su2double *Surface_Enthalpy;    /*!< \brief Enthalpy at the boundaries. */
  su2double *Surface_NormalVelocity;    /*!< \brief Normal velocity at the boundaries. */
  su2double *Surface_TotalTemperature;   /*!< \brief Total temperature at the boundaries. */
  su2double *Surface_TotalPressure;    /*!< \brief Total pressure at the boundaries. */
  su2double *Surface_DC60;    /*!< \brief Specified fan face mach for nacelle boundaries. */
  su2double *Surface_IDC;    /*!< \brief Specified fan face mach for nacelle boundaries. */
  su2double *Surface_IDC_Mach;    /*!< \brief Specified fan face mach for nacelle boundaries. */
  su2double *Surface_IDR;    /*!< \brief Specified fan face mach for nacelle boundaries. */
  su2double *ActDisk_NetThrust;    /*!< \brief Specified fan face mach for nacelle boundaries. */
  su2double *ActDisk_BCThrust;    /*!< \brief Specified fan face mach for nacelle boundaries. */
  su2double *ActDisk_BCThrust_Old;    /*!< \brief Specified fan face mach for nacelle boundaries. */
  su2double *ActDisk_GrossThrust;    /*!< \brief Specified fan face mach for nacelle boundaries. */
  su2double *ActDisk_Area;    /*!< \brief Specified fan face mach for nacelle boundaries. */
  su2double *ActDisk_ReverseMassFlow;    /*!< \brief Specified fan face mach for nacelle boundaries. */
  su2double **Periodic_RotCenter;  /*!< \brief Rotational center for each periodic boundary. */
  su2double **Periodic_RotAngles;      /*!< \brief Rotation angles for each periodic boundary. */
  su2double **Periodic_Translation;      /*!< \brief Translation vector for each periodic boundary. */
  unsigned short nPeriodic_Index;     /*!< \brief Number of SEND_RECEIVE periodic transformations. */
  su2double **Periodic_Center;         /*!< \brief Rotational center for each SEND_RECEIVE boundary. */
  su2double **Periodic_Rotation;      /*!< \brief Rotation angles for each SEND_RECEIVE boundary. */
  su2double **Periodic_Translate;      /*!< \brief Translation vector for each SEND_RECEIVE boundary. */
  string *Marker_CfgFile_TagBound;			/*!< \brief Global index for markers using config file. */
  unsigned short *Marker_All_KindBC,			/*!< \brief Global index for boundaries using grid information. */
  *Marker_CfgFile_KindBC;		/*!< \brief Global index for boundaries using config file. */
  short *Marker_All_SendRecv;		/*!< \brief Information about if the boundary is sended (+), received (-). */
  short *Marker_All_PerBound;	/*!< \brief Global index for periodic bc using the grid information. */
  unsigned long nExtIter;			/*!< \brief Number of external iterations. */
  unsigned long ExtIter;			/*!< \brief Current external iteration number. */
  unsigned long ExtIter_OffSet;			/*!< \brief External iteration number offset. */
  unsigned long IntIter;			/*!< \brief Current internal iteration number. */
  unsigned long FSIIter;			/*!< \brief Current Fluid Structure Interaction sub-iteration number. */
  unsigned long Unst_nIntIter;			/*!< \brief Number of internal iterations (Dual time Method). */
  unsigned long Dyn_nIntIter;			/*!< \brief Number of internal iterations (Newton-Raphson Method for nonlinear structural analysis). */
  long Unst_RestartIter;			/*!< \brief Iteration number to restart an unsteady simulation (Dual time Method). */
  long Unst_AdjointIter;			/*!< \brief Iteration number to begin the reverse time integration in the direct solver for the unsteady adjoint. */
  long Iter_Avg_Objective;			/*!< \brief Iteration the number of time steps to be averaged, counting from the back */
  long Dyn_RestartIter;                         /*!< \brief Iteration number to restart a dynamic structural analysis. */
  unsigned short nLevels_TimeAccurateLTS; /*!< \brief Number of time levels for time accurate local time stepping. */
  unsigned short nTimeDOFsADER_DG;        /*!< \brief Number of time DOFs used in the predictor step of ADER-DG. */
  su2double *TimeDOFsADER_DG;             /*!< \brief The location of the ADER-DG time DOFs on the interval [-1,1]. */
  unsigned short nTimeIntegrationADER_DG; /*!< \brief Number of time integration points ADER-DG. */
  su2double *TimeIntegrationADER_DG;      /*!< \brief The location of the ADER-DG time integration points on the interval [-1,1]. */
  su2double *WeightsIntegrationADER_DG;   /*!< \brief The weights of the ADER-DG time integration points on the interval [-1,1]. */
  unsigned short nRKStep;			/*!< \brief Number of steps of the explicit Runge-Kutta method. */
  su2double *RK_Alpha_Step;			/*!< \brief Runge-Kutta beta coefficients. */
  unsigned short nMGLevels;		/*!< \brief Number of multigrid levels (coarse levels). */
  unsigned short nCFL;			/*!< \brief Number of CFL, one for each multigrid level. */
  su2double
  CFLRedCoeff_Turb,		/*!< \brief CFL reduction coefficient on the LevelSet problem. */
  CFLRedCoeff_AdjFlow,	/*!< \brief CFL reduction coefficient for the adjoint problem. */
  CFLRedCoeff_AdjTurb,	/*!< \brief CFL reduction coefficient for the adjoint problem. */
  CFLFineGrid,		/*!< \brief CFL of the finest grid. */
  Max_DeltaTime,  		/*!< \brief Max delta time. */
  Unst_CFL;		/*!< \brief Unsteady CFL number. */
  bool ReorientElements;		/*!< \brief Flag for enabling element reorientation. */
  bool AddIndNeighbor;			/*!< \brief Include indirect neighbor in the agglomeration process. */
  unsigned short nDV,		/*!< \brief Number of design variables. */
  nObj, nObjW;              /*! \brief Number of objective functions. */
  unsigned short* nDV_Value;		/*!< \brief Number of values for each design variable (might be different than 1 if we allow arbitrary movement). */
  unsigned short nFFDBox;		/*!< \brief Number of ffd boxes. */
  unsigned short nGridMovement;		/*!< \brief Number of grid movement types specified. */
  unsigned short nTurboMachineryKind; 	/*!< \brief Number turbomachinery types specified. */
  unsigned short nParamDV;		/*!< \brief Number of parameters of the design variable. */
  su2double **ParamDV;				/*!< \brief Parameters of the design variable. */
  su2double **CoordFFDBox;				/*!< \brief Coordinates of the FFD boxes. */
  unsigned short **DegreeFFDBox;	/*!< \brief Degree of the FFD boxes. */
  string *FFDTag;				/*!< \brief Parameters of the design variable. */
  string *TagFFDBox;				/*!< \brief Tag of the FFD box. */
  unsigned short GeometryMode;			/*!< \brief Gemoetry mode (analysis or gradient computation). */
  unsigned short MGCycle;			/*!< \brief Kind of multigrid cycle. */
  unsigned short FinestMesh;		/*!< \brief Finest mesh for the full multigrid approach. */
  unsigned short nFFD_Fix_IDir, nFFD_Fix_JDir, nFFD_Fix_KDir;                 /*!< \brief Number of planes fixed in the FFD. */
  unsigned short nMG_PreSmooth,                 /*!< \brief Number of MG pre-smooth parameters found in config file. */
  nMG_PostSmooth,                             /*!< \brief Number of MG post-smooth parameters found in config file. */
  nMG_CorrecSmooth;                           /*!< \brief Number of MG correct-smooth parameters found in config file. */
  short *FFD_Fix_IDir, *FFD_Fix_JDir, *FFD_Fix_KDir;	/*!< \brief Exact sections. */
  unsigned short *MG_PreSmooth,	/*!< \brief Multigrid Pre smoothing. */
  *MG_PostSmooth,					/*!< \brief Multigrid Post smoothing. */
  *MG_CorrecSmooth;					/*!< \brief Multigrid Jacobi implicit smoothing of the correction. */
  su2double *LocationStations;   /*!< \brief Airfoil sections in wing slicing subroutine. */
  su2double *NacelleLocation;   /*!< \brief Definition of the nacelle location. */
  unsigned short Kind_Solver,	/*!< \brief Kind of solver Euler, NS, Continuous adjoint, etc.  */
  Kind_FluidModel,			/*!< \brief Kind of the Fluid Model: Ideal or Van der Walls, ... . */
  Kind_ViscosityModel,			/*!< \brief Kind of the Viscosity Model*/
  Kind_ConductivityModel,			/*!< \brief Kind of the Thermal Conductivity Model*/
  Kind_FreeStreamOption,			/*!< \brief Kind of free stream option to choose if initializing with density or temperature  */
  Kind_InitOption,			/*!< \brief Kind of Init option to choose if initializing with Reynolds number or with thermodynamic conditions   */
  Kind_GasModel,				/*!< \brief Kind of the Gas Model. */
  *Kind_GridMovement,    /*!< \brief Kind of the unsteady mesh movement. */
  Kind_Gradient_Method,		/*!< \brief Numerical method for computation of spatial gradients. */
  Kind_Deform_Linear_Solver, /*!< Numerical method to deform the grid */
  Kind_Deform_Linear_Solver_Prec,		/*!< \brief Preconditioner of the linear solver. */
  Kind_Linear_Solver,		/*!< \brief Numerical solver for the implicit scheme. */
  Kind_Linear_Solver_FSI_Struc,	 /*!< \brief Numerical solver for the structural part in FSI problems. */
  Kind_Linear_Solver_Prec,		/*!< \brief Preconditioner of the linear solver. */
  Kind_Linear_Solver_Prec_FSI_Struc,		/*!< \brief Preconditioner of the linear solver for the structural part in FSI problems. */
  Kind_AdjTurb_Linear_Solver,		/*!< \brief Numerical solver for the turbulent adjoint implicit scheme. */
  Kind_AdjTurb_Linear_Prec,		/*!< \brief Preconditioner of the turbulent adjoint linear solver. */
  Kind_DiscAdj_Linear_Solver, /*!< \brief Linear solver for the discrete adjoint system. */
  Kind_DiscAdj_Linear_Prec,  /*!< \brief Preconditioner of the discrete adjoint linear solver. */
  Kind_DiscAdj_Linear_Solver_FSI_Struc, /*!< \brief Linear solver for the discrete adjoint system in the structural side of FSI problems. */
  Kind_DiscAdj_Linear_Prec_FSI_Struc,   /*!< \brief Preconditioner of the discrete adjoint linear solver in the structural side of FSI problems. */
  Kind_SlopeLimit,				/*!< \brief Global slope limiter. */
  Kind_SlopeLimit_Flow,		/*!< \brief Slope limiter for flow equations.*/
  Kind_SlopeLimit_Turb,		/*!< \brief Slope limiter for the turbulence equation.*/
  Kind_SlopeLimit_AdjTurb,	/*!< \brief Slope limiter for the adjoint turbulent equation.*/
  Kind_SlopeLimit_AdjFlow,	/*!< \brief Slope limiter for the adjoint equation.*/
  Kind_TimeNumScheme,			/*!< \brief Global explicit or implicit time integration. */
  Kind_TimeIntScheme_Flow,	/*!< \brief Time integration for the flow equations. */
  Kind_TimeIntScheme_FEM_Flow,  /*!< \brief Time integration for the flow equations. */
  Kind_ADER_Predictor,          /*!< \brief Predictor step of the ADER-DG time integration scheme. */
  Kind_TimeIntScheme_AdjFlow,		/*!< \brief Time integration for the adjoint flow equations. */
  Kind_TimeIntScheme_Turb,	/*!< \brief Time integration for the turbulence model. */
  Kind_TimeIntScheme_AdjTurb,	/*!< \brief Time integration for the adjoint turbulence model. */
  Kind_TimeIntScheme_Wave,	/*!< \brief Time integration for the wave equations. */
  Kind_TimeIntScheme_Heat,	/*!< \brief Time integration for the wave equations. */
  Kind_TimeIntScheme_Poisson,	/*!< \brief Time integration for the wave equations. */
  Kind_TimeIntScheme_FEA,	/*!< \brief Time integration for the FEA equations. */
  Kind_SpaceIteScheme_FEA,	/*!< \brief Iterative scheme for nonlinear structural analysis. */
  Kind_ConvNumScheme,			/*!< \brief Global definition of the convective term. */
  Kind_ConvNumScheme_Flow,	/*!< \brief Centered or upwind scheme for the flow equations. */
  Kind_ConvNumScheme_FEM_Flow,  /*!< \brief Finite element scheme for the flow equations. */
  Kind_ConvNumScheme_Heat,	/*!< \brief Centered or upwind scheme for the flow equations. */
  Kind_ConvNumScheme_AdjFlow,		/*!< \brief Centered or upwind scheme for the adjoint flow equations. */
  Kind_ConvNumScheme_Turb,	/*!< \brief Centered or upwind scheme for the turbulence model. */
  Kind_ConvNumScheme_AdjTurb,	/*!< \brief Centered or upwind scheme for the adjoint turbulence model. */
  Kind_ConvNumScheme_Template,	/*!< \brief Centered or upwind scheme for the level set equation. */
  Kind_Centered,				/*!< \brief Centered scheme. */
  Kind_Centered_Flow,			/*!< \brief Centered scheme for the flow equations. */
  Kind_Centered_AdjFlow,			/*!< \brief Centered scheme for the adjoint flow equations. */
  Kind_Centered_Turb,			/*!< \brief Centered scheme for the turbulence model. */
  Kind_Centered_AdjTurb,		/*!< \brief Centered scheme for the adjoint turbulence model. */
  Kind_Centered_Template,		/*!< \brief Centered scheme for the template model. */
  Kind_Upwind,				/*!< \brief Upwind scheme. */
  Kind_Upwind_Flow,			/*!< \brief Upwind scheme for the flow equations. */
  Kind_Upwind_AdjFlow,			/*!< \brief Upwind scheme for the adjoint flow equations. */
  Kind_Upwind_Turb,			/*!< \brief Upwind scheme for the turbulence model. */
  Kind_Upwind_AdjTurb,		/*!< \brief Upwind scheme for the adjoint turbulence model. */
  Kind_Upwind_Template,			/*!< \brief Upwind scheme for the template model. */
  Kind_FEM,                     /*!< \brief Finite element scheme for the flow equations. */
  Kind_FEM_Flow,                        /*!< \brief Finite element scheme for the flow equations. */
  Kind_FEM_DG_Shock,      /*!< \brief Shock capturing method for the FEM DG solver. */
  Kind_Matrix_Coloring,   /*!< \brief Type of matrix coloring for sparse Jacobian computation. */
  Kind_Solver_Fluid_FSI,		/*!< \brief Kind of solver for the fluid in FSI applications. */
  Kind_Solver_Struc_FSI,		/*!< \brief Kind of solver for the structure in FSI applications. */
  Kind_BGS_RelaxMethod,				/*!< \brief Kind of relaxation method for Block Gauss Seidel method in FSI problems. */
  Kind_TransferMethod;	/*!< \brief Iterative scheme for nonlinear structural analysis. */
  bool MUSCL,		/*!< \brief MUSCL scheme .*/
  MUSCL_Flow,		/*!< \brief MUSCL scheme for the flow equations.*/
  MUSCL_Turb,	 /*!< \brief MUSCL scheme for the turbulence equations.*/
  MUSCL_AdjFlow,		/*!< \brief MUSCL scheme for the adj flow equations.*/
  MUSCL_AdjTurb; 	/*!< \brief MUSCL scheme for the adj turbulence equations.*/
  bool EulerPersson;        /*!< \brief Boolean to determine whether this is an Euler simulation with Persson shock capturing. */
  bool FSI_Problem;			/*!< \brief Boolean to determine whether the simulation is FSI or not. */
  unsigned short nID_DV;  /*!< \brief ID for the region of FEM when computed using direct differentiation. */
  bool AD_Mode;         /*!< \brief Algorithmic Differentiation support. */
  bool AD_Preaccumulation;   /*!< \brief Enable or disable preaccumulation in the AD mode. */
  unsigned short Kind_Material_Compress,	/*!< \brief Determines if the material is compressible or incompressible (structural analysis). */
  Kind_Material,			/*!< \brief Determines the material model to be used (structural analysis). */
  Kind_Struct_Solver,		/*!< \brief Determines the geometric condition (small or large deformations) for structural analysis. */
  Kind_DV_FEA;				/*!< \brief Kind of Design Variable for FEA problems.*/
  unsigned short Kind_Turb_Model;			/*!< \brief Turbulent model definition. */
  unsigned short Kind_SGS_Model;                        /*!< \brief LES SGS model definition. */
  unsigned short Kind_Trans_Model,			/*!< \brief Transition model definition. */
  Kind_ActDisk, Kind_Engine_Inflow, Kind_Inlet, *Kind_Data_Riemann, *Kind_Data_Giles;           /*!< \brief Kind of inlet boundary treatment. */
  su2double Linear_Solver_Error;		/*!< \brief Min error of the linear solver for the implicit formulation. */
  su2double Deform_Linear_Solver_Error;    /*!< \brief Min error of the linear solver for the implicit formulation. */
  su2double Linear_Solver_Error_FSI_Struc;		/*!< \brief Min error of the linear solver for the implicit formulation in the structural side for FSI problems . */
  unsigned long Linear_Solver_Iter;		/*!< \brief Max iterations of the linear solver for the implicit formulation. */
  unsigned long Deform_Linear_Solver_Iter;   /*!< \brief Max iterations of the linear solver for the implicit formulation. */
  unsigned long Linear_Solver_Iter_FSI_Struc;		/*!< \brief Max iterations of the linear solver for FSI applications and structural solver. */
  unsigned long Linear_Solver_Restart_Frequency;   /*!< \brief Restart frequency of the linear solver for the implicit formulation. */
  unsigned short Linear_Solver_ILU_n;		/*!< \brief ILU fill=in level. */
  su2double SemiSpan;		/*!< \brief Wing Semi span. */
  su2double Roe_Kappa;		/*!< \brief Relaxation of the Roe scheme. */
  su2double Relaxation_Factor_Flow;		/*!< \brief Relaxation coefficient of the linear solver mean flow. */
  su2double Relaxation_Factor_Turb;		/*!< \brief Relaxation coefficient of the linear solver turbulence. */
  su2double Relaxation_Factor_AdjFlow;		/*!< \brief Relaxation coefficient of the linear solver adjoint mean flow. */
  su2double AdjTurb_Linear_Error;		/*!< \brief Min error of the turbulent adjoint linear solver for the implicit formulation. */
  su2double EntropyFix_Coeff;              /*!< \brief Entropy fix coefficient. */
  unsigned short AdjTurb_Linear_Iter;		/*!< \brief Min error of the turbulent adjoint linear solver for the implicit formulation. */
  su2double *Stations_Bounds;                  /*!< \brief Airfoil section limit. */
  unsigned short nLocationStations,      /*!< \brief Number of section cuts to make when outputting mesh and cp . */
  nWingStations;               /*!< \brief Number of section cuts to make when calculating internal volume. */
  su2double* Kappa_Flow,           /*!< \brief Numerical dissipation coefficients for the flow equations. */
  *Kappa_AdjFlow;                  /*!< \brief Numerical dissipation coefficients for the adjoint flow equations. */
  su2double* FFD_Axis;       /*!< \brief Numerical dissipation coefficients for the adjoint equations. */
  su2double Kappa_1st_AdjFlow,	/*!< \brief JST 1st order dissipation coefficient for adjoint flow equations (coarse multigrid levels). */
  Kappa_2nd_AdjFlow,			/*!< \brief JST 2nd order dissipation coefficient for adjoint flow equations. */
  Kappa_4th_AdjFlow,			/*!< \brief JST 4th order dissipation coefficient for adjoint flow equations. */
  Kappa_1st_Flow,			/*!< \brief JST 1st order dissipation coefficient for flow equations (coarse multigrid levels). */
  Kappa_2nd_Flow,			/*!< \brief JST 2nd order dissipation coefficient for flow equations. */
  Kappa_4th_Flow;			/*!< \brief JST 4th order dissipation coefficient for flow equations. */
  su2double Geo_Waterline_Location; /*!< \brief Location of the waterline. */
  
  su2double Min_Beta_RoeTurkel,		/*!< \brief Minimum value of Beta for the Roe-Turkel low Mach preconditioner. */
  Max_Beta_RoeTurkel;		/*!< \brief Maximum value of Beta for the Roe-Turkel low Mach preconditioner. */
  unsigned long GridDef_Nonlinear_Iter, /*!< \brief Number of nonlinear increments for grid deformation. */
  GridDef_Linear_Iter; /*!< \brief Number of linear smoothing iterations for grid deformation. */
  unsigned short Deform_Stiffness_Type; /*!< \brief Type of element stiffness imposed for FEA mesh deformation. */
  bool Deform_Output;  /*!< \brief Print the residuals during mesh deformation to the console. */
  su2double Deform_Tol_Factor; /*!< Factor to multiply smallest volume for deform tolerance (0.001 default) */
  su2double Deform_Coeff; /*!< Deform coeffienct */
  su2double Deform_Limit; /*!< Deform limit */
  unsigned short FFD_Continuity; /*!< Surface continuity at the intersection with the FFD */
  unsigned short FFD_CoordSystem; /*!< Define the coordinates system */
  su2double Deform_ElasticityMod, Deform_PoissonRatio; /*!< young's modulus and poisson ratio for volume deformation stiffness model */
  bool Visualize_Deformation;	/*!< \brief Flag to visualize the deformation in MDC. */
  bool FFD_Symmetry_Plane;	/*!< \brief FFD symmetry plane. */
  su2double Mach;		/*!< \brief Mach number. */
  su2double Reynolds;	/*!< \brief Reynolds number. */
  su2double Froude;	/*!< \brief Froude number. */
  su2double Length_Reynolds;	/*!< \brief Reynolds length (dimensional). */
  su2double AoA,			/*!< \brief Angle of attack (just external flow). */
  iH, AoS, AoA_Offset, AoS_Offset, AoA_Sens;		/*!< \brief Angle of sideSlip (just external flow). */
  bool Fixed_CL_Mode;			/*!< \brief Activate fixed CL mode (external flow only). */
  bool Fixed_CM_Mode;			/*!< \brief Activate fixed CL mode (external flow only). */
  bool Eval_dOF_dCX;			/*!< \brief Activate fixed CL mode (external flow only). */
  bool Discard_InFiles; /*!< \brief Discard angle of attack in solution and geometry files. */
  su2double Target_CL;			/*!< \brief Specify a target CL instead of AoA (external flow only). */
  su2double Target_CM;			/*!< \brief Specify a target CL instead of AoA (external flow only). */
  su2double Total_CM;			/*!< \brief Specify a target CL instead of AoA (external flow only). */
  su2double Total_CD;			/*!< \brief Specify a target CL instead of AoA (external flow only). */
  su2double dCL_dAlpha;        /*!< \brief value of dCl/dAlpha. */
  su2double dCM_diH;        /*!< \brief value of dCM/dHi. */
  unsigned long Iter_Fixed_CL;			/*!< \brief Iterations to re-evaluate the angle of attack (external flow only). */
  unsigned long Iter_Fixed_CM;			/*!< \brief Iterations to re-evaluate the angle of attack (external flow only). */
  unsigned long Iter_Fixed_NetThrust;			/*!< \brief Iterations to re-evaluate the angle of attack (external flow only). */
  unsigned long Iter_dCL_dAlpha;   /*!< \brief Number of iterations to evaluate dCL_dAlpha. */
  unsigned long Update_Alpha;			/*!< \brief Iterations to re-evaluate the angle of attack (external flow only). */
  unsigned long Update_iH;			/*!< \brief Iterations to re-evaluate the angle of attack (external flow only). */
  unsigned long Update_BCThrust;			/*!< \brief Iterations to re-evaluate the angle of attack (external flow only). */
  su2double dNetThrust_dBCThrust;        /*!< \brief value of dCl/dAlpha. */
  bool Update_BCThrust_Bool;			/*!< \brief Boolean flag for whether to update the AoA for fixed lift mode on a given iteration. */
  bool Update_AoA;			/*!< \brief Boolean flag for whether to update the AoA for fixed lift mode on a given iteration. */
  bool Update_HTPIncidence;			/*!< \brief Boolean flag for whether to update the AoA for fixed lift mode on a given iteration. */
  su2double ChargeCoeff;		/*!< \brief Charge coefficient (just for poisson problems). */
  unsigned short Cauchy_Func_Flow,	/*!< \brief Function where to apply the convergence criteria in the flow problem. */
  Cauchy_Func_AdjFlow,				/*!< \brief Function where to apply the convergence criteria in the adjoint problem. */
  Cauchy_Elems;						/*!< \brief Number of elements to evaluate. */
  unsigned short Residual_Func_Flow;	/*!< \brief Equation to apply residual convergence to. */
  unsigned short Res_FEM_CRIT;  /*!< \brief Criteria to apply to the FEM convergence (absolute/relative). */
  unsigned long StartConv_Iter;	/*!< \brief Start convergence criteria at iteration. */
  su2double Cauchy_Eps;	/*!< \brief Epsilon used for the convergence. */
  unsigned long Wrt_Sol_Freq,	/*!< \brief Writing solution frequency. */
  Wrt_Sol_Freq_DualTime,	/*!< \brief Writing solution frequency for Dual Time. */
  Wrt_Con_Freq,				/*!< \brief Writing convergence history frequency. */
  Wrt_Con_Freq_DualTime;				/*!< \brief Writing convergence history frequency. */
  bool Wrt_Unsteady;  /*!< \brief Write unsteady data adding header and prefix. */
  bool Wrt_Dynamic;  		/*!< \brief Write dynamic data adding header and prefix. */
  bool Restart,	/*!< \brief Restart solution (for direct, adjoint, and linearized problems).*/
  Wrt_Binary_Restart,	/*!< \brief Write binary SU2 native restart files.*/
  Read_Binary_Restart,	/*!< \brief Read binary SU2 native restart files.*/
  Restart_Flow;	/*!< \brief Restart flow solution for adjoint and linearized problems. */
  unsigned short nMarker_Monitoring,	/*!< \brief Number of markers to monitor. */
  nMarker_Designing,					/*!< \brief Number of markers for the objective function. */
  nMarker_GeoEval,					/*!< \brief Number of markers for the objective function. */
  nMarker_ZoneInterface, /*!< \brief Number of markers in the zone interface. */
  nMarker_Plotting,					/*!< \brief Number of markers to plot. */
  nMarker_Analyze,					/*!< \brief Number of markers to plot. */
  nMarker_Moving,               /*!< \brief Number of markers in motion (DEFORMING, MOVING_WALL, or FLUID_STRUCTURE). */
  nMarker_PyCustom,               /*!< \brief Number of markers that are customizable in Python. */
  nMarker_DV,               /*!< \brief Number of markers affected by the design variables. */
  nMarker_WallFunctions;    /*!< \brief Number of markers for which wall functions must be applied. */
  string *Marker_Monitoring,     /*!< \brief Markers to monitor. */
  *Marker_Designing,         /*!< \brief Markers to plot. */
  *Marker_GeoEval,         /*!< \brief Markers to plot. */
  *Marker_Plotting,          /*!< \brief Markers to plot. */
  *Marker_Analyze,          /*!< \brief Markers to plot. */
  *Marker_ZoneInterface,          /*!< \brief Markers in the FSI interface. */
  *Marker_Moving,            /*!< \brief Markers in motion (DEFORMING, MOVING_WALL, or FLUID_STRUCTURE). */
  *Marker_PyCustom,            /*!< \brief Markers that are customizable in Python. */
  *Marker_DV,            /*!< \brief Markers affected by the design variables. */
  *Marker_WallFunctions; /*!< \brief Markers for which wall functions must be applied. */
  unsigned short  *Kind_WallFunctions;        /*!< \brief The kind of wall function to use for the corresponding markers. */
  unsigned short  **IntInfo_WallFunctions;    /*!< \brief Additional integer information for the wall function markers. */
  su2double       **DoubleInfo_WallFunctions; /*!< \brief Additional double information for the wall function markers. */
  unsigned short  *Marker_All_Monitoring,        /*!< \brief Global index for monitoring using the grid information. */
  *Marker_All_GeoEval,       /*!< \brief Global index for geometrical evaluation. */
  *Marker_All_Plotting,        /*!< \brief Global index for plotting using the grid information. */
  *Marker_All_Analyze,        /*!< \brief Global index for plotting using the grid information. */
  *Marker_All_ZoneInterface,        /*!< \brief Global index for FSI interface markers using the grid information. */
  *Marker_All_Turbomachinery,        /*!< \brief Global index for Turbomachinery markers using the grid information. */
  *Marker_All_TurbomachineryFlag,        /*!< \brief Global index for Turbomachinery markers flag using the grid information. */
  *Marker_All_MixingPlaneInterface,        /*!< \brief Global index for MixingPlane interface markers using the grid information. */    
  *Marker_All_DV,          /*!< \brief Global index for design variable markers using the grid information. */
  *Marker_All_Moving,          /*!< \brief Global index for moving surfaces using the grid information. */
  *Marker_All_PyCustom,                 /*!< \brief Global index for Python customizable surfaces using the grid information. */
  *Marker_All_Designing,         /*!< \brief Global index for moving using the grid information. */
  *Marker_CfgFile_Monitoring,     /*!< \brief Global index for monitoring using the config information. */
  *Marker_CfgFile_Designing,      /*!< \brief Global index for monitoring using the config information. */
  *Marker_CfgFile_GeoEval,      /*!< \brief Global index for monitoring using the config information. */
  *Marker_CfgFile_Plotting,     /*!< \brief Global index for plotting using the config information. */
  *Marker_CfgFile_Analyze,     /*!< \brief Global index for plotting using the config information. */
  *Marker_CfgFile_ZoneInterface,     /*!< \brief Global index for FSI interface using the config information. */
  *Marker_CfgFile_Turbomachinery,     /*!< \brief Global index for Turbomachinery  using the config information. */
  *Marker_CfgFile_TurbomachineryFlag,     /*!< \brief Global index for Turbomachinery flag using the config information. */
  *Marker_CfgFile_MixingPlaneInterface,     /*!< \brief Global index for MixingPlane interface using the config information. */
  *Marker_CfgFile_Moving,       /*!< \brief Global index for moving surfaces using the config information. */
  *Marker_CfgFile_PyCustom,        /*!< \brief Global index for Python customizable surfaces using the config information. */
  *Marker_CfgFile_DV,       /*!< \brief Global index for design variable markers using the config information. */
  *Marker_CfgFile_PerBound;     /*!< \brief Global index for periodic boundaries using the config information. */
  string *PlaneTag;      /*!< \brief Global index for the plane adaptation (upper, lower). */
  su2double DualVol_Power;			/*!< \brief Power for the dual volume in the grid adaptation sensor. */
  su2double *nBlades;						/*!< \brief number of blades for turbomachinery computation. */
  unsigned short Analytical_Surface;	/*!< \brief Information about the analytical definition of the surface for grid adaptation. */
  unsigned short Geo_Description;	/*!< \brief Description of the geometry. */
  unsigned short Mesh_FileFormat;	/*!< \brief Mesh input format. */
  unsigned short Output_FileFormat;	/*!< \brief Format of the output files. */
  unsigned short ActDisk_Jump;	/*!< \brief Format of the output files. */
  bool CFL_Adapt;      /*!< \brief Adaptive CFL number. */
  bool HB_Precondition;    /*< \brief Flag to turn on harmonic balance source term preconditioning */
  su2double RefArea,		/*!< \brief Reference area for coefficient computation. */
  RefElemLength,				/*!< \brief Reference element length for computing the slope limiting epsilon. */
  RefSharpEdges,				/*!< \brief Reference coefficient for detecting sharp edges. */
  RefLength,			/*!< \brief Reference length for moment computation. */
  *RefOriginMoment,           /*!< \brief Origin for moment computation. */
  *RefOriginMoment_X,      /*!< \brief X Origin for moment computation. */
  *RefOriginMoment_Y,      /*!< \brief Y Origin for moment computation. */
  *RefOriginMoment_Z,      /*!< \brief Z Origin for moment computation. */
  *CFL_AdaptParam,      /*!< \brief Information about the CFL ramp. */
  *RelaxFactor_Giles,      /*!< \brief Information about the under relaxation factor for Giles BC. */
  *CFL,
  *HTP_Axis,      /*!< \brief Location of the HTP axis. */
  DomainVolume;		/*!< \brief Volume of the computational grid. */
  unsigned short nRefOriginMoment_X,    /*!< \brief Number of X-coordinate moment computation origins. */
  nRefOriginMoment_Y,           /*!< \brief Number of Y-coordinate moment computation origins. */
  nRefOriginMoment_Z;           /*!< \brief Number of Z-coordinate moment computation origins. */
  string Mesh_FileName,			/*!< \brief Mesh input file. */
  Mesh_Out_FileName,				/*!< \brief Mesh output file. */
  Solution_FlowFileName,			/*!< \brief Flow solution input file. */
  Solution_LinFileName,			/*!< \brief Linearized flow solution input file. */
  Solution_AdjFileName,			/*!< \brief Adjoint solution input file for drag functional. */
  Solution_FEMFileName,			/*!< \brief Solution input file for structural problem. */
  Solution_AdjFEMFileName,     /*!< \brief Adjoint solution input file for structural problem. */
  Flow_FileName,					/*!< \brief Flow variables output file. */
  Structure_FileName,					/*!< \brief Structure variables output file. */
  SurfStructure_FileName,					/*!< \brief Surface structure variables output file. */
  AdjStructure_FileName,         /*!< \brief Structure variables output file. */
  AdjSurfStructure_FileName,         /*!< \brief Surface structure variables output file. */
  SurfWave_FileName,					/*!< \brief Surface structure variables output file. */
  SurfHeat_FileName,					/*!< \brief Surface structure variables output file. */
  Wave_FileName,					/*!< \brief Wave variables output file. */
  Heat_FileName,					/*!< \brief Heat variables output file. */
  AdjWave_FileName,					/*!< \brief Adjoint wave variables output file. */
  Residual_FileName,				/*!< \brief Residual variables output file. */
  Conv_FileName,					/*!< \brief Convergence history output file. */
  Breakdown_FileName,			    /*!< \brief Breakdown output file. */
  Conv_FileName_FSI,					/*!< \brief Convergence history output file. */
  Restart_FlowFileName,			/*!< \brief Restart file for flow variables. */
  Restart_WaveFileName,			/*!< \brief Restart file for wave variables. */
  Restart_HeatFileName,			/*!< \brief Restart file for heat variables. */
  Restart_AdjFileName,			/*!< \brief Restart file for adjoint variables, drag functional. */
  Restart_FEMFileName,			/*!< \brief Restart file for FEM elasticity. */
  Restart_AdjFEMFileName,      /*!< \brief Restart file for FEM elasticity. */
  Adj_FileName,					/*!< \brief Output file with the adjoint variables. */
  ObjFunc_Grad_FileName,			/*!< \brief Gradient of the objective function. */
  ObjFunc_Value_FileName,			/*!< \brief Objective function. */
  SurfFlowCoeff_FileName,			/*!< \brief Output file with the flow variables on the surface. */
  SurfAdjCoeff_FileName,			/*!< \brief Output file with the adjoint variables on the surface. */
  New_SU2_FileName,       		/*!< \brief Output SU2 mesh file converted from CGNS format. */
  SurfSens_FileName,			/*!< \brief Output file for the sensitivity on the surface (discrete adjoint). */
  VolSens_FileName;			/*!< \brief Output file for the sensitivity in the volume (discrete adjoint). */
	bool Low_MemoryOutput,      /*!< \brief Write a volume solution file */
  Wrt_Output,                /*!< \brief Write any output files */
  Wrt_Vol_Sol,                /*!< \brief Write a volume solution file */
  Wrt_Srf_Sol,                /*!< \brief Write a surface solution file */
  Wrt_Csv_Sol,                /*!< \brief Write a surface comma-separated values solution file */
  Wrt_Residuals,              /*!< \brief Write residuals to solution file */
  Wrt_Surface,                /*!< \brief Write solution at each surface */
  Wrt_Limiters,              /*!< \brief Write residuals to solution file */
  Wrt_SharpEdges,              /*!< \brief Write residuals to solution file */
  Wrt_Halo,                   /*!< \brief Write rind layers in solution files */
  Plot_Section_Forces;       /*!< \brief Write sectional forces for specified markers. */
  unsigned short Console_Output_Verb,  /*!< \brief Level of verbosity for console output */
  Kind_Average;        /*!< \brief Particular average for the marker analyze. */
  su2double Gamma,			/*!< \brief Ratio of specific heats of the gas. */
  Bulk_Modulus,			/*!< \brief Value of the bulk modulus for incompressible flows. */
  ArtComp_Factor,			/*!< \brief Value of the artificial compresibility factor for incompressible flows. */
  Gas_Constant,     /*!< \brief Specific gas constant. */
  Gas_ConstantND,     /*!< \brief Non-dimensional specific gas constant. */
  Gas_Constant_Ref, /*!< \brief Reference specific gas constant. */
  Temperature_Critical,   /*!< \brief Critical Temperature for real fluid model.  */
  Pressure_Critical,   /*!< \brief Critical Pressure for real fluid model.  */
  Density_Critical,   /*!< \brief Critical Density for real fluid model.  */
  Acentric_Factor,   /*!< \brief Acentric Factor for real fluid model.  */
  Mu_Constant,     /*!< \brief Constant viscosity for ConstantViscosity model.  */
  Mu_ConstantND,   /*!< \brief Non-dimensional constant viscosity for ConstantViscosity model.  */
  Kt_Constant,     /*!< \brief Constant thermal conductivity for ConstantConductivity model.  */
  Kt_ConstantND,   /*!< \brief Non-dimensional constant thermal conductivity for ConstantConductivity model.  */
  Mu_Ref,     /*!< \brief Reference viscosity for Sutherland model.  */
  Mu_RefND,   /*!< \brief Non-dimensional reference viscosity for Sutherland model.  */
  Mu_Temperature_Ref,     /*!< \brief Reference temperature for Sutherland model.  */
  Mu_Temperature_RefND,   /*!< \brief Non-dimensional reference temperature for Sutherland model.  */
  Mu_S,     /*!< \brief Reference S for Sutherland model.  */
  Mu_SND,   /*!< \brief Non-dimensional reference S for Sutherland model.  */
  *Velocity_FreeStream,     /*!< \brief Free-stream velocity vector of the fluid.  */
  Energy_FreeStream,     /*!< \brief Free-stream total energy of the fluid.  */
  ModVel_FreeStream,     /*!< \brief Magnitude of the free-stream velocity of the fluid.  */
  ModVel_FreeStreamND,     /*!< \brief Non-dimensional magnitude of the free-stream velocity of the fluid.  */
  Density_FreeStream,     /*!< \brief Free-stream density of the fluid. */
  Viscosity_FreeStream,     /*!< \brief Free-stream viscosity of the fluid.  */
  Tke_FreeStream,     /*!< \brief Total turbulent kinetic energy of the fluid.  */
  Intermittency_FreeStream,     /*!< \brief Freestream intermittency (for sagt transition model) of the fluid.  */
  TurbulenceIntensity_FreeStream,     /*!< \brief Freestream turbulent intensity (for sagt transition model) of the fluid.  */
  Turb2LamViscRatio_FreeStream,          /*!< \brief Ratio of turbulent to laminar viscosity. */
  NuFactor_FreeStream,  /*!< \brief Ratio of turbulent to laminar viscosity. */
  NuFactor_Engine,  /*!< \brief Ratio of turbulent to laminar viscosity at the engine. */
  SecondaryFlow_ActDisk,  /*!< \brief Ratio of turbulent to laminar viscosity at the actuator disk. */
  Initial_BCThrust,  /*!< \brief Ratio of turbulent to laminar viscosity at the actuator disk. */
  Pressure_FreeStream,     /*!< \brief Total pressure of the fluid. */
  Temperature_FreeStream,  /*!< \brief Total temperature of the fluid.  */
  Temperature_ve_FreeStream,  /*!< \brief Total vibrational-electronic temperature of the fluid.  */
  *MassFrac_FreeStream, /*!< \brief Mixture mass fractions of the fluid. */
  Prandtl_Lam,      /*!< \brief Laminar Prandtl number for the gas.  */
  Prandtl_Turb,     /*!< \brief Turbulent Prandtl number for the gas.  */
  Length_Ref,       /*!< \brief Reference length for non-dimensionalization. */
  Pressure_Ref,     /*!< \brief Reference pressure for non-dimensionalization.  */
  Temperature_Ref,  /*!< \brief Reference temperature for non-dimensionalization.*/
  Density_Ref,      /*!< \brief Reference density for non-dimensionalization.*/
  Velocity_Ref,     /*!< \brief Reference velocity for non-dimensionalization.*/
  Time_Ref,                  /*!< \brief Reference time for non-dimensionalization. */
  Viscosity_Ref,              /*!< \brief Reference viscosity for non-dimensionalization. */
  Conductivity_Ref,           /*!< \brief Reference conductivity for non-dimensionalization. */
  Energy_Ref,                 /*!< \brief Reference viscosity for non-dimensionalization. */
  Wall_Temperature,           /*!< \brief Temperature at an isotropic wall in Kelvin. */
  Omega_Ref,                  /*!< \brief Reference angular velocity for non-dimensionalization. */
  Force_Ref,                  /*!< \brief Reference body force for non-dimensionalization. */
  Pressure_FreeStreamND,      /*!< \brief Farfield pressure value (external flow). */
  Temperature_FreeStreamND,   /*!< \brief Farfield temperature value (external flow). */
  Density_FreeStreamND,       /*!< \brief Farfield density value (external flow). */
  Velocity_FreeStreamND[3],   /*!< \brief Farfield velocity values (external flow). */
  Energy_FreeStreamND,        /*!< \brief Farfield energy value (external flow). */
  Viscosity_FreeStreamND,     /*!< \brief Farfield viscosity value (external flow). */
  Tke_FreeStreamND,           /*!< \brief Farfield kinetic energy (external flow). */
  Omega_FreeStreamND,         /*!< \brief Specific dissipation (external flow). */
  Omega_FreeStream;           /*!< \brief Specific dissipation (external flow). */
  unsigned short nElectric_Constant; /*!< \brief Number of different electric constants. */
  su2double *Electric_Constant;   /*!< \brief Dielectric constant modulus. */
  su2double Knowles_B,      /*!< \brief Knowles material model constant B. */
  Knowles_N;                /*!< \brief Knowles material model constant N. */
  bool DE_Effects; 						/*!< Application of DE effects to FE analysis */
  bool RefGeom; 						/*!< Read a reference geometry for optimization purposes. */
  unsigned long refNodeID;     /*!< \brief Global ID for the reference node (optimization). */
  string RefGeom_FEMFileName;    			/*!< \brief File name for reference geometry. */
  unsigned short RefGeom_FileFormat;	/*!< \brief Mesh input format. */
  unsigned short Kind_2DElasForm;			/*!< \brief Kind of bidimensional elasticity solver. */
  unsigned short nIterFSI;	  /*!< \brief Number of maximum number of subiterations in a FSI problem. */
  unsigned short nIterFSI_Ramp;  /*!< \brief Number of FSI subiterations during which a ramp is applied. */
  su2double AitkenStatRelax;	/*!< \brief Aitken's relaxation factor (if set as static) */
  su2double AitkenDynMaxInit;	/*!< \brief Aitken's maximum dynamic relaxation factor for the first iteration */
  su2double AitkenDynMinInit;	/*!< \brief Aitken's minimum dynamic relaxation factor for the first iteration */
  su2double Wave_Speed;			  /*!< \brief Wave speed used in the wave solver. */
  su2double Thermal_Diffusivity;			/*!< \brief Thermal diffusivity used in the heat solver. */
  su2double Cyclic_Pitch,     /*!< \brief Cyclic pitch for rotorcraft simulations. */
  Collective_Pitch;           /*!< \brief Collective pitch for rotorcraft simulations. */
  string Motion_Filename;			/*!< \brief Arbitrary mesh motion input base filename. */
  su2double Mach_Motion;			/*!< \brief Mach number based on mesh velocity and freestream quantities. */
  su2double *Motion_Origin_X, /*!< \brief X-coordinate of the mesh motion origin. */
  *Motion_Origin_Y,           /*!< \brief Y-coordinate of the mesh motion origin. */
  *Motion_Origin_Z,           /*!< \brief Z-coordinate of the mesh motion origin. */
  *Translation_Rate_X,        /*!< \brief Translational velocity of the mesh in the x-direction. */
  *Translation_Rate_Y,        /*!< \brief Translational velocity of the mesh in the y-direction. */
  *Translation_Rate_Z,        /*!< \brief Translational velocity of the mesh in the z-direction. */
  *Rotation_Rate_X,           /*!< \brief Angular velocity of the mesh about the x-axis. */
  *Rotation_Rate_Y,           /*!< \brief Angular velocity of the mesh about the y-axis. */
  *Rotation_Rate_Z,           /*!< \brief Angular velocity of the mesh about the z-axis. */
  *Pitching_Omega_X,          /*!< \brief Angular frequency of the mesh pitching about the x-axis. */
  *Pitching_Omega_Y,          /*!< \brief Angular frequency of the mesh pitching about the y-axis. */
  *Pitching_Omega_Z,          /*!< \brief Angular frequency of the mesh pitching about the z-axis. */
  *Pitching_Ampl_X,           /*!< \brief Pitching amplitude about the x-axis. */
  *Pitching_Ampl_Y,           /*!< \brief Pitching amplitude about the y-axis. */
  *Pitching_Ampl_Z,           /*!< \brief Pitching amplitude about the z-axis. */
  *Pitching_Phase_X,          /*!< \brief Pitching phase offset about the x-axis. */
  *Pitching_Phase_Y,          /*!< \brief Pitching phase offset about the y-axis. */
  *Pitching_Phase_Z,          /*!< \brief Pitching phase offset about the z-axis. */
  *Plunging_Omega_X,          /*!< \brief Angular frequency of the mesh plunging in the x-direction. */
  *Plunging_Omega_Y,          /*!< \brief Angular frequency of the mesh plunging in the y-direction. */
  *Plunging_Omega_Z,          /*!< \brief Angular frequency of the mesh plunging in the z-direction. */
  *Plunging_Ampl_X,           /*!< \brief Plunging amplitude in the x-direction. */
  *Plunging_Ampl_Y,           /*!< \brief Plunging amplitude in the y-direction. */
  *Plunging_Ampl_Z,           /*!< \brief Plunging amplitude in the z-direction. */
  *Omega_HB;                  /*!< \brief Frequency for Harmonic Balance Operator (in rad/s). */
  unsigned short nMotion_Origin_X,    /*!< \brief Number of X-coordinate mesh motion origins. */
  nMotion_Origin_Y,           /*!< \brief Number of Y-coordinate mesh motion origins. */
  nMotion_Origin_Z,           /*!< \brief Number of Z-coordinate mesh motion origins. */
  nTranslation_Rate_X,        /*!< \brief Number of Translational x-velocities for mesh motion. */
  nTranslation_Rate_Y,        /*!< \brief Number of Translational y-velocities for mesh motion. */
  nTranslation_Rate_Z,        /*!< \brief Number of Translational z-velocities for mesh motion. */
  nRotation_Rate_X,           /*!< \brief Number of Angular velocities about the x-axis for mesh motion. */
  nRotation_Rate_Y,           /*!< \brief Number of Angular velocities about the y-axis for mesh motion. */
  nRotation_Rate_Z,           /*!< \brief Number of Angular velocities about the z-axis for mesh motion. */
  nPitching_Omega_X,          /*!< \brief Number of Angular frequencies about the x-axis for pitching. */
  nPitching_Omega_Y,          /*!< \brief Number of Angular frequencies about the y-axis for pitching. */
  nPitching_Omega_Z,          /*!< \brief Number of Angular frequencies about the z-axis for pitching. */
  nPitching_Ampl_X,           /*!< \brief Number of Pitching amplitudes about the x-axis. */
  nPitching_Ampl_Y,           /*!< \brief Number of Pitching amplitudes about the y-axis. */
  nPitching_Ampl_Z,           /*!< \brief Number of Pitching amplitudes about the z-axis. */
  nPitching_Phase_X,          /*!< \brief Number of Pitching phase offsets about the x-axis. */
  nPitching_Phase_Y,          /*!< \brief Number of Pitching phase offsets about the y-axis. */
  nPitching_Phase_Z,          /*!< \brief Number of Pitching phase offsets about the z-axis. */
  nPlunging_Omega_X,          /*!< \brief Number of Angular frequencies in the x-direction for plunging. */
  nPlunging_Omega_Y,          /*!< \brief Number of Angular frequencies in the y-direction for plunging. */
  nPlunging_Omega_Z,          /*!< \brief Number of Angular frequencies in the z-direction for plunging. */
  nPlunging_Ampl_X,           /*!< \brief Number of Plunging amplitudes in the x-direction. */
  nPlunging_Ampl_Y,           /*!< \brief Number of Plunging amplitudes in the y-direction. */
  nPlunging_Ampl_Z,           /*!< \brief Number of Plunging amplitudes in the z-direction. */
  nOmega_HB,                /*!< \brief Number of frequencies in Harmonic Balance Operator. */
  nMoveMotion_Origin,         /*!< \brief Number of motion origins. */
  *MoveMotion_Origin;         /*!< \brief Keeps track if we should move moment origin. */
  vector<vector<vector<su2double> > > Aeroelastic_np1, /*!< \brief Aeroelastic solution at time level n+1. */
  Aeroelastic_n,              /*!< \brief Aeroelastic solution at time level n. */
  Aeroelastic_n1;             /*!< \brief Aeroelastic solution at time level n-1. */
  su2double FlutterSpeedIndex,/*!< \brief The flutter speed index. */
  PlungeNaturalFrequency,     /*!< \brief Plunging natural frequency for Aeroelastic. */
  PitchNaturalFrequency,      /*!< \brief Pitch natural frequency for Aeroelastic. */
  AirfoilMassRatio,           /*!< \brief The airfoil mass ratio for Aeroelastic. */
  CG_Location,                /*!< \brief Center of gravity location for Aeroelastic. */
  RadiusGyrationSquared;      /*!< \brief The radius of gyration squared for Aeroelastic. */
  su2double *Aeroelastic_plunge, /*!< \brief Value of plunging coordinate at the end of an external iteration. */
  *Aeroelastic_pitch;         /*!< \brief Value of pitching coordinate at the end of an external iteration. */
  unsigned short AeroelasticIter; /*!< \brief Solve the aeroelastic equations every given number of internal iterations. */
  unsigned short Gust_Type,	  /*!< \brief Type of Gust. */
  Gust_Dir;                   /*!< \brief Direction of the gust */
  su2double Gust_WaveLength,  /*!< \brief The gust wavelength. */
  Gust_Periods,               /*!< \brief Number of gust periods. */
  Gust_Ampl,                  /*!< \brief Gust amplitude. */
  Gust_Begin_Time,            /*!< \brief Time at which to begin the gust. */
  Gust_Begin_Loc;             /*!< \brief Location at which the gust begins. */
  long Visualize_CV;          /*!< \brief Node number for the CV to be visualized */
  bool ExtraOutput;
  bool DeadLoad; 	          	/*!< Application of dead loads to the FE analysis */
  bool PseudoStatic;    /*!< Application of dead loads to the FE analysis */
  bool MatchingMesh; 	        /*!< Matching mesh (while implementing interpolation procedures). */
  bool SteadyRestart; 	      /*!< Restart from a steady state for FSI problems. */
  su2double Newmark_alpha,		/*!< \brief Parameter alpha for Newmark method. */
  Newmark_delta;				      /*!< \brief Parameter delta for Newmark method. */
  unsigned short nIntCoeffs;	/*!< \brief Number of integration coeffs for structural calculations. */
  su2double *Int_Coeffs;		  /*!< \brief Time integration coefficients for structural method. */
  unsigned short nElasticityMod,  /*!< \brief Number of different values for the elasticity modulus. */
  nPoissonRatio,                    /*!< \brief Number of different values for the Poisson ratio modulus. */
  nMaterialDensity;                 /*!< \brief Number of different values for the Material density. */
  su2double *ElasticityMod,         /*!< \brief Value of the elasticity moduli. */
  *PoissonRatio,                    /*!< \brief Value of the Poisson ratios. */
  *MaterialDensity;                 /*!< \brief Value of the Material densities. */
  unsigned short nElectric_Field,	/*!< \brief Number of different values for the electric field in the membrane. */
  nDim_Electric_Field;				/*!< \brief Dimensionality of the problem. */
  unsigned short nDim_RefNode;   /*!< \brief Dimensionality of the vector . */
  su2double *Electric_Field_Mod, 	/*!< \brief Values of the modulus of the electric field. */
  *Electric_Field_Dir;				/*!< \brief Direction of the electric field. */
  su2double *RefNode_Displacement;  /*!< \brief Displacement of the reference node. */
  bool Ramp_Load;				          /*!< \brief Apply the load with linear increases. */
  unsigned short Dynamic_LoadTransfer;  /*!< \brief Method for dynamic load transferring. */
  bool IncrementalLoad;		    /*!< \brief Apply the load in increments (for nonlinear structural analysis). */
  unsigned long IncLoad_Nincrements; /*!< \brief Number of increments. */
  su2double *IncLoad_Criteria;/*!< \brief Criteria for the application of incremental loading. */
  su2double Ramp_Time;			  /*!< \brief Time until the maximum load is applied. */
  su2double Static_Time;			/*!< \brief Time while the structure is not loaded in FSI applications. */
  unsigned short Pred_Order;  /*!< \brief Order of the predictor for FSI applications. */
  unsigned short Kind_Interpolation; /*!\brief type of interpolation to use for FSI applications. */
  bool Prestretch;            /*!< Read a reference geometry for optimization purposes. */
  string Prestretch_FEMFileName;         /*!< \brief File name for reference geometry. */
  string FEA_FileName;         /*!< \brief File name for element-based properties. */
  su2double RefGeom_Penalty,        /*!< \brief Penalty weight value for the reference geometry objective function. */
  RefNode_Penalty,            /*!< \brief Penalty weight value for the reference node objective function. */
  DV_Penalty;                 /*!< \brief Penalty weight to add a constraint to the total amount of stiffness. */
  bool addCrossTerm;          /*!< \brief Evaluates the need to add the cross term when setting the adjoint output. */
  unsigned long Nonphys_Points, /*!< \brief Current number of non-physical points in the solution. */
  Nonphys_Reconstr;      /*!< \brief Current number of non-physical reconstructions for 2nd-order upwinding. */
  bool ParMETIS;      /*!< \brief Boolean for activating ParMETIS mode (while testing). */
  unsigned short DirectDiff; /*!< \brief Direct Differentation mode. */
  bool DiscreteAdjoint; /*!< \brief AD-based discrete adjoint mode. */
  unsigned long Wrt_Surf_Freq_DualTime;	/*!< \brief Writing surface solution frequency for Dual Time. */
  su2double Const_DES;   /*!< \brief Detached Eddy Simulation Constant. */
  unsigned short Kind_HybridRANSLES; /*!< \brief Kind of Hybrid RANS/LES. */
  unsigned short Kind_RoeLowDiss;    /*!< \brief Kind of Roe scheme with low dissipation for unsteady flows. */
  bool QCR;                   /*!< \brief Spalart-Allmaras with Quadratic Constitutive Relation, 2000 version (SA-QCR2000) . */
  su2double *default_vel_inf, /*!< \brief Default freestream velocity array for the COption class. */
  *default_eng_cyl,           /*!< \brief Default engine box array for the COption class. */
  *default_eng_val,           /*!< \brief Default engine box array values for the COption class. */
  *default_cfl_adapt,         /*!< \brief Default CFL adapt param array for the COption class. */
  *default_jst_coeff,         /*!< \brief Default artificial dissipation (flow) array for the COption class. */
  *default_ffd_coeff,         /*!< \brief Default artificial dissipation (flow) array for the COption class. */
  *default_mixedout_coeff,    /*!< \brief Default default mixedout algorithm coefficients for the COption class. */
  *default_rampRotFrame_coeff,/*!< \brief Default ramp rotating frame coefficients for the COption class. */
  *default_rampOutPres_coeff, /*!< \brief Default ramp outlet pressure coefficients for the COption class. */
  *default_jst_adj_coeff,      /*!< \brief Default artificial dissipation (adjoint) array for the COption class. */
  *default_obj_coeff,         /*!< \brief Default objective array for the COption class. */
  *default_geo_loc,           /*!< \brief Default SU2_GEO section locations array for the COption class. */
  *default_distortion,        /*!< \brief Default SU2_GEO section locations array for the COption class. */
  *default_ea_lim,            /*!< \brief Default equivalent area limit array for the COption class. */
  *default_grid_fix,          /*!< \brief Default fixed grid (non-deforming region) array for the COption class. */
  *default_htp_axis,          /*!< \brief Default HTP axis for the COption class. */
  *default_ffd_axis,          /*!< \brief Default FFD axis for the COption class. */
  *default_inc_crit,          /*!< \brief Default incremental criteria array for the COption class. */
  *default_extrarelfac;       /*!< \brief Default extra relaxation factor for Giles BC in the COption class. */
  unsigned short nSpanWiseSections; /*!< \brief number of span-wise sections */
  unsigned short nSpanMaxAllZones; /*!< \brief number of maximum span-wise sections for all zones */
  unsigned short *nSpan_iZones;  /*!< \brief number of span-wise sections for each zones */
  bool turbMixingPlane;   /*!< \brief option for turbulent mixingplane */
  bool SpatialFourier; /*!< \brief option for computing the fourier transforms for subsonic non-reflecting BC. */
  bool RampRotatingFrame;   /*!< \brief option for ramping up or down the Rotating Frame values */
  bool RampOutletPressure;  /*!< \brief option for ramping up or down the outlet pressure */
  su2double *Mixedout_Coeff; /*!< \brief coefficient for the  */
  su2double *RampRotatingFrame_Coeff; /*!< \brief coefficient for Rotating frame ramp */
  su2double *RampOutletPressure_Coeff; /*!< \brief coefficient for outlet pressure ramp */
  su2double AverageMachLimit;       /*!< \brief option for turbulent mixingplane */
  su2double *FinalRotation_Rate_Z; /*!< \brief Final rotation rate Z if Ramp rotating frame is activated. */
  su2double FinalOutletPressure; /*!< \brief Final outlet pressure if Ramp outlet pressure is activated. */
  su2double MonitorOutletPressure; /*!< \brief Monitor outlet pressure if Ramp outlet pressure is activated. */
  su2double *default_body_force;        /*!< \brief Default body force vector for the COption class. */
  su2double *default_nacelle_location;        /*!< \brief Location of the nacelle. */
  su2double *ExtraRelFacGiles; /*!< \brief coefficient for extra relaxation factor for Giles BC*/
  bool Body_Force;            /*!< \brief Flag to know if a body force is included in the formulation. */
  su2double *Body_Force_Vector;  /*!< \brief Values of the prescribed body force vector. */
  su2double *FreeStreamTurboNormal; /*!< \brief Direction to initialize the flow in turbomachinery computation */
  unsigned short Riemann_Solver_FEM;         /*!< \brief Riemann solver chosen for the DG method. */
  su2double Quadrature_Factor_Straight;      /*!< \brief Factor applied during quadrature of elements with a constant Jacobian. */
  su2double Quadrature_Factor_Curved;        /*!< \brief Factor applied during quadrature of elements with a non-constant Jacobian. */
  su2double Quadrature_Factor_Time_ADER_DG;  /*!< \brief Factor applied during quadrature in time for ADER-DG. */
  su2double Theta_Interior_Penalty_DGFEM;    /*!< \brief Factor for the symmetrizing terms in the DG discretization of the viscous fluxes. */
  bool Compute_Entropy;                      /*!< \brief Whether or not to compute the entropy in the fluid model. */
  bool Use_Lumped_MassMatrix_DGFEM;          /*!< \brief Whether or not to use the lumped mass matrix for DGFEM. */
  bool Jacobian_Spatial_Discretization_Only; /*!< \brief Flag to know if only the exact Jacobian of the spatial discretization must be computed. */

  /*--- all_options is a map containing all of the options. This is used during config file parsing
   to track the options which have not been set (so the default values can be used). Without this map
   there would be no list of all the config file options. ---*/

  map<string, bool> all_options;

  /*--- brief param is a map from the option name (config file string) to its decoder (the specific child
   class of COptionBase that turns the string into a value) ---*/

  map<string, COptionBase*> option_map;


  // All of the addXxxOptions take in the name of the option, and a refernce to the field of that option
  // in the option structure. Depending on the specific type, it may take in a default value, and may
  // take in extra options. The addXxxOptions mostly follow the same pattern, so please see addDoubleOption
  // for detailed comments.
  //
  // List options are those that can be an unknown number of elements, and also take in a reference to
  // an integer. This integer will be populated with the number of elements of that type unmarshaled.
  //
  // Array options are those with a fixed number of elements.
  //
  // List and Array options should also be able to be specified with the string "NONE" indicating that there
  // are no elements. This allows the option to be present in a config file but left blank.

  /*!<\brief addDoubleOption creates a config file parser for an option with the given name whose
   value can be represented by a su2double.*/

  void addDoubleOption(const string name, su2double & option_field, su2double default_value) {
    // Check if the key is already in the map. If this fails, it is coder error
    // and not user error, so throw.
    assert(option_map.find(name) == option_map.end());

    // Add this option to the list of all the options
    all_options.insert(pair<string, bool>(name, true));

    // Create the parser for a su2double option with a reference to the option_field and the desired
    // default value. This will take the string in the config file, convert it to a su2double, and
    // place that su2double in the memory location specified by the reference.
    COptionBase* val = new COptionDouble(name, option_field, default_value);

    // Create an association between the option name ("CFL") and the parser generated above.
    // During configuration, the parsing script will get the option name, and use this map
    // to find how to parse that option.
    option_map.insert(pair<string, COptionBase *>(name, val));
  }

  void addStringOption(const string name, string & option_field, string default_value) {
    assert(option_map.find(name) == option_map.end());
    all_options.insert(pair<string, bool>(name, true));
    COptionBase* val = new COptionString(name, option_field, default_value);
    option_map.insert(pair<string, COptionBase *>(name, val));
  }

  void addIntegerOption(const string name, int & option_field, int default_value) {
    assert(option_map.find(name) == option_map.end());
    all_options.insert(pair<string, bool>(name, true));
    COptionBase* val = new COptionInt(name, option_field, default_value);
    option_map.insert(pair<string, COptionBase *>(name, val));
  }

  void addUnsignedLongOption(const string name, unsigned long & option_field, unsigned long default_value) {
    assert(option_map.find(name) == option_map.end());
    all_options.insert(pair<string, bool>(name, true));
    COptionBase* val = new COptionULong(name, option_field, default_value);
    option_map.insert(pair<string, COptionBase *>(name, val));
  }

  void addUnsignedShortOption(const string name, unsigned short & option_field, unsigned short default_value) {
    assert(option_map.find(name) == option_map.end());
    all_options.insert(pair<string, bool>(name, true));
    COptionBase* val = new COptionUShort(name, option_field, default_value);
    option_map.insert(pair<string, COptionBase *>(name, val));
  }

  void addLongOption(const string name, long & option_field, long default_value) {
    assert(option_map.find(name) == option_map.end());
    all_options.insert(pair<string, bool>(name, true));
    COptionBase* val = new COptionLong(name, option_field, default_value);
    option_map.insert(pair<string, COptionBase *>(name, val));
  }

  void addBoolOption(const string name, bool & option_field, bool default_value) {
    assert(option_map.find(name) == option_map.end());
    all_options.insert(pair<string, bool>(name, true));
    COptionBase* val = new COptionBool(name, option_field, default_value);
    option_map.insert(pair<string, COptionBase *>(name, val));
  }

  // enum types work differently than all of the others because there are a small number of valid
  // string entries for the type. One must also provide a list of all the valid strings of that type.
  template <class Tenum>
  void addEnumOption(const string name, unsigned short & option_field, const map<string, Tenum> & enum_map, Tenum default_value) {
    assert(option_map.find(name) == option_map.end());
    all_options.insert(pair<string, bool>(name, true));
    COptionBase* val = new COptionEnum<Tenum>(name, enum_map, option_field, default_value);
    option_map.insert(pair<string, COptionBase *>(name, val));
    return;
  }


  // input_size is the number of options read in from the config file
  template <class Tenum>
  void addEnumListOption(const string name, unsigned short & input_size, unsigned short * & option_field, const map<string, Tenum> & enum_map) {
    input_size = 0;
    assert(option_map.find(name) == option_map.end());
    all_options.insert(pair<string, bool>(name, true));
    COptionBase* val = new COptionEnumList<Tenum>(name, enum_map, option_field, input_size);
    option_map.insert( pair<string, COptionBase*>(name, val) );
  }

  void addDoubleArrayOption(const string name, const int size, su2double * & option_field, su2double * default_value) {

    //  su2double * def = new su2double [size];
    //  for (int i = 0; i < size; i++) {
    //    def[i] = default_value[i];
    //  }

    assert(option_map.find(name) == option_map.end());
    all_options.insert(pair<string, bool>(name, true));
    COptionBase* val = new COptionDoubleArray(name, size, option_field, default_value);
    option_map.insert(pair<string, COptionBase *>(name, val));
  }

  void addDoubleListOption(const string name, unsigned short & size, su2double * & option_field) {
    assert(option_map.find(name) == option_map.end());
    all_options.insert(pair<string, bool>(name, true));
    COptionBase* val = new COptionDoubleList(name, size, option_field);
    option_map.insert(pair<string, COptionBase *>(name, val));
  }

  void addShortListOption(const string name, unsigned short & size, short * & option_field) {
    assert(option_map.find(name) == option_map.end());
    all_options.insert(pair<string, bool>(name, true));
    COptionBase* val = new COptionShortList(name, size, option_field);
    option_map.insert(pair<string, COptionBase *>(name, val));
  }

  void addUShortListOption(const string name, unsigned short & size, unsigned short * & option_field) {
    assert(option_map.find(name) == option_map.end());
    all_options.insert(pair<string, bool>(name, true));
    COptionBase* val = new COptionUShortList(name, size, option_field);
    option_map.insert(pair<string, COptionBase *>(name, val));
  }

  void addStringListOption(const string name, unsigned short & num_marker, string* & option_field) {
    assert(option_map.find(name) == option_map.end());
    all_options.insert(pair<string, bool>(name, true));
    COptionBase* val = new COptionStringList(name, num_marker, option_field);
    option_map.insert(pair<string, COptionBase *>(name, val));
  }

  void addConvectOption(const string name, unsigned short & space_field, unsigned short & centered_field, unsigned short & upwind_field) {
    assert(option_map.find(name) == option_map.end());
    all_options.insert(pair<string, bool>(name, true));
    COptionBase* val = new COptionConvect(name, space_field, centered_field, upwind_field);
    option_map.insert(pair<string, COptionBase *>(name, val));
  }

  void addConvectFEMOption(const string name, unsigned short & space_field, unsigned short & fem_field) {
    assert(option_map.find(name) == option_map.end());
    all_options.insert(pair<string, bool>(name, true));
    COptionBase* val = new COptionFEMConvect(name, space_field, fem_field);
    option_map.insert(pair<string, COptionBase *>(name, val));
  }

  void addMathProblemOption(const string name, bool & ContinuousAdjoint, const bool & ContinuousAdjoint_default,
                            bool & DiscreteAdjoint, const bool & DiscreteAdjoint_default,
                            bool & Restart_Flow, const bool & Restart_Flow_default) {
    assert(option_map.find(name) == option_map.end());
    all_options.insert(pair<string, bool>(name, true));
    COptionBase* val = new COptionMathProblem(name, ContinuousAdjoint, ContinuousAdjoint_default, DiscreteAdjoint, DiscreteAdjoint_default, Restart_Flow, Restart_Flow_default);
    option_map.insert(pair<string, COptionBase *>(name, val));
  }

  void addDVParamOption(const string name, unsigned short & nDV_field, su2double** & paramDV, string* & FFDTag,
                        unsigned short* & design_variable) {
    assert(option_map.find(name) == option_map.end());
    all_options.insert(pair<string, bool>(name, true));
    COptionBase* val = new COptionDVParam(name, nDV_field, paramDV, FFDTag, design_variable);
    option_map.insert(pair<string, COptionBase *>(name, val));
  }

  void addDVValueOption(const string name, unsigned short* & nDVValue_field, su2double** & valueDV, unsigned short & nDV_field,  su2double** & paramDV,
                        unsigned short* & design_variable) {
    assert(option_map.find(name) == option_map.end());
    all_options.insert(pair<string, bool>(name, true));
    COptionBase* val = new COptionDVValue(name, nDVValue_field, valueDV, nDV_field, paramDV, design_variable);
    option_map.insert(pair<string, COptionBase *>(name, val));
  }

  void addFFDDefOption(const string name, unsigned short & nFFD_field, su2double** & coordFFD, string* & FFDTag) {
    assert(option_map.find(name) == option_map.end());
    all_options.insert(pair<string, bool>(name, true));
    COptionBase* val = new COptionFFDDef(name, nFFD_field, coordFFD, FFDTag);
    option_map.insert(pair<string, COptionBase *>(name, val));
  }

  void addFFDDegreeOption(const string name, unsigned short & nFFD_field, unsigned short** & degreeFFD) {
    assert(option_map.find(name) == option_map.end());
    all_options.insert(pair<string, bool>(name, true));
    COptionBase* val = new COptionFFDDegree(name, nFFD_field, degreeFFD);
    option_map.insert(pair<string, COptionBase *>(name, val));
  }

  void addStringDoubleListOption(const string name, unsigned short & list_size, string * & string_field,
                                 su2double* & double_field) {
    assert(option_map.find(name) == option_map.end());
    all_options.insert(pair<string, bool>(name, true));
    COptionBase* val = new COptionStringDoubleList(name, list_size, string_field, double_field);
    option_map.insert(pair<string, COptionBase *>(name, val));
  }

  void addInletOption(const string name, unsigned short & nMarker_Inlet, string * & Marker_Inlet,
                      su2double* & Ttotal, su2double* & Ptotal, su2double** & FlowDir) {
    assert(option_map.find(name) == option_map.end());
    all_options.insert(pair<string, bool>(name, true));
    COptionBase* val = new COptionInlet(name, nMarker_Inlet, Marker_Inlet, Ttotal, Ptotal, FlowDir);
    option_map.insert(pair<string, COptionBase *>(name, val));
  }
  
  template <class Tenum>
  void addRiemannOption(const string name, unsigned short & nMarker_Riemann, string * & Marker_Riemann, unsigned short* & option_field, const map<string, Tenum> & enum_map,
                        su2double* & var1, su2double* & var2, su2double** & FlowDir) {
    assert(option_map.find(name) == option_map.end());
    all_options.insert(pair<string, bool>(name, true));
    COptionBase* val = new COptionRiemann<Tenum>(name, nMarker_Riemann, Marker_Riemann, option_field, enum_map, var1, var2, FlowDir);
    option_map.insert(pair<string, COptionBase *>(name, val));
  }
  
  template <class Tenum>
  void addGilesOption(const string name, unsigned short & nMarker_Giles, string * & Marker_Giles, unsigned short* & option_field, const map<string, Tenum> & enum_map,
                     su2double* & var1, su2double* & var2, su2double** & FlowDir, su2double* & relaxfactor1, su2double* & relaxfactor2) {
    assert(option_map.find(name) == option_map.end());
    all_options.insert(pair<string, bool>(name, true));
    COptionBase* val = new COptionGiles<Tenum>(name, nMarker_Giles, Marker_Giles, option_field, enum_map, var1, var2, FlowDir, relaxfactor1, relaxfactor2);
    option_map.insert(pair<string, COptionBase *>(name, val));
  }

  void addExhaustOption(const string name, unsigned short & nMarker_Exhaust, string * & Marker_Exhaust,
                        su2double* & Ttotal, su2double* & Ptotal) {
    assert(option_map.find(name) == option_map.end());
    all_options.insert(pair<string, bool>(name, true));
    COptionBase* val = new COptionExhaust(name, nMarker_Exhaust, Marker_Exhaust, Ttotal, Ptotal);
    option_map.insert(pair<string, COptionBase *>(name, val));
  }

  void addPeriodicOption(const string & name, unsigned short & nMarker_PerBound,
                         string* & Marker_PerBound, string* & Marker_PerDonor,
                         su2double** & RotCenter, su2double** & RotAngles, su2double** & Translation) {
    assert(option_map.find(name) == option_map.end());
    all_options.insert(pair<string, bool>(name, true));
    COptionBase* val = new COptionPeriodic(name, nMarker_PerBound, Marker_PerBound, Marker_PerDonor, RotCenter, RotAngles, Translation);
    option_map.insert(pair<string, COptionBase *>(name, val));
  }
 
  void addTurboPerfOption(const string & name, unsigned short & nMarker_TurboPerf,
                    string* & Marker_TurboBoundIn, string* & Marker_TurboBoundOut) {
    assert(option_map.find(name) == option_map.end());
    all_options.insert(pair<string, bool>(name, true));
    COptionBase* val = new COptionTurboPerformance(name, nMarker_TurboPerf, Marker_TurboBoundIn, Marker_TurboBoundOut);
    option_map.insert(pair<string, COptionBase *>(name, val));
  }

  void addActDiskOption(const string & name,
                        unsigned short & nMarker_ActDiskInlet, unsigned short & nMarker_ActDiskOutlet, string* & Marker_ActDiskInlet, string* & Marker_ActDiskOutlet,
                        su2double** & ActDisk_PressJump, su2double** & ActDisk_TempJump, su2double** & ActDisk_Omega) {
    assert(option_map.find(name) == option_map.end());
    all_options.insert(pair<string, bool>(name, true));
    COptionBase* val = new COptionActDisk(name,
                                          nMarker_ActDiskInlet, nMarker_ActDiskOutlet, Marker_ActDiskInlet, Marker_ActDiskOutlet,
                                          ActDisk_PressJump, ActDisk_TempJump, ActDisk_Omega);
    option_map.insert(pair<string, COptionBase *>(name, val));
  }

  void addWallFunctionOption(const string &name,               unsigned short &list_size,
                             string* &string_field,            unsigned short* &val_Kind_WF,
                             unsigned short** &val_IntInfo_WF, su2double** &val_DoubleInfo_WF) {
    assert(option_map.find(name) == option_map.end());
    all_options.insert(pair<string, bool>(name, true));
    COptionBase* val = new COptionWallFunction(name, list_size, string_field, val_Kind_WF,
                                               val_IntInfo_WF, val_DoubleInfo_WF);
    option_map.insert(pair<string, COptionBase *>(name, val));
  }
  
  void addPythonOption(const string name) {
    assert(option_map.find(name) == option_map.end());
    all_options.insert(pair<string, bool>(name, true));
    COptionBase* val = new COptionPython(name);
    option_map.insert(pair<string, COptionBase *>(name, val));
  }

public:

  vector<string> fields; /*!< \brief Tags for the different fields in a restart file. */

  /*!
   * \brief Constructor of the class which reads the input file.
   */
  CConfig(char case_filename[MAX_STRING_SIZE], unsigned short val_software, unsigned short val_iZone, unsigned short val_nZone, unsigned short val_nDim, unsigned short verb_level);

  /*!
   * \brief Constructor of the class which reads the input file.
   */
  CConfig(char case_filename[MAX_STRING_SIZE], unsigned short val_software);

  /*!
   * \brief Constructor of the class which reads the input file.
   */
  CConfig(char case_filename[MAX_STRING_SIZE], CConfig *config);
  
  /*!
   * \brief Destructor of the class.
   */
  ~CConfig(void);
  
  /*!
   * \brief Get the MPI communicator of SU2.
   * \return MPI communicator of SU2.
   */
  SU2_MPI::Comm GetMPICommunicator();

  /*!
   * \brief Set the MPI communicator for SU2.
   * \param[in] Communicator - MPI communicator for SU2.
   */
  void SetMPICommunicator(SU2_MPI::Comm Communicator);

  /*!
   * \brief Gets the number of zones in the mesh file.
   * \param[in] val_mesh_filename - Name of the file with the grid information.
   * \param[in] val_format - Format of the file with the grid information.
   * \param[in] config - Definition of the particular problem.
   * \return Total number of zones in the grid file.
   */
  static unsigned short GetnZone(string val_mesh_filename, unsigned short val_format, CConfig *config);

  /*!
   * \brief Gets the number of dimensions in the mesh file
   * \param[in] val_mesh_filename - Name of the file with the grid information.
   * \param[in] val_format - Format of the file with the grid information.
   * \return Total number of domains in the grid file.
   */
  static unsigned short GetnDim(string val_mesh_filename, unsigned short val_format);

  /*!
   * \brief Initializes pointers to null
   */
  void SetPointersNull(void);

  /*!
   * \brief breaks an input line from the config file into a set of tokens
   * \param[in] str - the input line string
   * \param[out] option_name - the name of the option found at the beginning of the line
   * \param[out] option_value - the tokens found after the "=" sign on the line
   * \returns false if the line is empty or a commment, true otherwise
   */
  bool TokenizeString(string & str, string & option_name,
                      vector<string> & option_value);

  /*!
   * \brief Get reference origin for moment computation.
   * \param[in] val_marker - the marker we are monitoring.
   * \return Reference origin (in cartesians coordinates) for moment computation.
   */
  su2double *GetRefOriginMoment(unsigned short val_marker);

  /*!
   * \brief Get reference origin x-coordinate for moment computation.
   * \param[in] val_marker - the marker we are monitoring.
   * \return Reference origin x-coordinate (in cartesians coordinates) for moment computation.
   */
  su2double GetRefOriginMoment_X(unsigned short val_marker);

  /*!
   * \brief Get reference origin y-coordinate for moment computation.
   * \param[in] val_marker - the marker we are monitoring.
   * \return Reference origin y-coordinate (in cartesians coordinates) for moment computation.
   */
  su2double GetRefOriginMoment_Y(unsigned short val_marker);

  /*!
   * \brief Get reference origin z-coordinate for moment computation.
   * \param[in] val_marker - the marker we are monitoring.
   * \return Reference origin z-coordinate (in cartesians coordinates) for moment computation.
   */
  su2double GetRefOriginMoment_Z(unsigned short val_marker);

  /*!
   * \brief Set reference origin x-coordinate for moment computation.
   * \param[in] val_marker - the marker we are monitoring.
   * \param[in] val_origin - New x-coordinate of the mesh motion origin.
   */
  void SetRefOriginMoment_X(unsigned short val_marker, su2double val_origin);

  /*!
   * \brief Set reference origin y-coordinate for moment computation.
   * \param[in] val_marker - the marker we are monitoring.
   * \param[in] val_origin - New y-coordinate of the mesh motion origin.
   */
  void SetRefOriginMoment_Y(unsigned short val_marker, su2double val_origin);

  /*!
   * \brief Set reference origin z-coordinate for moment computation.
   * \param[in] val_marker - the marker we are monitoring.
   * \param[in] val_origin - New z-coordinate of the mesh motion origin.
   */
  void SetRefOriginMoment_Z(unsigned short val_marker, su2double val_origin);

  /*!
   * \brief Get index of the upper and lower horizontal plane.
   * \param[in] index - 0 means upper surface, and 1 means lower surface.
   * \return Index of the upper and lower surface.
   */
  string GetPlaneTag(unsigned short index);

  /*!
   * \brief Get the integration limits for the equivalent area computation.
   * \param[in] index - 0 means x_min, and 1 means x_max.
   * \return Integration limits for the equivalent area computation.
   */
  su2double GetEA_IntLimit(unsigned short index);

  /*!
   * \brief Get the integration limits for the equivalent area computation.
   * \param[in] index - 0 means x_min, and 1 means x_max.
   * \return Integration limits for the equivalent area computation.
   */
  su2double GetEA_ScaleFactor(void);

  /*!
   * \brief Get the limit value for the adjoint variables.
   * \return Limit value for the adjoint variables.
   */
  su2double GetAdjointLimit(void);

  /*!
   * \brief Get the the coordinates where of the box where the grid is going to be deformed.
   * \return Coordinates where of the box where the grid is going to be deformed.
   */
  su2double *GetHold_GridFixed_Coord(void);

  /*!
   * \brief Get the the coordinates where of the box where a subsonic region is imposed.
   * \return Coordinates where of the box where the grid is going to be a subsonic region.
   */
  su2double *GetSubsonicEngine_Values(void);

  /*!
   * \brief Get the the coordinates where of the box where a subsonic region is imposed.
   * \return Coordinates where of the box where the grid is going to be a subsonic region.
   */
  su2double *GetSubsonicEngine_Cyl(void);

  /*!
   * \brief Get the the coordinates where of the box where a subsonic region is imposed.
   * \return Coordinates where of the box where the grid is going to be a subsonic region.
   */
  su2double *GetDistortionRack(void);

  /*!
   * \brief Get the power of the dual volume in the grid adaptation sensor.
   * \return Power of the dual volume in the grid adaptation sensor.
   */
  su2double GetDualVol_Power(void);

  /*!
   * \brief Get Information about if there is an analytical definition of the surface for doing the
   *        grid adaptation.
   * \return Definition of the surfaces. NONE implies that there isn't any analytical definition
   *         and it will use and interpolation.
   */
  unsigned short GetAnalytical_Surface(void);

  /*!
   * \brief Get Description of the geometry to be analyzed
   */
  unsigned short GetGeo_Description(void);
  
  /*!
   * \brief Creates a tecplot file to visualize the partition made by the DDC software.
   * \return <code>TRUE</code> if the partition is going to be plotted; otherwise <code>FALSE</code>.
   */
  bool GetExtraOutput(void);

  /*!
   * \brief Get the value of the Mach number (velocity divided by speed of sound).
   * \return Value of the Mach number.
   */
  su2double GetMach(void);

  /*!
   * \brief Get the value of the Gamma of fluid (ratio of specific heats).
   * \return Value of the constant: Gamma
   */
  su2double GetGamma(void);

  /*!
   * \brief Get the values of the CFL adapation.
   * \return Value of CFL adapation
   */
  su2double GetCFL_AdaptParam(unsigned short val_index);

  /*!
   * \brief Get the values of the CFL adapation.
   * \return Value of CFL adapation
   */
  bool GetCFL_Adapt(void);

  /*!
   * \brief Get the values of the CFL adapation.
   * \return Value of CFL adapation
   */
  su2double GetHTP_Axis(unsigned short val_index);

  /*!
   * \brief Get the value of the limits for the sections.
   * \return Value of the limits for the sections.
   */
  su2double GetStations_Bounds(unsigned short val_var);
  
  /*!
   * \brief Get the value of the vector that connects the cartesian axis with a sherical or cylindrical one.
   * \return Coordinate of the Axis.
   */
  su2double GetFFD_Axis(unsigned short val_var);

  /*!
   * \brief Get the value of the bulk modulus.
   * \return Value of the bulk modulus.
   */
  su2double GetBulk_Modulus(void);

  /*!
   * \brief Get the artificial compresibility factor.
   * \return Value of the artificial compresibility factor.
   */
  su2double GetArtComp_Factor(void);

  /*!
   * \brief Get the value of specific gas constant.
   * \return Value of the constant: Gamma
   */
  su2double GetGas_Constant(void);

  /*!
   * \brief Get the value of specific gas constant.
   * \return Value of the constant: Gamma
   */
  su2double GetGas_ConstantND(void);

  /*!
   * \brief Get the coefficients of the Blottner viscosity model
   * \param[in] val_Species - Index of the species
   * \param[in] val_Coeff - Index of the coefficient (As, Bs, Cs)
   * \return Value of the Blottner coefficient
   */
  su2double GetBlottnerCoeff(unsigned short val_Species, unsigned short val_Coeff);

  /*!
   * \brief Get the p-norm for heat-flux objective functions (adjoint problem).
   * \return Value of the heat flux p-norm
   */
  su2double GetPnormHeat(void);

  /*!
   * \brief Get the value of wall temperature.
   * \return Value of the constant: Temperature
   */
  su2double GetWallTemperature(void);

  /*!
   * \brief Get the reference value for the specific gas constant.
   * \return Reference value for the specific gas constant.
   */
  su2double GetGas_Constant_Ref(void);

  /*!
   * \brief Get the value of the frestream temperature.
   * \return Freestream temperature.
   */
  su2double GetTemperature_FreeStream(void);

  /*!
   * \brief Get the value of the frestream temperature.
   * \return Freestream temperature.
   */
  su2double GetEnergy_FreeStream(void);

  /*!
   * \brief Get the value of the frestream temperature.
   * \return Freestream temperature.
   */
  su2double GetViscosity_FreeStream(void);

  /*!
   * \brief Get the value of the frestream temperature.
   * \return Freestream temperature.
   */
  su2double GetDensity_FreeStream(void);

  /*!
   * \brief Get the value of the frestream temperature.
   * \return Freestream temperature.
   */
  su2double GetModVel_FreeStream(void);

  /*!
   * \brief Get the value of the frestream temperature.
   * \return Freestream temperature.
   */
  su2double GetModVel_FreeStreamND(void);

  /*!
   * \brief Get the value of the frestream vibrational-electronic temperature.
   * \return Freestream temperature.
   */
  su2double GetTemperature_ve_FreeStream(void);

  /*!
   * \brief Get the value of the laminar Prandtl number.
   * \return Laminar Prandtl number.
   */
  su2double GetPrandtl_Lam(void);

  /*!
   * \brief Get the value of the turbulent Prandtl number.
   * \return Turbulent Prandtl number.
   */
  su2double GetPrandtl_Turb(void);

  /*!
   * \brief Get the value of the reference length for non-dimensionalization.
   *        This value should always be 1 internally, and is not user-specified.
   * \return Reference length for non-dimensionalization.
   */
  su2double GetLength_Ref(void);

  /*!
   * \brief Get the value of the reference pressure for non-dimensionalization.
   * \return Reference pressure for non-dimensionalization.
   */
  su2double GetPressure_Ref(void);

  /*!
   * \brief Get the value of the reference pressure for non-dimensionalization.
   * \return Reference pressure for non-dimensionalization.
   */
  su2double GetEnergy_Ref(void);

  /*!
   * \brief Get the value of the reference temperature for non-dimensionalization.
   * \return Reference temperature for non-dimensionalization.
   */
  su2double GetTemperature_Ref(void);

  /*!
   * \brief Get the value of the reference density for non-dimensionalization.
   * \return Reference density for non-dimensionalization.
   */
  su2double GetDensity_Ref(void);

  /*!
   * \brief Get the value of the reference velocity for non-dimensionalization.
   * \return Reference velocity for non-dimensionalization.
   */
  su2double GetVelocity_Ref(void);

  /*!
   * \brief Get the value of the reference time for non-dimensionalization.
   * \return Reference time for non-dimensionalization.
   */
  su2double GetTime_Ref(void);

  /*!
   * \brief Get the value of the reference viscosity for non-dimensionalization.
   * \return Reference viscosity for non-dimensionalization.
   */
  su2double GetViscosity_Ref(void);

  /*!
   * \brief Get the value of the reference viscosity for non-dimensionalization.
   * \return Reference viscosity for non-dimensionalization.
   */
  su2double GetHighlite_Area(void);

  /*!
   * \brief Get the value of the reference viscosity for non-dimensionalization.
   * \return Reference viscosity for non-dimensionalization.
   */
  su2double GetFan_Poly_Eff(void);

  /*!
   * \brief Get the value of the reference conductivity for non-dimensionalization.
   * \return Reference conductivity for non-dimensionalization.
   */
  su2double GetConductivity_Ref(void);

  /*!
   * \brief Get the value of the reference angular velocity for non-dimensionalization.
   * \return Reference angular velocity for non-dimensionalization.
   */
  su2double GetOmega_Ref(void);

  /*!
   * \brief Get the value of the reference force for non-dimensionalization.
   * \return Reference force for non-dimensionalization.
   */
  su2double GetForce_Ref(void);

  /*!
   * \brief Get the value of the non-dimensionalized freestream pressure.
   * \return Non-dimensionalized freestream pressure.
   */
  su2double GetPressure_FreeStream(void);

  /*!
   * \brief Get the value of the non-dimensionalized freestream pressure.
   * \return Non-dimensionalized freestream pressure.
   */
  su2double GetPressure_FreeStreamND(void);

  /*!
   * \brief Get the vector of the dimensionalized freestream velocity.
   * \return Dimensionalized freestream velocity vector.
   */
  su2double* GetVelocity_FreeStream(void);

  /*!
   * \brief Get the value of the non-dimensionalized freestream temperature.
   * \return Non-dimensionalized freestream temperature.
   */
  su2double GetTemperature_FreeStreamND(void);

  /*!
   * \brief Get the value of the non-dimensionalized freestream density.
   * \return Non-dimensionalized freestream density.
   */
  su2double GetDensity_FreeStreamND(void);

  /*!
   * \brief Get the vector of the non-dimensionalized freestream velocity.
   * \return Non-dimensionalized freestream velocity vector.
   */
  su2double* GetVelocity_FreeStreamND(void);

  /*!
   * \brief Get the value of the non-dimensionalized freestream energy.
   * \return Non-dimensionalized freestream energy.
   */
  su2double GetEnergy_FreeStreamND(void);

  /*!
   * \brief Get the value of the non-dimensionalized freestream viscosity.
   * \return Non-dimensionalized freestream viscosity.
   */
  su2double GetViscosity_FreeStreamND(void);

  /*!
   * \brief Get the value of the non-dimensionalized freestream viscosity.
   * \return Non-dimensionalized freestream viscosity.
   */
  su2double GetTke_FreeStreamND(void);

  /*!
   * \brief Get the value of the non-dimensionalized freestream viscosity.
   * \return Non-dimensionalized freestream viscosity.
   */
  su2double GetOmega_FreeStreamND(void);

  /*!
   * \brief Get the value of the non-dimensionalized freestream viscosity.
   * \return Non-dimensionalized freestream viscosity.
   */
  su2double GetTke_FreeStream(void);

  /*!
   * \brief Get the value of the non-dimensionalized freestream viscosity.
   * \return Non-dimensionalized freestream viscosity.
   */
  su2double GetOmega_FreeStream(void);

  /*!
   * \brief Get the value of the non-dimensionalized freestream intermittency.
   * \return Non-dimensionalized freestream intermittency.
   */
  su2double GetIntermittency_FreeStream(void);

  /*!
   * \brief Get the value of the non-dimensionalized freestream turbulence intensity.
   * \return Non-dimensionalized freestream intensity.
   */
  su2double GetTurbulenceIntensity_FreeStream(void);

  /*!
   * \brief Get the value of the non-dimensionalized freestream turbulence intensity.
   * \return Non-dimensionalized freestream intensity.
   */
  su2double GetNuFactor_FreeStream(void);

  /*!
   * \brief Get the value of the non-dimensionalized engine turbulence intensity.
   * \return Non-dimensionalized engine intensity.
   */
  su2double GetNuFactor_Engine(void);

  /*!
   * \brief Get the value of the non-dimensionalized actuator disk turbulence intensity.
   * \return Non-dimensionalized actuator disk intensity.
   */
  su2double GetSecondaryFlow_ActDisk(void);

  /*!
   * \brief Get the value of the non-dimensionalized actuator disk turbulence intensity.
   * \return Non-dimensionalized actuator disk intensity.
   */
  su2double GetInitial_BCThrust(void);

  /*!
   * \brief Get the value of the non-dimensionalized actuator disk turbulence intensity.
   * \return Non-dimensionalized actuator disk intensity.
   */
  void SetInitial_BCThrust(su2double val_bcthrust);

  /*!
   * \brief Get the value of the turbulent to laminar viscosity ratio.
   * \return Ratio of turbulent to laminar viscosity ratio.
   */
  su2double GetTurb2LamViscRatio_FreeStream(void);

  /*!
   * \brief Get the vector of free stream mass fraction values.
   * \return Ratio of species mass to mixture mass.
   */
  su2double* GetMassFrac_FreeStream(void);

  /*!
   * \brief Get the value of the Reynolds length.
   * \return Reynolds length.
   */
  su2double GetLength_Reynolds(void);

  /*!
   * \brief Get the start up iterations using the fine grid, this works only for multigrid problems.
   * \return Start up iterations using the fine grid.
   */
  unsigned short GetnStartUpIter(void);

  /*!
   * \brief Get the reference area for non dimensional coefficient computation. If the value from the
   *        is 0 then, the code will compute the reference area using the projection of the shape into
   *        the z plane (3D) or the x plane (2D).
   * \return Value of the reference area for coefficient computation.
   */
  su2double GetRefArea(void);
  
  /*!
   * \brief Get the wave speed.
   * \return Value of the wave speed.
   */
  su2double GetWaveSpeed(void);

  /*!
   * \brief Get the wave speed.
   * \return Value of the wave speed.
   */
  su2double GetThermalDiffusivity(void);

  /*!
   * \brief Get the Young's modulus of elasticity.
   * \return Value of the Young's modulus of elasticity.
   */
  su2double GetElasticyMod(unsigned short id_val);
  
  /*!
    * \brief Decide whether to apply DE effects to the model.
    * \return <code>TRUE</code> if the DE effects are to be applied, <code>FALSE</code> otherwise.
    */
  
  bool GetDE_Effects(void);
  
  /*!
    * \brief Decide whether to predict the DE effects for the next time step.
    * \return <code>TRUE</code> if the DE effects are to be applied, <code>FALSE</code> otherwise.
    */
  
  bool GetDE_Predicted(void);
  
  /*!
   * \brief Get the number of different electric constants.
   * \return Value of the DE modulus.
   */
  unsigned short GetnElectric_Constant(void);

  /*!
   * \brief Get the value of the DE modulus.
   * \return Value of the DE modulus.
   */
  su2double GetElectric_Constant(unsigned short iVar);

  /*!
   * \brief Get the value of the B constant in the Knowles material model.
   * \return Value of the B constant in the Knowles material model.
   */
  su2double GetKnowles_B(void);

  /*!
   * \brief Get the value of the N constant in the Knowles material model.
   * \return Value of the N constant in the Knowles material model.
   */
  su2double GetKnowles_N(void);

  /*!
   * \brief Get the kind of design variable for FEA.
   * \return Value of the DE voltage.
   */
  unsigned short GetDV_FEA(void);

  /*!
   * \brief Get the ID of the reference node.
   * \return Number of FSI subiters.
   */
  unsigned long GetRefNode_ID(void);

  /*!
   * \brief Get the values for the reference node displacement.
   * \param[in] val_coeff - Index of the displacement.
   */
  su2double GetRefNode_Displacement(unsigned short val_coeff);

  /*!
   * \brief Get the penalty weight value for the objective function.
   * \return  Penalty weight value for the reference geometry objective function.
   */
  su2double GetRefNode_Penalty(void);

  /*!
    * \brief Decide whether it's necessary to read a reference geometry.
    * \return <code>TRUE</code> if it's necessary to read a reference geometry, <code>FALSE</code> otherwise.
    */

  bool GetRefGeom(void);

  /*!
   * \brief Get the name of the file with the reference geometry of the structural problem.
   * \return Name of the file with the reference geometry of the structural problem.
   */
  string GetRefGeom_FEMFileName(void);

  /*!
   * \brief Get the format of the reference geometry file.
   * \return Format of the reference geometry file.
   */
  unsigned short GetRefGeom_FileFormat(void);

    /*!
   * \brief Formulation for 2D elasticity (plane stress - strain)
   * \return Flag to 2D elasticity model.
   */
  unsigned short GetElas2D_Formulation(void);

  /*!
   * \brief Decide whether it's necessary to read a reference geometry.
   * \return <code>TRUE</code> if it's necessary to read a reference geometry, <code>FALSE</code> otherwise.
   */

  bool GetPrestretch(void);

  /*!
    * \brief Decide whether it's necessary to add the cross term for adjoint FSI.
    * \return <code>TRUE</code> if it's necessary to add the cross term, <code>FALSE</code> otherwise.
    */
  
  bool Add_CrossTerm(void);
  
  /*!
    * \brief Set the boolean addCrossTerm to true or false.
    */
  
  void Set_CrossTerm(bool needCrossTerm);

  /*!
   * \brief Get the name of the file with the element properties for structural problems.
   * \return Name of the file with the element properties of the structural problem.
   */
  string GetFEA_FileName(void);

  /*!
   * \brief Get the name of the file with the reference geometry of the structural problem.
   * \return Name of the file with the reference geometry of the structural problem.
   */
  string GetPrestretch_FEMFileName(void);

  /*!
   * \brief Get the Poisson's ratio.
   * \return Value of the Poisson's ratio.
   */
  su2double GetPoissonRatio(unsigned short id_val);
  
  /*!
   * \brief Get the Material Density.
   * \return Value of the Material Density.
   */
  su2double GetMaterialDensity(unsigned short id_val);
  
  /*!
   * \brief Compressibility/incompressibility of the solids analysed using the structural solver.
   * \return Compressible or incompressible.
   */
  unsigned short GetMaterialCompressibility(void);

  /*!
   * \brief Compressibility/incompressibility of the solids analysed using the structural solver.
   * \return Compressible or incompressible.
   */
  unsigned short GetMaterialModel(void);

  /*!
   * \brief Geometric conditions for the structural solver.
   * \return Small or large deformation structural analysis.
   */
  unsigned short GetGeometricConditions(void);

  /*!
   * \brief Get the reference length for computing moment (the default value is 1).
   * \return Reference length for moment computation.
   */
  su2double GetRefLength(void);
  
  /*!
   * \brief Get the reference element length for computing the slope limiting epsilon.
   * \return Reference element length for slope limiting epsilon.
   */
  su2double GetRefElemLength(void);

  /*!
   * \brief Get the reference coefficient for detecting sharp edges.
   * \return Reference coefficient for detecting sharp edges.
   */
  su2double GetRefSharpEdges(void);

  /*!
   * \brief Get the volume of the whole domain using the fine grid, this value is common for all the grids
   *        in the multigrid method.
   * \return Volume of the whole domain.
   */
  su2double GetDomainVolume(void);

  /*!
   * \brief In case the <i>RefArea</i> is equal to 0 then, it is necessary to compute a reference area,
   *        with this function we set the value of the reference area.
   * \param[in] val_area - Value of the reference area for non dimensional coefficient computation.
   */
  void SetRefArea(su2double val_area);
  
  /*!
   * \brief In case the <i>SemiSpan</i> is equal to 0 then, it is necessary to compute the max y distance,
   *        with this function we set the value of the semi span.
   * \param[in] val_semispan - Value of the semispan.
   */
  void SetSemiSpan(su2double val_semispan);
  
  /*!
   * \brief Set the value of the domain volume computed on the finest grid.
   * \note This volume do not include the volume of the body that is being simulated.
   * \param[in] val_volume - Value of the domain volume computed on the finest grid.
   */
  void SetDomainVolume(su2double val_volume);

  /*!
   * \brief Set the finest mesh in a multigrid strategy.
   * \note If we are using a Full Multigrid Strategy or a start up with finest grid, it is necessary
   *       to change several times the finest grid.
   * \param[in] val_finestmesh - Index of the finest grid.
   */
  void SetFinestMesh(unsigned short val_finestmesh);

  /*!
   * \brief Set the kind of time integration scheme.
   * \note If we are solving different equations it will be necessary to change several
   *       times the kind of time integration, to choose the right scheme.
   * \param[in] val_kind_timeintscheme - Kind of time integration scheme.
   */
  void SetKind_TimeIntScheme(unsigned short val_kind_timeintscheme);

  /*!
   * \brief Set the parameters of the convective numerical scheme.
   * \note The parameters will change because we are solving different kind of equations.
   * \param[in] val_kind_convnumscheme - Center or upwind scheme.
   * \param[in] val_kind_centered - If centered scheme, kind of centered scheme (JST, etc.).
   * \param[in] val_kind_upwind - If upwind scheme, kind of upwind scheme (Roe, etc.).
   * \param[in] val_kind_slopelimit - If upwind scheme, kind of slope limit.
   * \param[in] val_muscl - Define if we apply a MUSCL scheme or not.
   * \param[in] val_kind_fem - If FEM, what kind of FEM discretization.
   */
  void SetKind_ConvNumScheme(unsigned short val_kind_convnumscheme, unsigned short val_kind_centered,
                             unsigned short val_kind_upwind,        unsigned short val_kind_slopelimit,
                             bool val_muscl,                        unsigned short val_kind_fem);
  
  /*!
   * \brief Get the value of limiter coefficient.
   * \return Value of the limiter coefficient.
   */
  su2double GetVenkat_LimiterCoeff(void);
  
  /*!
   * \brief Freeze the value of the limiter after a number of iterations.
   * \return Number of iterations.
   */
  unsigned long GetLimiterIter(void);

  /*!
   * \brief Get the value of sharp edge limiter.
   * \return Value of the sharp edge limiter coefficient.
   */
  su2double GetAdjSharp_LimiterCoeff(void);
  
  /*!
   * \brief Get the Reynolds number. Dimensionless number that gives a measure of the ratio of inertial forces
   *        to viscous forces and consequently quantifies the relative importance of these two types of forces
   *        for given flow condition.
   * \return Value of the Reynolds number.
   */
  su2double GetReynolds(void);

  /*!
   * \brief Get the Froude number for free surface problems.
   * \return Value of the Froude number.
   */
  su2double GetFroude(void);

  /*!
   * \brief Set the Froude number for free surface problems.
   * \return Value of the Froude number.
   */
  void SetFroude(su2double val_froude);

  /*!
   * \brief Set the Froude number for free surface problems.
   * \return Value of the Froude number.
   */
  void SetMach(su2double val_mach);

  /*!
   * \brief Set the Froude number for free surface problems.
   * \return Value of the Froude number.
   */
  void SetReynolds(su2double val_reynolds);

  /*!
   * \brief Set the Froude number for free surface problems.
   * \return Value of the Froude number.
   */
  void SetLength_Ref(su2double val_length_ref);

  /*!
   * \brief Set the Froude number for free surface problems.
   * \return Value of the Froude number.
   */
  void SetVelocity_Ref(su2double val_velocity_ref);

  /*!
   * \brief Set the Froude number for free surface problems.
   * \return Value of the Froude number.
   */
  void SetPressure_Ref(su2double val_pressure_ref);

  /*!
   * \brief Set the Froude number for free surface problems.
   * \return Value of the Froude number.
   */
  void SetDensity_Ref(su2double val_density_ref);

  /*!
   * \brief Set the reference temperature.
   * \return Value of the Froude number.
   */
  void SetTemperature_Ref(su2double val_temperature_ref);

  /*!
   * \brief Set the Froude number for free surface problems.
   * \return Value of the Froude number.
   */
  void SetTime_Ref(su2double val_time_ref);

  /*!
   * \brief Set the Froude number for free surface problems.
   * \return Value of the Froude number.
   */
  void SetEnergy_Ref(su2double val_energy_ref);

  /*!
   * \brief Set the Froude number for free surface problems.
   * \return Value of the Froude number.
   */
  void SetOmega_Ref(su2double val_omega_ref);

  /*!
   * \brief Set the Froude number for free surface problems.
   * \return Value of the Froude number.
   */
  void SetForce_Ref(su2double val_force_ref);

  /*!
   * \brief Set the Froude number for free surface problems.
   * \return Value of the Froude number.
   */
  void SetGas_Constant_Ref(su2double val_gas_constant_ref);

  /*!
   * \brief Set the Froude number for free surface problems.
   * \return Value of the Froude number.
   */
  void SetGas_Constant(su2double val_gas_constant);

  /*!
   * \brief Set the Froude number for free surface problems.
   * \return Value of the Froude number.
   */
  void SetViscosity_Ref(su2double val_viscosity_ref);

  /*!
   * \brief Set the Froude number for free surface problems.
   * \return Value of the Froude number.
   */
  void SetConductivity_Ref(su2double val_conductivity_ref);

  /*!
   * \brief Set the Froude number for free surface problems.
   * \return Value of the Froude number.
   */
  void SetPressure_FreeStreamND(su2double val_pressure_freestreamnd);

  /*!
   * \brief Set the Froude number for free surface problems.
   * \return Value of the Froude number.
   */
  void SetPressure_FreeStream(su2double val_pressure_freestream);

  /*!
   * \brief Set the Froude number for free surface problems.
   * \return Value of the Froude number.
   */
  void SetDensity_FreeStreamND(su2double val_density_freestreamnd);

  /*!
   * \brief Set the Froude number for free surface problems.
   * \return Value of the Froude number.
   */
  void SetDensity_FreeStream(su2double val_density_freestream);

  /*!
   * \brief Set the Froude number for free surface problems.
   * \return Value of the Froude number.
   */
  void SetViscosity_FreeStream(su2double val_viscosity_freestream);

  /*!
   * \brief Set the Froude number for free surface problems.
   * \return Value of the Froude number.
   */
  void SetModVel_FreeStream(su2double val_modvel_freestream);

  /*!
   * \brief Set the Froude number for free surface problems.
   * \return Value of the Froude number.
   */
  void SetModVel_FreeStreamND(su2double val_modvel_freestreamnd);

  /*!
   * \brief Set the Froude number for free surface problems.
   * \return Value of the Froude number.
   */
  void SetTemperature_FreeStream(su2double val_temperature_freestream);

  /*!
   * \brief Set the Froude number for free surface problems.
   * \return Value of the Froude number.
   */
  void SetTemperature_FreeStreamND(su2double val_temperature_freestreamnd);

  /*!
   * \brief Set the Froude number for free surface problems.
   * \return Value of the Froude number.
   */
  void SetGas_ConstantND(su2double val_gas_constantnd);

  /*!
   * \brief Set the Froude number for free surface problems.
   * \return Value of the Froude number.
   */
  void SetVelocity_FreeStreamND(su2double val_velocity_freestreamnd, unsigned short val_dim);

  /*!
   * \brief Set the Froude number for free surface problems.
   * \return Value of the Froude number.
   */
  void SetViscosity_FreeStreamND(su2double val_viscosity_freestreamnd);

  /*!
   * \brief Set the Froude number for free surface problems.
   * \return Value of the Froude number.
   */
  void SetTke_FreeStreamND(su2double val_tke_freestreamnd);

  /*!
   * \brief Set the Froude number for free surface problems.
   * \return Value of the Froude number.
   */
  void SetOmega_FreeStreamND(su2double val_omega_freestreamnd);

  /*!
   * \brief Set the Froude number for free surface problems.
   * \return Value of the Froude number.
   */
  void SetTke_FreeStream(su2double val_tke_freestream);

  /*!
   * \brief Set the Froude number for free surface problems.
   * \return Value of the Froude number.
   */
  void SetOmega_FreeStream(su2double val_omega_freestream);

  /*!
   * \brief Set the Froude number for free surface problems.
   * \return Value of the Froude number.
   */
  void SetEnergy_FreeStreamND(su2double val_energy_freestreamnd);

  /*!
   * \brief Set the Froude number for free surface problems.
   * \return Value of the Froude number.
   */
  void SetEnergy_FreeStream(su2double val_energy_freestream);

  /*!
   * \brief Set the Froude number for free surface problems.
   * \return Value of the Froude number.
   */
  void SetTotal_UnstTimeND(su2double val_total_unsttimend);

  /*!
   * \brief Get the angle of attack of the body. This is the angle between a reference line on a lifting body
   *        (often the chord line of an airfoil) and the vector representing the relative motion between the
   *        lifting body and the fluid through which it is moving.
   * \return Value of the angle of attack.
   */
  su2double GetAoA(void);

  /*!
   * \brief Get the off set angle of attack of the body. The solution and the geometry
   *        file are able to modifity the angle of attack in the config file
   * \return Value of the off set angle of attack.
   */
  su2double GetAoA_Offset(void);

  /*!
   * \brief Get the off set sideslip angle of the body. The solution and the geometry
   *        file are able to modifity the angle of attack in the config file
   * \return Value of the off set sideslip angle.
   */
  su2double GetAoS_Offset(void);

  /*!
   * \brief Get the functional sensitivity with respect to changes in the angle of attack.
   * \return Value of the angle of attack.
   */
  su2double GetAoA_Sens(void);

  /*!
   * \brief Set the angle of attack.
   * \param[in] val_AoA - Value of the angle of attack.
   */
  void SetAoA(su2double val_AoA);

  /*!
   * \brief Set the off set angle of attack.
   * \param[in] val_AoA - Value of the angle of attack.
   */
  void SetAoA_Offset(su2double val_AoA_offset);

  /*!
   * \brief Set the off set sideslip angle.
   * \param[in] val_AoA - Value of the off set sideslip angle.
   */
  void SetAoS_Offset(su2double val_AoS_offset);

  /*!
   * \brief Set the angle of attack.
   * \param[in] val_AoA - Value of the angle of attack.
   */
  void SetAoA_Sens(su2double val_AoA_sens);

  /*!
   * \brief Set the angle of attack.
   * \param[in] val_AoA - Value of the angle of attack.
   */
  void SetAoS(su2double val_AoS);

  /*!
   * \brief Get the angle of sideslip of the body. It relates to the rotation of the aircraft centerline from
   *        the relative wind.
   * \return Value of the angle of sideslip.
   */
  su2double GetAoS(void);

  /*!
   * \brief Get the charge coefficient that is used in the poissonal potential simulation.
   * \return Value of the charge coefficient.
   */
  su2double GetChargeCoeff(void);

  /*!
   * \brief Get the number of multigrid levels.
   * \return Number of multigrid levels (without including the original grid).
   */
  unsigned short GetnMGLevels(void);

  /*!
   * \brief Set the number of multigrid levels.
   * \param[in] val_nMGLevels - Index of the mesh were the CFL is applied
   */
  void SetMGLevels(unsigned short val_nMGLevels);

  /*!
   * \brief Get the index of the finest grid.
   * \return Index of the finest grid in a multigrid strategy, this is 0 unless we are
   performing a Full multigrid.
   */
  unsigned short GetFinestMesh(void);

  /*!
   * \brief Get the kind of multigrid (V or W).
   * \note This variable is used in a recursive way to perform the different kind of cycles
   * \return 0 or 1 depending of we are dealing with a V or W cycle.
   */
  unsigned short GetMGCycle(void);

	/*!
   * \brief Get the king of evaluation in the geometrical module.
   * \return 0 or 1 depending of we are dealing with a V or W cycle.
   */
  unsigned short GetGeometryMode(void);

  /*!
   * \brief Get the Courant Friedrich Levi number for each grid.
   * \param[in] val_mesh - Index of the mesh were the CFL is applied.
   * \return CFL number for each grid.
   */
  su2double GetCFL(unsigned short val_mesh);

  /*!
   * \brief Get the Courant Friedrich Levi number for each grid.
   * \param[in] val_mesh - Index of the mesh were the CFL is applied.
   * \return CFL number for each grid.
   */
  void SetCFL(unsigned short val_mesh, su2double val_cfl);

  /*!
   * \brief Get the Courant Friedrich Levi number for unsteady simulations.
   * \return CFL number for unsteady simulations.
   */
  su2double GetUnst_CFL(void);

<<<<<<< HEAD
=======
  /*!
   * \brief Get information about element reorientation
   * \return 	<code>TRUE</code> means that elements can be reoriented if suspected unhealthy
   */
  bool GetReorientElements(void);
  
>>>>>>> e1981127
  /*!
   * \brief Get the Courant Friedrich Levi number for unsteady simulations.
   * \return CFL number for unsteady simulations.
   */
  su2double GetMax_DeltaTime(void);

  /*!
   * \brief Get a parameter of the particular design variable.
   * \param[in] val_dv - Number of the design variable that we want to read.
   * \param[in] val_param - Index of the parameter that we want to read.
   * \return Design variable parameter.
   */
  su2double GetParamDV(unsigned short val_dv, unsigned short val_param);

  /*!
   * \brief Get the coordinates of the FFD corner points.
   * \param[in] val_ffd - Index of the FFD box.
   * \param[in] val_coord - Index of the coordinate that we want to read.
   * \return Value of the coordinate.
   */
  su2double GetCoordFFDBox(unsigned short val_ffd, unsigned short val_index);

  /*!
   * \brief Get the degree of the FFD corner points.
   * \param[in] val_ffd - Index of the FFD box.
   * \param[in] val_degree - Index (I,J,K) to obtain the degree.
   * \return Value of the degree in a particular direction.
   */
  unsigned short GetDegreeFFDBox(unsigned short val_ffd, unsigned short val_index);

  /*!
   * \brief Get the FFD Tag of a particular design variable.
   * \param[in] val_dv - Number of the design variable that we want to read.
   * \return Name of the FFD box.
   */
  string GetFFDTag(unsigned short val_dv);

  /*!
   * \brief Get the FFD Tag of a particular FFD box.
   * \param[in] val_ffd - Number of the FFD box that we want to read.
   * \return Name of the FFD box.
   */
  string GetTagFFDBox(unsigned short val_ffd);

  /*!
   * \brief Get the number of design variables.
   * \return Number of the design variables.
   */
  unsigned short GetnDV(void);

  /*!
   * \brief Get the number of design variables.
   * \return Number of the design variables.
   */
  unsigned short GetnDV_Value(unsigned short iDV);

  /*!
   * \brief Get the number of FFD boxes.
   * \return Number of FFD boxes.
   */
  unsigned short GetnFFDBox(void);

  /*!
   * \brief Get the required continuity level at the surface intersection with the FFD
   * \return Continuity level at the surface intersection.
   */
  unsigned short GetFFD_Continuity(void);

  /*!
   * \brief Get the coordinate system that we are going to use to define the FFD
   * \return Coordinate system (cartesian, spherical, etc).
   */
  unsigned short GetFFD_CoordSystem(void);
  
  /*!
   * \brief Get the kind of FFD Blending function.
   * \return Kind of FFD Blending function.
   */
  unsigned short GetFFD_Blending(void);
  
  /*!
   * \brief Get the kind BSpline Order in i,j,k direction.
   * \return The kind BSpline Order in i,j,k direction.
   */
  su2double* GetFFD_BSplineOrder();

  /*!
   * \brief Get the number of Runge-Kutta steps.
   * \return Number of Runge-Kutta steps.
   */
  unsigned short GetnRKStep(void);

  /*!
   * \brief Get the number of time levels for time accurate local time stepping.
   * \return Number of time levels.
   */
  unsigned short GetnLevels_TimeAccurateLTS(void);

  /*!
   * \brief Set the number of time levels for time accurate local time stepping.
   * \param[in] val_nLevels - The number of time levels to be set.
   */
  void SetnLevels_TimeAccurateLTS(unsigned short val_nLevels);

  /*!
   * \brief Get the number time DOFs for ADER-DG.
   * \return Number of time DOFs used in ADER-DG.
   */
  unsigned short GetnTimeDOFsADER_DG(void);

  /*!
   * \brief Get the location of the time DOFs for ADER-DG on the interval [-1..1].
   * \return The location of the time DOFs used in ADER-DG.
   */
  su2double *GetTimeDOFsADER_DG(void);

  /*!
   * \brief Get the number time integration points for ADER-DG.
   * \return Number of time integration points used in ADER-DG.
   */
  unsigned short GetnTimeIntegrationADER_DG(void);

  /*!
   * \brief Get the location of the time integration points for ADER-DG on the interval [-1..1].
   * \return The location of the time integration points used in ADER-DG.
   */
  su2double *GetTimeIntegrationADER_DG(void);

  /*!
   * \brief Get the weights of the time integration points for ADER-DG.
   * \return The weights of the time integration points used in ADER-DG.
   */
  su2double *GetWeightsIntegrationADER_DG(void);

  /*!
   * \brief Get the total number of boundary markers.
   * \return Total number of boundary markers.
   */
  unsigned short GetnMarker_All(void);

  /*!
   * \brief Get the total number of boundary markers.
   * \return Total number of boundary markers.
   */
  unsigned short GetnMarker_Max(void);

  /*!
   * \brief Get the total number of boundary markers.
   * \return Total number of boundary markers.
   */
  unsigned short GetnMarker_EngineInflow(void);

  /*!
   * \brief Get the total number of boundary markers.
   * \return Total number of boundary markers.
   */
  unsigned short GetnMarker_EngineExhaust(void);

  /*!
   * \brief Get the total number of boundary markers.
   * \return Total number of boundary markers.
   */
  unsigned short GetnMarker_NearFieldBound(void);

  /*!
   * \brief Get the total number of boundary markers.
   * \return Total number of boundary markers.
   */
  unsigned short GetnMarker_InterfaceBound(void);

  /*!
   * \brief Get the total number of boundary markers.
   * \return Total number of boundary markers.
   */
  unsigned short GetnMarker_Fluid_InterfaceBound(void);

  /*!
   * \brief Get the total number of boundary markers.
   * \return Total number of boundary markers.
   */
  unsigned short GetnMarker_ActDiskInlet(void);

  /*!
   * \brief Get the total number of boundary markers.
   * \return Total number of boundary markers.
   */
  unsigned short GetnMarker_ActDiskOutlet(void);

  /*!
   * \brief Get the total number of monitoring markers.
   * \return Total number of monitoring markers.
   */
  unsigned short GetnMarker_Monitoring(void);

  /*!
   * \brief Get the total number of moving markers.
   * \return Total number of moving markers.
   */
  unsigned short GetnMarker_Moving(void);

  /*!
   * \brief Get the total number of Python customizable markers.
   * \return Total number of Python customizable markers.
   */
  unsigned short GetnMarker_PyCustom(void);
  
  /*!
   * \brief Get the total number of moving markers.
   * \return Total number of moving markers.
   */
  unsigned short GetnMarker_Analyze(void);

  /*!
   * \brief Get the total number of objectives in kind_objective list
   * \return Total number of objectives in kind_objective list
   */
  unsigned short GetnObj(void);

  /*!
   * \brief Stores the number of marker in the simulation.
   * \param[in] val_nmarker - Number of markers of the problem.
   */
  void SetnMarker_All(unsigned short val_nmarker);

  /*!
   * \brief Get the number of external iterations.
   * \return Number of external iterations.
   */
  unsigned long GetnExtIter(void);

  /*!
   * \brief Get the number of internal iterations.
   * \return Number of internal iterations.
   */
  unsigned long GetUnst_nIntIter(void);

  /*!
   * \brief Get the number of internal iterations for the Newton-Raphson Method in nonlinear structural applications.
   * \return Number of internal iterations.
   */
  unsigned long GetDyn_nIntIter(void);

  /*!
   * \brief Get the restart iteration number for unsteady simulations.
   * \return Restart iteration number for unsteady simulations.
   */
  long GetUnst_RestartIter(void);

  /*!
   * \brief Get the starting direct iteration number for the unsteady adjoint (reverse time integration).
   * \return Starting direct iteration number for the unsteady adjoint.
   */
  long GetUnst_AdjointIter(void);

  /*!
   * \brief Number of iterations to average (reverse time integration).
   * \return Starting direct iteration number for the unsteady adjoint.
   */
  unsigned long GetIter_Avg_Objective(void);

  /*!
   * \brief Get the restart iteration number for dynamic structural simulations.
   * \return Restart iteration number for dynamic structural simulations.
   */
  long GetDyn_RestartIter(void);

  /*!
   * \brief Retrieves the number of periodic time instances for Harmonic Balance.
   * \return: Number of periodic time instances for Harmonic Balance.
   */
  unsigned short GetnTimeInstances(void);

  /*!
   * \brief Retrieves the period of oscillations to be used with Harmonic Balance.
   * \return: Period for Harmonic Balance.
   */
  su2double GetHarmonicBalance_Period(void);

  /*!
   * \brief Set the number of external iterations.
   * \note This is important in no time depending methods, where only
   *       one external iteration is needed.
   * \param[in] val_niter - Set the number of external iterations.
   */
  void SetnExtIter(unsigned long val_niter);

  /*!
   * \brief Set the current external iteration number.
   * \param[in] val_iter - Current external iteration number.
   */
  void SetExtIter(unsigned long val_iter);

  /*!
   * \brief Set the current external iteration number.
   * \param[in] val_iter - Current external iteration number.
   */
  void SetExtIter_OffSet(unsigned long val_iter);

  /*!
   * \brief Set the current FSI iteration number.
   * \param[in] val_iter - Current FSI iteration number.
   */
  void SetFSIIter(unsigned long val_iter);

  /*!
   * \brief Set the current internal iteration number.
   * \param[in] val_iter - Current external iteration number.
   */
  void SetIntIter(unsigned long val_iter);

  /*!
   * \brief Get the current external iteration number.
   * \return Current external iteration.
   */
  unsigned long GetExtIter(void);

  /*!
   * \brief Get the current internal iteration number.
   * \return Current external iteration.
   */
  unsigned long GetExtIter_OffSet(void);

  /*!
   * \brief Get the current FSI iteration number.
   * \return Current FSI iteration.
   */
  unsigned long GetFSIIter(void);

  /*!
   * \brief Get the current internal iteration number.
   * \return Current internal iteration.
   */
  unsigned long GetIntIter(void);

  /*!
   * \brief Get the frequency for writing the solution file.
   * \return It writes the solution file with this frequency.
   */
  unsigned long GetWrt_Sol_Freq(void);

  /*!
   * \brief Get the frequency for writing the solution file in Dual Time.
   * \return It writes the solution file with this frequency.
   */
  unsigned long GetWrt_Sol_Freq_DualTime(void);

  /*!
   * \brief Get the frequency for writing the convergence file.
   * \return It writes the convergence file with this frequency.
   */
  unsigned long GetWrt_Con_Freq(void);

  /*!
   * \brief Set the frequency for writing the convergence file.
   * \return It writes the convergence file with this frequency.
   */
  void SetWrt_Con_Freq(unsigned long val_freq);

  /*!
   * \brief Get the frequency for writing the convergence file in Dual Time.
   * \return It writes the convergence file with this frequency.
   */
  unsigned long GetWrt_Con_Freq_DualTime(void);

  /*!
   * \brief Get information about writing unsteady headers and file extensions.
   * \return 	<code>TRUE</code> means that unsteady solution files will be written.
   */
  bool GetWrt_Unsteady(void);

  /*!
   * \brief Get information about writing output files.
   * \return <code>TRUE</code> means that output files will be written.
   */
  bool GetWrt_Output(void);

  /*!
   * \brief Get information about writing a volume solution file.
   * \return <code>TRUE</code> means that a volume solution file will be written.
   */
  bool GetWrt_Vol_Sol(void);

  /*!
   * \brief Get information about writing a volume solution file.
   * \return <code>TRUE</code> means that a volume solution file will be written.
   */
  bool GetLow_MemoryOutput(void);

  /*!
   * \brief Get information about writing a surface solution file.
   * \return <code>TRUE</code> means that a surface solution file will be written.
   */
  bool GetWrt_Srf_Sol(void);

  /*!
   * \brief Get information about writing a surface comma-separated values (CSV) solution file.
   * \return <code>TRUE</code> means that a surface comma-separated values (CSV) solution file will be written.
   */
  bool GetWrt_Csv_Sol(void);

  /*!
   * \brief Get information about writing residuals to volume solution file.
   * \return <code>TRUE</code> means that residuals will be written to the solution file.
   */
  bool GetWrt_Residuals(void);

  /*!
   * \brief Get information about writing residuals to volume solution file.
   * \return <code>TRUE</code> means that residuals will be written to the solution file.
   */
  bool GetWrt_Limiters(void);

  /*!
   * \brief Write solution at each surface.
   * \return <code>TRUE</code> means that the solution at each surface will be written.
   */
  bool GetWrt_Surface(void);
  
  /*!
   * \brief Get information about writing residuals to volume solution file.
   * \return <code>TRUE</code> means that residuals will be written to the solution file.
   */
  bool GetWrt_SharpEdges(void);

  /*!
   * \brief Get information about writing rind layers to the solution files.
   * \return <code>TRUE</code> means that rind layers will be written to the solution file.
   */
  bool GetWrt_Halo(void);

  /*!
   * \brief Get information about writing sectional force files.
   * \return <code>TRUE</code> means that sectional force files will be written for specified markers.
   */
  bool GetPlot_Section_Forces(void);

  /*!
   * \brief Get the alpha (convective) coefficients for the Runge-Kutta integration scheme.
   * \param[in] val_step - Index of the step.
   * \return Alpha coefficient for the Runge-Kutta integration scheme.
   */
  su2double Get_Alpha_RKStep(unsigned short val_step);

  /*!
   * \brief Get the index of the surface defined in the geometry file.
   * \param[in] val_marker - Value of the marker in which we are interested.
   * \return Value of the index that is in the geometry file for the surface that
   *         has the marker <i>val_marker</i>.
   */
  string GetMarker_All_TagBound(unsigned short val_marker);

  /*!
   * \brief Get the index of the surface defined in the geometry file.
   * \param[in] val_marker - Value of the marker in which we are interested.
   * \return Value of the index that is in the geometry file for the surface that
   *         has the marker <i>val_marker</i>.
   */
  string GetMarker_ActDiskInlet_TagBound(unsigned short val_marker);

  /*!
   * \brief Get the index of the surface defined in the geometry file.
   * \param[in] val_marker - Value of the marker in which we are interested.
   * \return Value of the index that is in the geometry file for the surface that
   *         has the marker <i>val_marker</i>.
   */
  string GetMarker_ActDiskOutlet_TagBound(unsigned short val_marker);

  /*!
   * \brief Get the index of the surface defined in the geometry file.
   * \param[in] val_marker - Value of the marker in which we are interested.
   * \return Value of the index that is in the geometry file for the surface that
   *         has the marker <i>val_marker</i>.
   */
  string GetMarker_EngineInflow_TagBound(unsigned short val_marker);

  /*!
   * \brief Get the index of the surface defined in the geometry file.
   * \param[in] val_marker - Value of the marker in which we are interested.
   * \return Value of the index that is in the geometry file for the surface that
   *         has the marker <i>val_marker</i>.
   */
  string GetMarker_EngineExhaust_TagBound(unsigned short val_marker);

  /*!
   * \brief Get the name of the surface defined in the geometry file.
   * \param[in] val_marker - Value of the marker in which we are interested.
   * \return Name that is in the geometry file for the surface that
   *         has the marker <i>val_marker</i>.
   */
  string GetMarker_Monitoring_TagBound(unsigned short val_marker);

  /*!
   * \brief Get the tag if the iMarker defined in the geometry file.
   * \param[in] val_tag - Value of the tag in which we are interested.
   * \return Value of the marker <i>val_marker</i> that is in the geometry file
   *         for the surface that has the tag.
   */
  short GetMarker_All_TagBound(string val_tag);

  /*!
   * \brief Get the kind of boundary for each marker.
   * \param[in] val_marker - Index of the marker in which we are interested.
   * \return Kind of boundary for the marker <i>val_marker</i>.
   */
  unsigned short GetMarker_All_KindBC(unsigned short val_marker);

  /*!
   * \brief Set the value of the boundary <i>val_boundary</i> (read from the config file)
   *        for the marker <i>val_marker</i>.
   * \param[in] val_marker - Index of the marker in which we are interested.
   * \param[in] val_boundary - Kind of boundary read from config file.
   */
  void SetMarker_All_KindBC(unsigned short val_marker, unsigned short val_boundary);

  /*!
   * \brief Set the value of the index <i>val_index</i> (read from the geometry file) for
   *        the marker <i>val_marker</i>.
   * \param[in] val_marker - Index of the marker in which we are interested.
   * \param[in] val_index - Index of the surface read from geometry file.
   */
  void SetMarker_All_TagBound(unsigned short val_marker, string val_index);

  /*!
   * \brief Set if a marker <i>val_marker</i> is going to be monitored <i>val_monitoring</i>
   *        (read from the config file).
   * \note This is important for non dimensional coefficient computation.
   * \param[in] val_marker - Index of the marker in which we are interested.
   * \param[in] val_monitoring - 0 or 1 depending if the the marker is going to be monitored.
   */
  void SetMarker_All_Monitoring(unsigned short val_marker, unsigned short val_monitoring);

  /*!
   * \brief Set if a marker <i>val_marker</i> is going to be monitored <i>val_monitoring</i>
   *        (read from the config file).
   * \note This is important for non dimensional coefficient computation.
   * \param[in] val_marker - Index of the marker in which we are interested.
   * \param[in] val_monitoring - 0 or 1 depending if the the marker is going to be monitored.
   */
  void SetMarker_All_GeoEval(unsigned short val_marker, unsigned short val_geoeval);

  /*!
   * \brief Set if a marker <i>val_marker</i> is going to be designed <i>val_designing</i>
   *        (read from the config file).
   * \note This is important for non dimensional coefficient computation.
   * \param[in] val_marker - Index of the marker in which we are interested.
   * \param[in] val_monitoring - 0 or 1 depending if the the marker is going to be designed.
   */
  void SetMarker_All_Designing(unsigned short val_marker, unsigned short val_designing);

  /*!
   * \brief Set if a marker <i>val_marker</i> is going to be plot <i>val_plotting</i>
   *        (read from the config file).
   * \param[in] val_marker - Index of the marker in which we are interested.
   * \param[in] val_plotting - 0 or 1 depending if the the marker is going to be plot.
   */
  void SetMarker_All_Plotting(unsigned short val_marker, unsigned short val_plotting);

  /*!
   * \brief Set if a marker <i>val_marker</i> is going to be plot <i>val_plotting</i>
   *        (read from the config file).
   * \param[in] val_marker - Index of the marker in which we are interested.
   * \param[in] val_plotting - 0 or 1 depending if the the marker is going to be plot.
   */
  void SetMarker_All_Analyze(unsigned short val_marker, unsigned short val_analyze);

  /*!
   * \brief Set if a marker <i>val_marker</i> is part of the FSI interface <i>val_plotting</i>
   *        (read from the config file).
   * \param[in] val_marker - Index of the marker in which we are interested.
   * \param[in] val_plotting - 0 or 1 depending if the the marker is part of the FSI interface.
   */
  void SetMarker_All_ZoneInterface(unsigned short val_marker, unsigned short val_fsiinterface);
 
  /*!
   * \brief Set if a marker <i>val_marker</i> is part of the Turbomachinery (read from the config file).
   * \param[in] val_marker - Index of the marker in which we are interested.
   * \param[in] val_turboperf - 0 if not part of Turbomachinery or greater than 1 if it is part.
   */
  void SetMarker_All_Turbomachinery(unsigned short val_marker, unsigned short val_turbo);

  /*!
   * \brief Set a flag to the marker <i>val_marker</i> part of the Turbomachinery (read from the config file).
   * \param[in] val_marker - Index of the marker in which we are interested.
   * \param[in] val_turboperflag - 0 if is not part of the Turbomachinery, flag INFLOW or OUTFLOW if it is part.
   */
  void SetMarker_All_TurbomachineryFlag(unsigned short val_marker, unsigned short val_turboflag);

  /*!
   * \brief Set if a marker <i>val_marker</i> is part of the MixingPlane interface (read from the config file).
   * \param[in] val_marker - Index of the marker in which we are interested.
   * \param[in] val_turboperf - 0 if not part of the MixingPlane interface or greater than 1 if it is part.
   */
  void SetMarker_All_MixingPlaneInterface(unsigned short val_marker, unsigned short val_mixplan_interface);
   
  /*!
   * \brief Set if a marker <i>val_marker</i> is going to be affected by design variables <i>val_moving</i>
   *        (read from the config file).
   * \param[in] val_marker - Index of the marker in which we are interested.
   * \param[in] val_DV - 0 or 1 depending if the the marker is affected by design variables.
   */
  void SetMarker_All_DV(unsigned short val_marker, unsigned short val_DV);

  /*!
   * \brief Set if a marker <i>val_marker</i> is going to be moved <i>val_moving</i>
   *        (read from the config file).
   * \param[in] val_marker - Index of the marker in which we are interested.
   * \param[in] val_moving - 0 or 1 depending if the the marker is going to be moved.
   */
  void SetMarker_All_Moving(unsigned short val_marker, unsigned short val_moving);

  /*!
   * \brief Set if a marker <i>val_marker</i> is going to be customized in Python <i>val_PyCustom</i>
   *        (read from the config file).
   * \param[in] val_marker - Index of the marker in which we are interested.
   * \param[in] val_PyCustom - 0 or 1 depending if the the marker is going to be customized in Python.
   */
  void SetMarker_All_PyCustom(unsigned short val_marker, unsigned short val_PyCustom);
  
  /*!
   * \brief Set if a marker <i>val_marker</i> is going to be periodic <i>val_perbound</i>
   *        (read from the config file).
   * \param[in] val_marker - Index of the marker in which we are interested.
   * \param[in] val_perbound - Index of the surface with the periodic boundary.
   */
  void SetMarker_All_PerBound(unsigned short val_marker, short val_perbound);

  /*!
   * \brief Set if a marker <i>val_marker</i> is going to be sent or receive <i>val_index</i>
   *        from another domain.
   * \param[in] val_marker - 0 or 1 depending if the the marker is going to be moved.
   * \param[in] val_index - Index of the surface read from geometry file.
   */
  void SetMarker_All_SendRecv(unsigned short val_marker, short val_index);

  /*!
   * \brief Get the send-receive information for a marker <i>val_marker</i>.
   * \param[in] val_marker - 0 or 1 depending if the the marker is going to be moved.
   * \return If positive, the information is sended to that domain, in case negative
   *         the information is receive from that domain.
   */
  short GetMarker_All_SendRecv(unsigned short val_marker);

  /*!
   * \brief Get an internal index that identify the periodic boundary conditions.
   * \param[in] val_marker - Value of the marker that correspond with the periodic boundary.
   * \return The internal index of the periodic boundary condition.
   */
  short GetMarker_All_PerBound(unsigned short val_marker);

  /*!
   * \brief Get the monitoring information for a marker <i>val_marker</i>.
   * \param[in] val_marker - 0 or 1 depending if the the marker is going to be monitored.
   * \return 0 or 1 depending if the marker is going to be monitored.
   */
  unsigned short GetMarker_All_Monitoring(unsigned short val_marker);

  /*!
   * \brief Get the monitoring information for a marker <i>val_marker</i>.
   * \param[in] val_marker - 0 or 1 depending if the the marker is going to be monitored.
   * \return 0 or 1 depending if the marker is going to be monitored.
   */
  unsigned short GetMarker_All_GeoEval(unsigned short val_marker);

  /*!
   * \brief Get the design information for a marker <i>val_marker</i>.
   * \param[in] val_marker - 0 or 1 depending if the the marker is going to be monitored.
   * \return 0 or 1 depending if the marker is going to be monitored.
   */
  unsigned short GetMarker_All_Designing(unsigned short val_marker);

  /*!
   * \brief Get the plotting information for a marker <i>val_marker</i>.
   * \param[in] val_marker - 0 or 1 depending if the the marker is going to be moved.
   * \return 0 or 1 depending if the marker is going to be plotted.
   */
  unsigned short GetMarker_All_Plotting(unsigned short val_marker);

  /*!
   * \brief Get the plotting information for a marker <i>val_marker</i>.
   * \param[in] val_marker - 0 or 1 depending if the the marker is going to be moved.
   * \return 0 or 1 depending if the marker is going to be plotted.
   */
  unsigned short GetMarker_All_Analyze(unsigned short val_marker);

  /*!
   * \brief Get the FSI interface information for a marker <i>val_marker</i>.
   * \param[in] val_marker - 0 or 1 depending if the the marker is going to be moved.
   * \return 0 or 1 depending if the marker is part of the FSI interface.
   */
  unsigned short GetMarker_All_ZoneInterface(unsigned short val_marker);

  /*!
	 * \brief Get the MixingPlane interface information for a marker <i>val_marker</i>.
	 * \param[in] val_marker value of the marker on the grid.
	 * \return 0 if is not part of the MixingPlane Interface and greater than 1 if it is part.
	 */
	unsigned short GetMarker_All_MixingPlaneInterface(unsigned short val_marker);

	/*!
	 * \brief Get the Turbomachinery information for a marker <i>val_marker</i>.
	 * \param[in] val_marker value of the marker on the grid.
	 * \return 0 if is not part of the Turbomachinery and greater than 1 if it is part.
	 */
	unsigned short GetMarker_All_Turbomachinery(unsigned short val_marker);

	/*!
	 * \brief Get the Turbomachinery flag information for a marker <i>val_marker</i>.
	 * \param[in] val_marker value of the marker on the grid.
	 * \return 0 if is not part of the Turbomachinery, flag INFLOW or OUTFLOW if it is part.
	 */
	unsigned short GetMarker_All_TurbomachineryFlag(unsigned short val_marker);

	/*!
   * \brief Get the number of FSI interface markers <i>val_marker</i>.
   * \param[in] void.
   * \return Number of markers belonging to the FSI interface.
   */
  unsigned short GetMarker_n_ZoneInterface(void);

  /*!
   * \brief Get the DV information for a marker <i>val_marker</i>.
   * \param[in] val_marker - 0 or 1 depending if the the marker is going to be affected by design variables.
   * \return 0 or 1 depending if the marker is going to be affected by design variables.
   */
  unsigned short GetMarker_All_DV(unsigned short val_marker);

  /*!
   * \brief Get the motion information for a marker <i>val_marker</i>.
   * \param[in] val_marker - 0 or 1 depending if the the marker is going to be moved.
   * \return 0 or 1 depending if the marker is going to be moved.
   */
  unsigned short GetMarker_All_Moving(unsigned short val_marker);

  /*!
   * \brief Get the Python customization for a marker <i>val_marker</i>.
   * \param[in] val_marker - Index of the marker in which we are interested.
   * \return 0 or 1 depending if the marker is going to be customized in Python.
   */
  unsigned short GetMarker_All_PyCustom(unsigned short val_marker);
  
  /*!
   * \brief Get the airfoil sections in the slicing process.
   * \param[in] val_section - Index of the section.
   * \return Coordinate of the airfoil to slice.
   */
  su2double GetLocationStations(unsigned short val_section);
  
  /*!
   * \brief Get the defintion of the nacelle location.
   * \param[in] val_index - Index of the section.
   * \return Coordinate of the nacelle location.
   */
  su2double GetNacelleLocation(unsigned short val_index);

  /*!
   * \brief Get the number of pre-smoothings in a multigrid strategy.
   * \param[in] val_mesh - Index of the grid.
   * \return Number of smoothing iterations.
   */
  unsigned short GetMG_PreSmooth(unsigned short val_mesh);

  /*!
   * \brief Get the number of post-smoothings in a multigrid strategy.
   * \param[in] val_mesh - Index of the grid.
   * \return Number of smoothing iterations.
   */
  unsigned short GetMG_PostSmooth(unsigned short val_mesh);

  /*!
   * \brief Get the number of implicit Jacobi smoothings of the correction in a multigrid strategy.
   * \param[in] val_mesh - Index of the grid.
   * \return Number of implicit smoothing iterations.
   */
  unsigned short GetMG_CorrecSmooth(unsigned short val_mesh);

  /*!
   * \brief plane of the FFD (I axis) that should be fixed.
   * \param[in] val_index - Index of the arrray with all the planes in the I direction that should be fixed.
   * \return Index of the plane that is going to be freeze.
   */
  short GetFFD_Fix_IDir(unsigned short val_index);

  /*!
   * \brief plane of the FFD (J axis) that should be fixed.
   * \param[in] val_index - Index of the arrray with all the planes in the J direction that should be fixed.
   * \return Index of the plane that is going to be freeze.
   */
  short GetFFD_Fix_JDir(unsigned short val_index);

  /*!
   * \brief plane of the FFD (K axis) that should be fixed.
   * \param[in] val_index - Index of the arrray with all the planes in the K direction that should be fixed.
   * \return Index of the plane that is going to be freeze.
   */
  short GetFFD_Fix_KDir(unsigned short val_index);

  /*!
   * \brief Get the number of planes to fix in the I direction.
   * \return Number of planes to fix in the I direction.
   */
  unsigned short GetnFFD_Fix_IDir(void);

  /*!
   * \brief Get the number of planes to fix in the J direction.
   * \return Number of planes to fix in the J direction.
   */
  unsigned short GetnFFD_Fix_JDir(void);

  /*!
   * \brief Get the number of planes to fix in the K direction.
   * \return Number of planes to fix in the K direction.
   */
  unsigned short GetnFFD_Fix_KDir(void);

  /*!
   * \brief Governing equations of the flow (it can be different from the run time equation).
   * \param[in] val_zone - Zone where the soler is applied.
   * \return Governing equation that we are solving.
   */
  unsigned short GetKind_Solver(void);

  /*!
   * \brief Governing equations of the flow (it can be different from the run time equation).
   * \param[in] val_zone - Zone where the soler is applied.
   * \return Governing equation that we are solving.
   */
  void SetKind_Solver(unsigned short val_solver);


  /*!
   * \brief Governing equations of the flow (it can be different from the run time equation).
   * \param[in] val_zone - Zone where the soler is applied.
   * \return Governing equation that we are solving.
   */
  unsigned short GetKind_Regime(void);

  /*!
   * \brief Governing equations of the flow (it can be different from the run time equation).
   * \param[in] val_zone - Zone where the soler is applied.
   * \return Governing equation that we are solving.
   */
  unsigned short GetSystemMeasurements(void);

  /*!
   * \brief Gas model that we are using.
   * \return Gas model that we are using.
   */
  unsigned short GetKind_GasModel(void);

  /*!
   * \brief Fluid model that we are using.
   * \return Fluid model that we are using.
   */
  unsigned short GetKind_FluidModel(void);

  /*!
   * \brief free stream option to initialize the solution
   * \return free stream option
   */
  unsigned short GetKind_FreeStreamOption(void);

  /*!
   * \brief free stream option to initialize the solution
   * \return free stream option
   */
  unsigned short GetKind_InitOption(void);
  /*!
   * \brief Get the value of the critical pressure.
   * \return Critical pressure.
   */
  su2double GetPressure_Critical(void);

  /*!
   * \brief Get the value of the critical temperature.
   * \return Critical temperature.
   */
  su2double GetTemperature_Critical(void);

  /*!
   * \brief Get the value of the critical pressure.
   * \return Critical pressure.
   */
  su2double GetAcentric_Factor(void);

  /*!
   * \brief Get the value of the viscosity model.
   * \return Viscosity model.
   */
  unsigned short GetKind_ViscosityModel(void);

  /*!
   * \brief Get the value of the thermal conductivity model.
   * \return Connectivity model.
   */
  unsigned short GetKind_ConductivityModel(void);

  /*!
   * \brief Get the value of the constant viscosity.
   * \return Constant viscosity.
   */
  su2double GetMu_Constant(void);

  /*!
   * \brief Get the value of the non-dimensional constant viscosity.
   * \return Non-dimensional constant viscosity.
   */
  su2double GetMu_ConstantND(void);

  /*!
   * \brief Get the value of the thermal conductivity.
   * \return Thermal conductivity.
   */
  su2double GetKt_Constant(void);
  
  /*!
   * \brief Get the value of the non-dimensional thermal conductivity.
   * \return Non-dimensional thermal conductivity.
   */
  su2double GetKt_ConstantND(void);

  /*!
   * \brief Get the value of the reference viscosity for Sutherland model.
   * \return The reference viscosity.
   */
  su2double GetMu_Ref(void);

  /*!
   * \brief Get the value of the non-dimensional reference viscosity for Sutherland model.
   * \return The non-dimensional reference viscosity.
   */
  su2double GetMu_RefND(void);

  /*!
   * \brief Get the value of the reference temperature for Sutherland model.
   * \return The reference temperature.
   */
  su2double GetMu_Temperature_Ref(void);

  /*!
   * \brief Get the value of the non-dimensional reference temperature for Sutherland model.
   * \return The non-dimensional reference temperature.
   */
  su2double GetMu_Temperature_RefND(void);

  /*!
   * \brief Get the value of the reference S for Sutherland model.
   * \return The reference S.
   */
  su2double GetMu_S(void);

  /*!
   * \brief Get the value of the non-dimensional reference S for Sutherland model.
   * \return The non-dimensional reference S.
   */
  su2double GetMu_SND(void);

  /*!
   * \brief Set the value of the non-dimensional constant viscosity.
   */
  void SetMu_ConstantND(su2double mu_const);

  /*!
   * \brief Set the value of the non-dimensional thermal conductivity.
   */
  void SetKt_ConstantND(su2double kt_const);

  /*!
   * \brief Set the value of the non-dimensional reference viscosity for Sutherland model.
   */
  void SetMu_RefND(su2double mu_ref);

  /*!
   * \brief Set the value of the non-dimensional reference temperature for Sutherland model.
   */
  void SetMu_Temperature_RefND(su2double mu_Tref);

  /*!
   * \brief Set the value of the non-dimensional S for Sutherland model.
   */
  void SetMu_SND(su2double mu_s);

  /*!
   * \brief Get the kind of method for computation of spatial gradients.
   * \return Numerical method for computation of spatial gradients.
   */
  unsigned short GetKind_Gradient_Method(void);

  /*!
   * \brief Get the kind of solver for the implicit solver.
   * \return Numerical solver for implicit formulation (solving the linear system).
   */
  unsigned short GetKind_Linear_Solver(void);
  
  
  /*!
   * \brief Get the kind of preconditioner for the implicit solver.
   * \return Numerical preconditioner for implicit formulation (solving the linear system).
   */
  unsigned short GetKind_Linear_Solver_Prec(void);
  
  /*!
   * \brief Get the kind of solver for the implicit solver.
   * \return Numerical solver for implicit formulation (solving the linear system).
   */
  unsigned short GetKind_Deform_Linear_Solver(void);

  /*!
   * \brief Set the kind of preconditioner for the implicit solver.
   * \return Numerical preconditioner for implicit formulation (solving the linear system).
   */
  void SetKind_Deform_Linear_Solver_Prec(unsigned short val_kind_prec);

  /*!
   * \brief Set the kind of preconditioner for the implicit solver.
   * \return Numerical preconditioner for implicit formulation (solving the linear system).
   */
  void SetKind_Linear_Solver_Prec(unsigned short val_kind_prec);

  /*!
   * \brief Get min error of the linear solver for the implicit formulation.
   * \return Min error of the linear solver for the implicit formulation.
   */
  su2double GetLinear_Solver_Error(void);

  /*!
   * \brief Get min error of the linear solver for the implicit formulation.
   * \return Min error of the linear solver for the implicit formulation.
   */
  su2double GetDeform_Linear_Solver_Error(void);
  
  /*!
   * \brief Get max number of iterations of the linear solver for the implicit formulation.
   * \return Max number of iterations of the linear solver for the implicit formulation.
   */
  unsigned long GetLinear_Solver_Iter(void);

  /*!
   * \brief Get max number of iterations of the linear solver for the implicit formulation.
   * \return Max number of iterations of the linear solver for the implicit formulation.
   */
  unsigned long GetDeform_Linear_Solver_Iter(void);
  
  /*!
   * \brief Get the ILU fill-in level for the linear solver.
   * \return Fill in level of the ILU preconditioner for the linear solver.
   */
  unsigned short GetLinear_Solver_ILU_n(void);

  /*!
   * \brief Get restart frequency of the linear solver for the implicit formulation.
   * \return Restart frequency of the linear solver for the implicit formulation.
   */
  unsigned long GetLinear_Solver_Restart_Frequency(void);

  /*!
   * \brief Get the relaxation coefficient of the linear solver for the implicit formulation.
   * \return relaxation coefficient of the linear solver for the implicit formulation.
   */
  su2double GetRelaxation_Factor_Flow(void);

  /*!
   * \brief Get the relaxation coefficient of the linear solver for the implicit formulation.
   * \return relaxation coefficient of the linear solver for the implicit formulation.
   */
  su2double GetRelaxation_Factor_AdjFlow(void);

  /*!
   * \brief Get the relaxation coefficient of the linear solver for the implicit formulation.
   * \return relaxation coefficient of the linear solver for the implicit formulation.
   */
  su2double GetRelaxation_Factor_Turb(void);

  /*!
   * \brief Get the relaxation coefficient of the linear solver for the implicit formulation.
   * \return relaxation coefficient of the linear solver for the implicit formulation.
   */
  su2double GetRoe_Kappa(void);

  /*!
   * \brief Get the wing semi span.
   * \return value of the wing semi span.
   */
  su2double GetSemiSpan(void);
  
  /*!
   * \brief Get the kind of solver for the implicit solver.
   * \return Numerical solver for implicit formulation (solving the linear system).
   */
  unsigned short GetKind_AdjTurb_Linear_Solver(void);

  /*!
   * \brief Get the kind of preconditioner for the implicit solver.
   * \return Numerical preconditioner for implicit formulation (solving the linear system).
   */
  unsigned short GetKind_AdjTurb_Linear_Prec(void);

  /*!
   * \brief Get the kind of solver for the implicit solver.
   * \return Numerical solver for implicit formulation (solving the linear system).
   */
  unsigned short GetKind_DiscAdj_Linear_Solver(void);

  /*!
   * \brief Get the kind of preconditioner for the implicit solver.
   * \return Numerical preconditioner for implicit formulation (solving the linear system).
   */
  unsigned short GetKind_DiscAdj_Linear_Prec(void);

  /*!
   * \brief Get the kind of preconditioner for the implicit solver.
   * \return Numerical preconditioner for implicit formulation (solving the linear system).
   */
  unsigned short GetKind_Deform_Linear_Solver_Prec(void);

  /*!
   * \brief Set the kind of preconditioner for the implicit solver.
   * \return Numerical preconditioner for implicit formulation (solving the linear system).
   */
  void SetKind_AdjTurb_Linear_Prec(unsigned short val_kind_prec);

  /*!
   * \brief Get min error of the linear solver for the implicit formulation.
   * \return Min error of the linear solver for the implicit formulation.
   */
  su2double GetAdjTurb_Linear_Error(void);

  /*!
   * \brief Get the entropy fix.
   * \return Vaule of the entropy fix.
   */
  su2double GetEntropyFix_Coeff(void);

  /*!
   * \brief Get max number of iterations of the linear solver for the implicit formulation.
   * \return Max number of iterations of the linear solver for the implicit formulation.
   */
  unsigned short GetAdjTurb_Linear_Iter(void);

  /*!
   * \brief Get CFL reduction factor for adjoint turbulence model.
   * \return CFL reduction factor.
   */
  su2double GetCFLRedCoeff_AdjTurb(void);

  /*!
   * \brief Get the number of linear smoothing iterations for mesh deformation.
   * \return Number of linear smoothing iterations for mesh deformation.
   */
  unsigned long GetGridDef_Linear_Iter(void);

  /*!
   * \brief Get the number of nonlinear increments for mesh deformation.
   * \return Number of nonlinear increments for mesh deformation.
   */
  unsigned long GetGridDef_Nonlinear_Iter(void);

  /*!
   * \brief Get information about writing grid deformation residuals to the console.
   * \return <code>TRUE</code> means that grid deformation residuals will be written to the console.
   */
  bool GetDeform_Output(void);

  /*!
   * \brief Get factor to multiply smallest volume for deform tolerance.
   * \return Factor to multiply smallest volume for deform tolerance.
   */
  su2double GetDeform_Tol_Factor(void);

  /*!
   * \brief Get factor to multiply smallest volume for deform tolerance.
   * \return Factor to multiply smallest volume for deform tolerance.
   */
  su2double GetDeform_Coeff(void);

  /*!
   * \brief Get limit for the volumetric deformation.
   * \return Distance to the surface to be deformed.
   */
  su2double GetDeform_Limit(void);
  
  /*!
   * \brief Get Young's modulus for deformation (constant stiffness deformation)
   */
  su2double GetDeform_ElasticityMod(void);

  /*!
   * \brief Get Poisson's ratio for deformation (constant stiffness deformation)
   * \
   */
  su2double GetDeform_PoissonRatio(void);

  /*!
   * \brief Get the type of stiffness to impose for FEA mesh deformation.
   * \return type of stiffness to impose for FEA mesh deformation.
   */
  unsigned short GetDeform_Stiffness_Type(void);

  /*!
   * \brief Creates a teot file to visualize the deformation made by the MDC software.
   * \return <code>TRUE</code> if the deformation is going to be plotted; otherwise <code>FALSE</code>.
   */
  bool GetVisualize_Deformation(void);

  /*!
   * \brief Define the FFD box with a symetry plane.
   * \return <code>TRUE</code> if there is a symmetry plane in the FFD; otherwise <code>FALSE</code>.
   */
  bool GetFFD_Symmetry_Plane(void);

  /*!
   * \brief Get the kind of SU2 software component.
   * \return Kind of the SU2 software component.
   */
  unsigned short GetKind_SU2(void);

  /*!
   * \brief Get the kind of non-dimensionalization.
   * \return Kind of non-dimensionalization.
   */
  unsigned short GetRef_NonDim(void);

  /*!
   * \brief Get the kind of SU2 software component.
   * \return Kind of the SU2 software component.
   */
  void SetKind_SU2(unsigned short val_kind_su2);

  /*!
   * \brief Get the kind of the turbulence model.
   * \return Kind of the turbulence model.
   */
  unsigned short GetKind_Turb_Model(void);

  /*!
   * \brief Get the kind of the transition model.
   * \return Kind of the transion model.
   */
  unsigned short GetKind_Trans_Model(void);

  /*!
   * \brief Get the kind of the subgrid scale model.
   * \return Kind of the subgrid scale model.
   */
  unsigned short GetKind_SGS_Model(void);

  /*!
   * \brief Get the kind of adaptation technique.
   * \return Kind of adaptation technique.
   */
  unsigned short GetKind_Adaptation(void);

  /*!
   * \brief Get the number of new elements added in the adaptation process.
   * \return percentage of new elements that are going to be added in the adaptation.
   */
  su2double GetNew_Elem_Adapt(void);

  /*!
   * \brief Get the kind of time integration method.
   * \note This is the information that the code will use, the method will
   *       change in runtime depending of the specific equation (direct, adjoint,
   *       linearized) that is being solved.
   * \return Kind of time integration method.
   */
  unsigned short GetKind_TimeIntScheme(void);

  /*!
   * \brief Get the kind of convective numerical scheme.
   * \note This is the information that the code will use, the method will
   *       change in runtime depending of the specific equation (direct, adjoint,
   *       linearized) that is being solved.
   * \return Kind of the convective scheme.
   */
  unsigned short GetKind_ConvNumScheme(void);

  /*!
   * \brief Get kind of center scheme for the convective terms.
   * \note This is the information that the code will use, the method will
   *       change in runtime depending of the specific equation (direct, adjoint,
   *       linearized) that is being solved.
   * \return Kind of center scheme for the convective terms.
   */
  unsigned short GetKind_Centered(void);

  /*!
   * \brief Get kind of upwind scheme for the convective terms.
   * \note This is the information that the code will use, the method will
   *       change in runtime depending of the specific equation (direct, adjoint,
   *       linearized) that is being solved.
   * \return Kind of upwind scheme for the convective terms.
   */
  unsigned short GetKind_Upwind(void);

  /*!
   * \brief Get if the upwind scheme used MUSCL or not.
   * \note This is the information that the code will use, the method will
   *       change in runtime depending of the specific equation (direct, adjoint,
   *       linearized) that is being solved.
   * \return MUSCL scheme.
   */
  bool GetMUSCL(void);
  
  /*!
   * \brief Get if the upwind scheme used MUSCL or not.
   * \note This is the information that the code will use, the method will
   *       change in runtime depending of the specific equation (direct, adjoint,
   *       linearized) that is being solved.
   * \return MUSCL scheme.
   */
  bool GetMUSCL_Flow(void);
  
  /*!
   * \brief Get if the upwind scheme used MUSCL or not.
   * \note This is the information that the code will use, the method will
   *       change in runtime depending of the specific equation (direct, adjoint,
   *       linearized) that is being solved.
   * \return MUSCL scheme.
   */
  bool GetMUSCL_Turb(void);
  
  /*!
   * \brief Get if the upwind scheme used MUSCL or not.
   * \note This is the information that the code will use, the method will
   *       change in runtime depending of the specific equation (direct, adjoint,
   *       linearized) that is being solved.
   * \return MUSCL scheme.
   */
  bool GetMUSCL_AdjFlow(void);
  
  /*!
   * \brief Get if the upwind scheme used MUSCL or not.
   * \note This is the information that the code will use, the method will
   *       change in runtime depending of the specific equation (direct, adjoint,
   *       linearized) that is being solved.
   * \return MUSCL scheme.
   */
  bool GetMUSCL_AdjTurb(void);

  /*!
   * \brief Get the kind of integration scheme (explicit or implicit)
   *        for the flow equations.
   * \note This value is obtained from the config file, and it is constant
   *       during the computation.
   * \return Kind of integration scheme for the flow equations.
   */
  unsigned short GetKind_TimeIntScheme_Flow(void);

  /*!
   * \brief Get the kind of scheme (aliased or non-aliased) to be used in the
   *        predictor step of ADER-DG.
   * \return Kind of scheme used in the predictor step of ADER-DG.
   */
  unsigned short GetKind_ADER_Predictor(void);

  /*!
   * \brief Get the kind of integration scheme (explicit or implicit)
   *        for the flow equations.
   * \note This value is obtained from the config file, and it is constant
   *       during the computation.
   * \return Kind of integration scheme for the plasma equations.
   */
  unsigned short GetKind_TimeIntScheme_Wave(void);

  /*!
   * \brief Get the kind of integration scheme (explicit or implicit)
   *        for the flow equations.
   * \note This value is obtained from the config file, and it is constant
   *       during the computation.
   * \return Kind of integration scheme for the plasma equations.
   */
  unsigned short GetKind_TimeIntScheme_Heat(void);

  /*!
   * \brief Get the kind of integration scheme (explicit or implicit)
   *        for the flow equations.
   * \note This value is obtained from the config file, and it is constant
   *       during the computation.
   * \return Kind of integration scheme for the plasma equations.
   */
  unsigned short GetKind_TimeIntScheme_Poisson(void);

  /*!
   * \brief Get the kind of integration scheme (explicit or implicit)
   *        for the flow equations.
   * \note This value is obtained from the config file, and it is constant
   *       during the computation.
   * \return Kind of integration scheme for the plasma equations.
   */
  unsigned short GetKind_TimeIntScheme_FEA(void);

  /*!
   * \brief Get the kind of integration scheme (explicit or implicit)
   *        for the template equations.
   * \note This value is obtained from the config file, and it is constant
   *       during the computation.
   * \return Kind of integration scheme for the plasma equations.
   */
  unsigned short GetKind_TimeIntScheme_Template(void);

  /*!
   * \brief Get the kind of integration scheme (explicit or implicit)
   *        for the flow equations.
   * \note This value is obtained from the config file, and it is constant
   *       during the computation.
   * \return Kind of integration scheme for the plasma equations.
   */
  unsigned short GetKind_SpaceIteScheme_FEA(void);

  /*!
   * \brief Get the kind of transfer method we want to use for multiphysics problems
   * \note This value is obtained from the config file, and it is constant
   *       during the computation.
   * \return Kind of transfer method for multiphysics problems
   */
  unsigned short GetKind_TransferMethod(void);

  /*!
   * \brief Get the kind of convective numerical scheme for the flow
   *        equations (centered or upwind).
   * \note This value is obtained from the config file, and it is constant
   *       during the computation.
   * \return Kind of convective numerical scheme for the flow equations.
   */
  unsigned short GetKind_ConvNumScheme_Flow(void);

  /*!
   * \brief Get the kind of convective numerical scheme for the flow
   *        equations (finite element).
   * \note This value is obtained from the config file, and it is constant
   *       during the computation.
   * \return Kind of convective numerical scheme for the flow equations.
   */
  unsigned short GetKind_ConvNumScheme_FEM_Flow(void);

  /*!
   * \brief Get the kind of convective numerical scheme for the template
   *        equations (centered or upwind).
   * \note This value is obtained from the config file, and it is constant
   *       during the computation.
   * \return Kind of convective numerical scheme for the flow equations.
   */
  unsigned short GetKind_ConvNumScheme_Template(void);

  /*!
   * \brief Get the kind of center convective numerical scheme for the flow equations.
   * \note This value is obtained from the config file, and it is constant
   *       during the computation.
   * \return Kind of center convective numerical scheme for the flow equations.
   */
  unsigned short GetKind_Centered_Flow(void);

  /*!
   * \brief Get the kind of center convective numerical scheme for the plasma equations.
   * \note This value is obtained from the config file, and it is constant
   *       during the computation.
   * \return Kind of center convective numerical scheme for the flow equations.
   */
  unsigned short GetKind_Centered_Template(void);

  /*!
   * \brief Get the kind of upwind convective numerical scheme for the flow equations.
   * \note This value is obtained from the config file, and it is constant
   *       during the computation.
   * \return Kind of upwind convective numerical scheme for the flow equations.
   */
  unsigned short GetKind_Upwind_Flow(void);

  /*!
   * \brief Get the kind of finite element convective numerical scheme for the flow equations.
   * \note This value is obtained from the config file, and it is constant
   *       during the computation.
   * \return Kind of finite element convective numerical scheme for the flow equations.
   */
  unsigned short GetKind_FEM_Flow(void);

  /*!
   * \brief Get the kind of shock capturing method in FEM DG solver.
   * \note This value is obtained from the config file, and it is constant
   *       during the computation.
   * \return Kind of shock capturing method in FEM DG solver.
   */
  unsigned short GetKind_FEM_DG_Shock(void);

  /*!
   * \brief Get the kind of matrix coloring used for the sparse Jacobian computation.
   * \note This value is obtained from the config file, and it is constant
   *       during the computation.
   * \return Kind of matrix coloring used.
   */
  unsigned short GetKind_Matrix_Coloring(void);

  /*!
   * \brief Get the method for limiting the spatial gradients.
   * \return Method for limiting the spatial gradients.
   */
  unsigned short GetKind_SlopeLimit(void);

  /*!
   * \brief Get the method for limiting the spatial gradients.
   * \return Method for limiting the spatial gradients solving the flow equations.
   */
  unsigned short GetKind_SlopeLimit_Flow(void);

  /*!
   * \brief Get the method for limiting the spatial gradients.
   * \return Method for limiting the spatial gradients solving the turbulent equation.
   */
  unsigned short GetKind_SlopeLimit_Turb(void);

  /*!
   * \brief Get the method for limiting the spatial gradients.
   * \return Method for limiting the spatial gradients solving the adjoint turbulent equation.
   */
  unsigned short GetKind_SlopeLimit_AdjTurb(void);

  /*!
   * \brief Get the method for limiting the spatial gradients.
   * \return Method for limiting the spatial gradients solving the adjoint flow equation.
   */
  unsigned short GetKind_SlopeLimit_AdjFlow(void);

  /*!
   * \brief Value of the calibrated constant for the Lax method (center scheme).
   * \note This constant is used in coarse levels and with first order methods.
   * \return Calibrated constant for the Lax method.
   */
  su2double GetKappa_1st_Flow(void);

  /*!
   * \brief Value of the calibrated constant for the JST method (center scheme).
   * \return Calibrated constant for the JST method for the flow equations.
   */
  su2double GetKappa_2nd_Flow(void);

  /*!
   * \brief Value of the calibrated constant for the JST method (center scheme).
   * \return Calibrated constant for the JST method for the flow equations.
   */
  su2double GetKappa_4th_Flow(void);

  /*!
   * \brief Get the kind of integration scheme (explicit or implicit)
   *        for the adjoint flow equations.
   * \note This value is obtained from the config file, and it is constant
   *       during the computation.
   * \return Kind of integration scheme for the adjoint flow equations.
   */
  unsigned short GetKind_TimeIntScheme_AdjFlow(void);

  /*!
   * \brief Get the kind of convective numerical scheme for the adjoint flow
   *        equations (centered or upwind).
   * \note This value is obtained from the config file, and it is constant
   *       during the computation.
   * \return Kind of convective numerical scheme for the adjoint flow equations.
   */
  unsigned short GetKind_ConvNumScheme_AdjFlow(void);

  /*!
   * \brief Get the kind of center convective numerical scheme for the adjoint flow equations.
   * \note This value is obtained from the config file, and it is constant
   *       during the computation.
   * \return Kind of center convective numerical scheme for the adjoint flow equations.
   */
  unsigned short GetKind_Centered_AdjFlow(void);

  /*!
   * \brief Get the kind of upwind convective numerical scheme for the adjoint flow equations.
   * \note This value is obtained from the config file, and it is constant
   *       during the computation.
   * \return Kind of upwind convective numerical scheme for the adjoint flow equations.
   */
  unsigned short GetKind_Upwind_AdjFlow(void);

  /*!
   * \brief Value of the calibrated constant for the high order method (center scheme).
   * \return Calibrated constant for the high order center method for the adjoint flow equations.
   */
  su2double GetKappa_2nd_AdjFlow(void);

  /*!
   * \brief Value of the calibrated constant for the high order method (center scheme).
   * \return Calibrated constant for the high order center method for the adjoint flow equations.
   */
  su2double GetKappa_4th_AdjFlow(void);

  /*!
   * \brief Value of the calibrated constant for the low order method (center scheme).
   * \return Calibrated constant for the low order center method for the adjoint flow equations.
   */
  su2double GetKappa_1st_AdjFlow(void);

  /*!
   * \brief Get the kind of integration scheme (implicit)
   *        for the turbulence equations.
   * \note This value is obtained from the config file, and it is constant
   *       during the computation.
   * \return Kind of integration scheme for the turbulence equations.
   */
  unsigned short GetKind_TimeIntScheme_Turb(void);

  /*!
   * \brief Get the kind of convective numerical scheme for the turbulence
   *        equations (upwind).
   * \note This value is obtained from the config file, and it is constant
   *       during the computation.
   * \return Kind of convective numerical scheme for the turbulence equations.
   */
  unsigned short GetKind_ConvNumScheme_Turb(void);

  /*!
   * \brief Get the kind of center convective numerical scheme for the turbulence equations.
   * \note This value is obtained from the config file, and it is constant
   *       during the computation.
   * \return Kind of center convective numerical scheme for the turbulence equations.
   */
  unsigned short GetKind_Centered_Turb(void);

  /*!
   * \brief Get the kind of upwind convective numerical scheme for the turbulence equations.
   * \note This value is obtained from the config file, and it is constant
   *       during the computation.
   * \return Kind of upwind convective numerical scheme for the turbulence equations.
   */
  unsigned short GetKind_Upwind_Turb(void);

  /*!
   * \brief Get the kind of integration scheme (explicit or implicit)
   *        for the adjoint turbulence equations.
   * \note This value is obtained from the config file, and it is constant
   *       during the computation.
   * \return Kind of integration scheme for the adjoint turbulence equations.
   */
  unsigned short GetKind_TimeIntScheme_AdjTurb(void);

  /*!
   * \brief Get the kind of convective numerical scheme for the adjoint turbulence
   *        equations (centered or upwind).
   * \note This value is obtained from the config file, and it is constant
   *       during the computation.
   * \return Kind of convective numerical scheme for the adjoint turbulence equations.
   */
  unsigned short GetKind_ConvNumScheme_AdjTurb(void);

  /*!
   * \brief Get the kind of center convective numerical scheme for the adjoint turbulence equations.
   * \note This value is obtained from the config file, and it is constant
   *       during the computation.
   * \return Kind of center convective numerical scheme for the adjoint turbulence equations.
   */
  unsigned short GetKind_Centered_AdjTurb(void);

  /*!
   * \brief Get the kind of upwind convective numerical scheme for the adjoint turbulence equations.
   * \note This value is obtained from the config file, and it is constant
   *       during the computation.
   * \return Kind of upwind convective numerical scheme for the adjoint turbulence equations.
   */
  unsigned short GetKind_Upwind_AdjTurb(void);

  /*!
   * \brief Provides information about the way in which the turbulence will be treated by the
   *        cont. adjoint method.
   * \return <code>FALSE</code> means that the adjoint turbulence equations will be used.
   */
  bool GetFrozen_Visc_Cont(void);
  
  /*!
   * \brief Provides information about the way in which the turbulence will be treated by the
   *        disc. adjoint method.
   * \return <code>FALSE</code> means that the adjoint turbulence equations will be used.
   */
  bool GetFrozen_Visc_Disc(void);

  /*!
   * \brief Provides information about the way in which the limiter will be treated by the
   *        disc. adjoint method.
   * \return <code>FALSE</code> means that the limiter computation is included.
   */
  bool GetFrozen_Limiter_Disc(void);
  
  /*!
   * \brief Write convergence file for FSI problems
   * \return <code>FALSE</code> means no file is written.
   */
  bool GetWrite_Conv_FSI(void);

  /*!
   * \brief Provides information about if the sharp edges are going to be removed from the sensitivity.
   * \return <code>FALSE</code> means that the sharp edges will be removed from the sensitivity.
   */
  bool GetSens_Remove_Sharp(void);

  /*!
   * \brief Get the kind of inlet boundary condition treatment (total conditions or mass flow).
   * \return Kind of inlet boundary condition.
   */
  unsigned short GetKind_Inlet(void);


  /*!
   * \brief Get the kind of mixing process for averaging quantities at the boundaries.
   * \return Kind of mixing process.
   */
  unsigned short GetKind_AverageProcess(void);

  /*!
   * \brief Get the kind of mixing process for averaging quantities at the boundaries.
   * \return Kind of mixing process.
   */
  unsigned short GetKind_PerformanceAverageProcess(void);

  /*!
   * \brief Set the kind of mixing process for averaging quantities at the boundaries.
   * \return Kind of mixing process.
   */
  void SetKind_AverageProcess(unsigned short new_AverageProcess);

  /*!
   * \brief Set the kind of mixing process for averaging quantities at the boundaries.
   * \return Kind of mixing process.
   */
  void SetKind_PerformanceAverageProcess(unsigned short new_AverageProcess);

  /*!
   * \brief Get coeff for Rotating Frame Ramp.
   * \return coeff Ramp Rotating Frame.
   */
  su2double GetRampRotatingFrame_Coeff(unsigned short iCoeff);

  /*!
   * \brief Get Rotating Frame Ramp option.
   * \return Ramp Rotating Frame option.
   */
  bool GetRampRotatingFrame(void);

  /*!
   * \brief Get coeff for Outlet Pressure Ramp.
   * \return coeff Ramp Outlet Pressure.
   */
  su2double GetRampOutletPressure_Coeff(unsigned short iCoeff);

  /*!
   * \brief Get final Outlet Pressure value for the ramp.
   * \return final Outlet Pressure value.
   */
  su2double GetFinalOutletPressure(void);

  /*!
   * \brief Get final Outlet Pressure value for the ramp.
   * \return Monitor Outlet Pressure value.
   */
  su2double GetMonitorOutletPressure(void);

  /*!
   * \brief Set Monitor Outlet Pressure value for the ramp.
   */
  void SetMonitotOutletPressure(su2double newMonPres);

  /*!
   * \brief Get Outlet Pressure Ramp option.
   * \return Ramp Outlet pressure option.
   */
  bool GetRampOutletPressure(void);

  /*!
   * \brief Get mixedout coefficients.
   * \return mixedout coefficient.
   */
  su2double GetMixedout_Coeff(unsigned short iCoeff);

  /*!
   * \brief Get extra relaxation factor coefficients for the Giels BC.
   * \return mixedout coefficient.
   */
  su2double GetExtraRelFacGiles(unsigned short iCoeff);

  /*!
   * \brief Get mach limit for average massflow-based procedure .
   * \return mach limit.
   */
  su2double GetAverageMachLimit(void);

  /*!
   * \brief Get the kind of mixing process for averaging quantities at the boundaries.
   * \return Kind of mixing process.
   */
  unsigned short GetKind_MixingPlaneInterface(void);

  /*!
   * \brief Get the kind of turbomachinery architecture.
   * \return Kind of turbomachinery architecture.
   */
  unsigned short GetKind_TurboMachinery(unsigned short val_iZone);

  /*!
   * \brief Get the kind of turbomachinery architecture.
   * \return Kind of turbomachinery architecture.
   */
  unsigned short GetKind_SpanWise(void);
  
  /*!
   * \brief Verify if there is mixing plane interface specified from config file.
   * \return boolean.
   */
  bool GetBoolMixingPlaneInterface(void);

  /*!
   * \brief Verify if there is mixing plane interface specified from config file.
   * \return boolean.
   */
  bool GetBoolTurbMixingPlane(void);

  /*!
   * \brief Verify if there is mixing plane interface specified from config file.
   * \return boolean.
   */
  bool GetSpatialFourier(void);

  /*!
   * \brief number mixing plane interface specified from config file.
   * \return number of bound.
   */
  unsigned short GetnMarker_MixingPlaneInterface(void);
  
  /*!
   * \brief Verify if there is Turbomachinery performance option specified from config file.
   * \return boolean.
   */
  bool GetBoolTurbomachinery(void);
  
  /*!
   * \brief number Turbomachinery blades computed using the pitch information.
   * \return nBlades.
   */
  su2double GetnBlades(unsigned short val_iZone);

  /*!
   * \brief number Turbomachinery blades computed using the pitch information.
   * \return nBlades.
   */
  void SetnBlades(unsigned short val_iZone, su2double nblades);

  /*!
   * \brief Verify if there is any Giles Boundary Condition option specified from config file.
   * \return boolean.
   */
  bool GetBoolGiles(void);
  
  /*!
   * \brief Verify if there is any Riemann Boundary Condition option specified from config file.
   * \return boolean.
   */
  bool GetBoolRiemann(void);

  /*!
   * \brief number Turbomachinery performance option specified from config file.
   * \return number of bound.
   */
  unsigned short GetnMarker_Turbomachinery(void);

  /*!
   * \brief Get number of shroud markers.
   * \return number of marker shroud.
   */
  unsigned short GetnMarker_Shroud(void);

  /*!
   * \brief Get the marker shroud.
   * \return marker shroud.
   */
  string GetMarker_Shroud(unsigned short val_marker);

  /*!
   * \brief number Turbomachinery performance option specified from config file.
   * \return number of bound.
   */
  unsigned short GetnMarker_TurboPerformance(void);

  /*!
   * \brief number span-wise sections to compute 3D BC and performance for turbomachinery specified by the user.
   * \return number of span-wise sections.
   */
  unsigned short Get_nSpanWiseSections_User(void);

  /*!
   * \brief number span-wise sections to compute 3D BC and performance for turbomachinery.
   * \return number of span-wise sections.
   */
  unsigned short GetnSpanWiseSections(void);

  /*!
   * \brief set number of maximum span-wise sections among all zones .
   */
  void SetnSpanMaxAllZones(unsigned short val_nSpna_max);

  /*!
   * \brief number span-wise sections to compute performance for turbomachinery.
   * \return number of max span-wise sections.
   */
  unsigned short GetnSpanMaxAllZones(void);
	
  /*!
   * \brief set number span-wise sections to compute 3D BC and performance for turbomachinery.
   */
  void SetnSpanWiseSections(unsigned short nSpan);

  /*!
   * \brief set number span-wise sections to compute 3D BC and performance for turbomachinery.
   */
  unsigned short GetnSpan_iZones(unsigned short iZone);

  /*!
   * \brief set number span-wise sections to compute 3D BC and performance for turbomachinery.
   */
  void SetnSpan_iZones(unsigned short nSpan, unsigned short iZone);

  /*!
   * \brief get inlet bounds name for Turbomachinery performance calculation.
   * \return name of the bound.
   */
  string GetMarker_TurboPerf_BoundIn(unsigned short index);

  /*!
   * \brief get outlet bounds name for Turbomachinery performance calculation.
   * \return name of the bound.
   */
  string GetMarker_TurboPerf_BoundOut(unsigned short index);

  /*!
   * \brief get marker kind for Turbomachinery performance calculation.
   * \return kind index.
   */
  unsigned short GetKind_TurboPerf(unsigned short index);

  /*!
   * \brief get outlet bounds name for Turbomachinery performance calculation.
   * \return name of the bound.
   */
  string GetMarker_PerBound(unsigned short val_marker);
  
  /*!
   * \brief Get the kind of inlet boundary condition treatment (total conditions or mass flow).
   * \return Kind of inlet boundary condition.
   */
  unsigned short GetKind_Engine_Inflow(void);

  /*!
   * \brief Get the kind of inlet boundary condition treatment (total conditions or mass flow).
   * \return Kind of inlet boundary condition.
   */
  unsigned short GetKind_ActDisk(void);

  /*!
   * \brief Get the number of sections.
   * \return Number of sections
   */
  unsigned short GetnLocationStations(void);

  /*!
   * \brief Get the number of sections for computing internal volume.
   * \return Number of sections for computing internal volume.
   */
  unsigned short GetnWingStations(void);

  /*!
   * \brief Get the location of the waterline.
   * \return Z location of the waterline.
   */
  su2double GetGeo_Waterline_Location(void);
  
  /*!
   * \brief Provides information about the the nodes that are going to be moved on a deformation
   *        volumetric grid deformation.
   * \return <code>TRUE</code> means that only the points on the FFD box will be moved.
   */
  bool GetHold_GridFixed(void);

  /*!
   * \brief Get the kind of objective function. There are several options: Drag coefficient,
   *        Lift coefficient, efficiency, etc.
   * \note The objective function will determine the boundary condition of the adjoint problem.
   * \return Kind of objective function.
   */
  unsigned short GetKind_ObjFunc(void);

  /*!
   * \author H. Kline
   * \brief Get the kind of objective function. There are several options: Drag coefficient,
   *        Lift coefficient, efficiency, etc.
   * \note The objective function will determine the boundary condition of the adjoint problem.
   * \return Kind of objective function.
   */
  unsigned short GetKind_ObjFunc(unsigned short val_obj);

  /*!
   * \author H. Kline
   * \brief Get the weight of objective function. There are several options: Drag coefficient,
   *        Lift coefficient, efficiency, etc.
   * \note The objective function will determine the boundary condition of the adjoint problem.
   * \return Weight of objective function.
   */
  su2double GetWeight_ObjFunc(unsigned short val_obj);

  /*!
   * \author H. Kline
   * \brief Set the weight of objective function. There are several options: Drag coefficient,
   *        Lift coefficient, efficiency, etc.
   * \note The objective function will determine the boundary condition of the adjoint problem.
   * \return Weight of objective function.
   */
  void SetWeight_ObjFunc(unsigned short val_obj, su2double val);

  /*!
   * \author H. Kline
   * \brief Get the coefficients of the objective defined by the chain rule with primitive variables.
   * \note This objective is only applicable to gradient calculations. Objective value must be
   * calculated using the area averaged outlet values of density, velocity, and pressure.
   * Gradients are w.r.t density, velocity[3], and pressure. when 2D gradient w.r.t. 3rd component of velocity set to 0.
   */
  su2double GetCoeff_ObjChainRule(unsigned short iVar);

  /*!
   * \author H. Kline
   * \brief Get the flag indicating whether to comput a combined objective.
   */
  bool GetComboObj(void);

  /*!
   * \brief Get the kind of sensitivity smoothing technique.
   * \return Kind of sensitivity smoothing technique.
   */
  unsigned short GetKind_SensSmooth(void);

  /*!
   * \brief Provides information about the time integration, and change the write in the output
   *        files information about the iteration.
   * \return The kind of time integration: Steady state, time stepping method (unsteady) or
   *         dual time stepping method (unsteady).
   */
  unsigned short GetUnsteady_Simulation(void);

  /*!
   * \brief Provides the number of chemical reactions in the chemistry model
   * \return: The number of chemical reactions, read from input file
   */
  unsigned short GetnReactions(void);

  /*!
   * \brief Provides the number of chemical reactions in the chemistry model
   * \return: The number of chemical reactions, read from input file
   */
  su2double GetArrheniusCoeff(unsigned short iReaction);

  /*!
   * \brief Provides the number of chemical reactions in the chemistry model
   * \return: The number of chemical reactions, read from input file
   */
  su2double GetArrheniusEta(unsigned short iReaction);

  /*!
   * \brief Provides the number of chemical reactions in the chemistry model
   * \return: The number of chemical reactions, read from input file
   */
  su2double GetArrheniusTheta(unsigned short iReaction);

  /*!
   * \brief Provides the rate controlling temperature exponents for chemistry.
   * \return: Rate controlling temperature exponents.
   */
  su2double* GetRxnTcf_a(void);

  /*!
   * \brief Provides the rate controlling temperature exponents for chemistry.
   * \return: Rate controlling temperature exponents.
   */
  su2double* GetRxnTcf_b(void);

  /*!
   * \brief Provides the rate controlling temperature exponents for chemistry.
   * \return: Rate controlling temperature exponents.
   */
  su2double* GetRxnTcb_a(void);

  /*!
   * \brief Provides the rate controlling temperature exponents for chemistry.
   * \return: Rate controlling temperature exponents.
   */
  su2double* GetRxnTcb_b(void);

  /*!
   * \brief Dissociation potential of species.
   * \return: Dissociation potential.
   */
  su2double* GetDissociationPot(void);

  /*!
   * \brief Provides the number of rotational modes of energy storage
   * \return: Vector of rotational mode count
   */
  su2double* GetRotationModes(void);

  /*!
   * \brief Provides the characteristic vibrational temperature for calculating e_vib
   * \return: Vector of characteristic vibrational temperatures [K]
   */
  su2double* GetCharVibTemp(void);

  /*!
   * \brief Provides the characteristic electronic temperature for calculating e_el
   * \return: Vector of characteristic vibrational temperatures [K]
   */
  su2double** GetCharElTemp(void);

  /*!
   * \brief Provides the degeneracy of electron states for calculating e_el
   * \return: Vector of characteristic vibrational temperatures [K]
   */
  su2double** GetElDegeneracy(void);

  /*!
   * \brief Provides number electron states for calculating e_el
   * \return: Vector of number of electron states for each species
   */
  unsigned short* GetnElStates(void);


  /*!
   * \brief Provides the thermodynamic reference temperatures from the JANAF tables
   * \return: Vector of reference temperatures [K]
   */
  su2double* GetRefTemperature(void);

  /*!
   * \brief Provides the characteristic vibrational temperature for calculating e_vib
   * \return: The number of chemical reactions, read from input file
   */
  su2double GetCharVibTemp(unsigned short iSpecies);

  /*!
   * \brief Provides the molar mass of each species present in multi species fluid
   * \return: Vector of molar mass of each species in kg/kmol
   */
  su2double* GetMolar_Mass(void);

  /*!
   * \brief Provides the molar mass of each species present in multi species fluid
   * \return: Mass of each species in Kg
   */
  su2double GetMolar_Mass(unsigned short iSpecies);

  /*!
   * \brief Retrieves the number of monatomic species in the multicomponent gas.
   * \return: Number of monatomic species.
   */
  unsigned short GetnMonatomics(void);

  /*!
   * \brief Retrieves the number of monatomic species in the multicomponent gas.
   * \return: Number of monatomic species.
   */
  unsigned short GetnDiatomics(void);

  /*!
   * \brief Provides the molar mass of each species present in multi species fluid
   * \return: Molar mass of the specified gas consituent [kg/kmol]
   */
  su2double GetInitial_Gas_Composition(unsigned short iSpecies);

  /*!
   * \brief Provides the formation enthalpy of the specified species at standard conditions
   * \return: Enthalpy of formation
   */
  su2double* GetEnthalpy_Formation(void);

  /*!
   * \brief Provides the formation enthalpy of the specified species at standard conditions
   * \return: Enthalpy of formation
   */
  su2double GetEnthalpy_Formation(unsigned short iSpecies);

  /*!
   * \brief Provides the restart information.
   * \return Restart information, if <code>TRUE</code> then the code will use the solution as restart.
   */
  bool GetRestart(void);

  /*!
   * \brief Flag for whether binary SU2 native restart files are written.
   * \return Flag for whether binary SU2 native restart files are written, if <code>TRUE</code> then the code will output binary restart files.
   */
  bool GetWrt_Binary_Restart(void);

  /*!
   * \brief Flag for whether binary SU2 native restart files are read.
   * \return Flag for whether binary SU2 native restart files are read, if <code>TRUE</code> then the code will load binary restart files.
   */
  bool GetRead_Binary_Restart(void);

  /*!
   * \brief Provides the number of varaibles.
   * \return Number of variables.
   */
  unsigned short GetnVar(void);

  /*!
   * \brief Provides the number of varaibles.
   * \return Number of variables.
   */
  unsigned short GetnZone(void);

  /*!
   * \brief Provides the number of varaibles.
   * \return Number of variables.
   */
  unsigned short GetiZone(void);

  /*!
   * \brief For some problems like adjoint or the linearized equations it
   *		  is necessary to restart the flow solution.
   * \return Flow restart information, if <code>TRUE</code> then the code will restart the flow solution.
   */

  bool GetRestart_Flow(void);

  /*!
   * \brief Indicates whether electron gas is present in the gas mixture.
   */
  bool GetIonization(void);

  /*!
   * \brief Information about computing and plotting the equivalent area distribution.
   * \return <code>TRUE</code> or <code>FALSE</code>  depending if we are computing the equivalent area.
   */
  bool GetEquivArea(void);

  /*!
   * \brief Information about computing and plotting the equivalent area distribution.
   * \return <code>TRUE</code> or <code>FALSE</code>  depending if we are computing the equivalent area.
   */
  bool GetInvDesign_Cp(void);

  /*!
   * \brief Information about computing and plotting the equivalent area distribution.
   * \return <code>TRUE</code> or <code>FALSE</code>  depending if we are computing the equivalent area.
   */
  bool GetInvDesign_HeatFlux(void);

  /*!
   * \brief Get name of the input grid.
   * \return File name of the input grid.
   */
  string GetMesh_FileName(void);

  /*!
   * \brief Get name of the output grid, this parameter is important for grid
   *        adaptation and deformation.
   * \return File name of the output grid.
   */
  string GetMesh_Out_FileName(void);

  /*!
   * \brief Get the name of the file with the solution of the flow problem.
   * \return Name of the file with the solution of the flow problem.
   */
  string GetSolution_FlowFileName(void);

  /*!
   * \brief Get the name of the file with the solution of the adjoint flow problem
   *		  with drag objective function.
   * \return Name of the file with the solution of the adjoint flow problem with
   *         drag objective function.
   */
  string GetSolution_AdjFileName(void);

  /*!
   * \brief Get the name of the file with the solution of the structural problem.
   * \return Name of the file with the solution of the structural problem.
   */
  string GetSolution_FEMFileName(void);

  /*!
   * \brief Get the name of the file with the solution of the adjoint structural problem.
   * \return Name of the file with the solution of the structural problem.
   */
  string GetSolution_AdjFEMFileName(void);
  
  /*!
   * \brief Get the name of the file with the residual of the problem.
   * \return Name of the file with the residual of the problem.
   */
  string GetResidual_FileName(void);

  /*!
   * \brief Get the format of the input/output grid.
   * \return Format of the input/output grid.
   */
  unsigned short GetMesh_FileFormat(void);

  /*!
   * \brief Get the format of the output solution.
   * \return Format of the output solution.
   */
  unsigned short GetOutput_FileFormat(void);

  /*!
   * \brief Get the format of the output solution.
   * \return Format of the output solution.
   */
  unsigned short GetActDisk_Jump(void);

  /*!
   * \brief Get the name of the file with the convergence history of the problem.
   * \return Name of the file with convergence history of the problem.
   */
  string GetConv_FileName(void);

  /*!
   * \brief Get the name of the file with the convergence history of the problem for FSI applications.
   * \return Name of the file with convergence history of the problem.
   */
  string GetConv_FileName_FSI(void);

  /*!
   * \brief Get the name of the file with the forces breakdown of the problem.
   * \return Name of the file with forces breakdown of the problem.
   */
  string GetBreakdown_FileName(void);

  /*!
   * \brief Get the name of the file with the flow variables.
   * \return Name of the file with the primitive variables.
   */
  string GetFlow_FileName(void);

  /*!
   * \brief Get the name of the file with the structure variables.
   * \return Name of the file with the structure variables.
   */
  string GetStructure_FileName(void);

  /*!
   * \brief Get the name of the file with the structure variables.
   * \return Name of the file with the structure variables.
   */
  string GetSurfStructure_FileName(void);

  /*!
   * \brief Get the name of the file with the adjoint structure variables.
   * \return Name of the file with the adjoint structure variables.
   */
  string GetAdjStructure_FileName(void);
  
  /*!
   * \brief Get the name of the file with the adjoint structure variables.
   * \return Name of the file with the adjoint structure variables.
   */
  string GetAdjSurfStructure_FileName(void);
  
  /*!
   * \brief Get the name of the file with the structure variables.
   * \return Name of the file with the structure variables.
   */
  string GetSurfWave_FileName(void);

  /*!
   * \brief Get the name of the file with the structure variables.
   * \return Name of the file with the structure variables.
   */
  string GetSurfHeat_FileName(void);

  /*!
   * \brief Get the name of the file with the wave variables.
   * \return Name of the file with the wave variables.
   */
  string GetWave_FileName(void);

  /*!
   * \brief Get the name of the file with the wave variables.
   * \return Name of the file with the wave variables.
   */
  string GetHeat_FileName(void);

  /*!
   * \brief Get the name of the file with the adjoint wave variables.
   * \return Name of the file with the adjoint wave variables.
   */
  string GetAdjWave_FileName(void);

  /*!
   * \brief Get the name of the restart file for the wave variables.
   * \return Name of the restart file for the flow variables.
   */
  string GetRestart_WaveFileName(void);

  /*!
   * \brief Get the name of the restart file for the heat variables.
   * \return Name of the restart file for the flow variables.
   */
  string GetRestart_HeatFileName(void);

  /*!
   * \brief Append the zone index to the restart or the solution files.
   * \return Name of the restart file for the flow variables.
   */
  string GetMultizone_FileName(string val_filename, int val_iZone);

  /*!
   * \brief Append the zone index to the restart or the solution files.
   * \return Name of the restart file for the flow variables.
   */
  string GetMultizone_HistoryFileName(string val_filename, int val_iZone);
  
  /*!
   * \brief Get the name of the restart file for the flow variables.
   * \return Name of the restart file for the flow variables.
   */
  string GetRestart_FlowFileName(void);

  /*!
   * \brief Get the name of the restart file for the adjoint variables (drag objective function).
   * \return Name of the restart file for the adjoint variables (drag objective function).
   */
  string GetRestart_AdjFileName(void);

  /*!
   * \brief Get the name of the restart file for the structural variables.
   * \return Name of the restart file for the structural variables.
   */
  string GetRestart_FEMFileName(void);

  /*!
   * \brief Get the name of the restart file for the structural adjoint variables.
   * \return Name of the restart file for the structural adjoint variables.
   */
  string GetRestart_AdjFEMFileName(void);
  
  /*!
   * \brief Get the name of the file with the adjoint variables.
   * \return Name of the file with the adjoint variables.
   */
  string GetAdj_FileName(void);

  /*!
   * \brief Get the name of the file with the gradient of the objective function.
   * \return Name of the file with the gradient of the objective function.
   */
  string GetObjFunc_Grad_FileName(void);

  /*!
   * \brief Get the name of the file with the gradient of the objective function.
   * \return Name of the file with the gradient of the objective function.
   */
  string GetObjFunc_Value_FileName(void);

  /*!
   * \brief Get the name of the file with the surface information for the flow problem.
   * \return Name of the file with the surface information for the flow problem.
   */
  string GetSurfFlowCoeff_FileName(void);

  /*!
   * \brief Get the name of the file with the surface information for the adjoint problem.
   * \return Name of the file with the surface information for the adjoint problem.
   */
  string GetSurfAdjCoeff_FileName(void);

  /*!
   * \brief Get the name of the file with the surface sensitivity (discrete adjoint).
   * \return Name of the file with the surface sensitivity (discrete adjoint).
   */
  string GetSurfSens_FileName(void);

  /*!
   * \brief Get the name of the file with the volume sensitivity (discrete adjoint).
   * \return Name of the file with the volume sensitivity (discrete adjoint).
   */
  string GetVolSens_FileName(void);

  /*!
   * \brief Augment the input filename with the iteration number for an unsteady file.
   * \param[in] val_filename - String value of the base filename.
   * \param[in] val_iter - Unsteady iteration number or time instance.
   * \return Name of the file with the iteration number for an unsteady solution file.
   */
  string GetUnsteady_FileName(string val_filename, int val_iter);

  /*!
   * \brief Append the input filename string with the appropriate objective function extension.
   * \param[in] val_filename - String value of the base filename.
   * \return Name of the file with the appropriate objective function extension.
   */
  string GetObjFunc_Extension(string val_filename);

  /*!
   * \brief Get the criteria for structural residual (relative/absolute).
   * \return Relative/Absolute criteria for structural convergence.
   */
  unsigned short GetResidual_Criteria_FEM(void);
  
  /*!
   * \brief Get functional that is going to be used to evaluate the residual flow convergence.
   * \return Functional that is going to be used to evaluate the residual flow convergence.
   */
  unsigned short GetResidual_Func_Flow(void);

  /*!
   * \brief Get functional that is going to be used to evaluate the flow convergence.
   * \return Functional that is going to be used to evaluate the flow convergence.
   */
  unsigned short GetCauchy_Func_Flow(void);

  /*!
   * \brief Get functional that is going to be used to evaluate the adjoint flow convergence.
   * \return Functional that is going to be used to evaluate the adjoint flow convergence.
   */
  unsigned short GetCauchy_Func_AdjFlow(void);

  /*!
   * \brief Get the number of iterations that are considered in the Cauchy convergence criteria.
   * \return Number of elements in the Cauchy criteria.
   */
  unsigned short GetCauchy_Elems(void);

  /*!
   * \brief Get the number of iterations that are not considered in the convergence criteria.
   * \return Number of iterations before starting with the convergence criteria.
   */
  unsigned long GetStartConv_Iter(void);

  /*!
   * \brief Get the value of convergence criteria for the Cauchy method in the direct,
   *        adjoint or linearized problem.
   * \return Value of the convergence criteria.
   */
  su2double GetCauchy_Eps(void);

  /*!
   * \brief If we are prforming an unsteady simulation, there is only
   *        one value of the time step for the complete simulation.
   * \return Value of the time step in an unsteady simulation (non dimensional).
   */
  su2double GetDelta_UnstTimeND(void);

  /*!
   * \brief If we are prforming an unsteady simulation, there is only
   *        one value of the time step for the complete simulation.
   * \return Value of the time step in an unsteady simulation (non dimensional).
   */
  su2double GetTotal_UnstTimeND(void);

  /*!
   * \brief If we are prforming an unsteady simulation, there is only
   *        one value of the time step for the complete simulation.
   * \return Value of the time step in an unsteady simulation.
   */
  su2double GetDelta_UnstTime(void);

  /*!
   * \brief Set the value of the unsteadty time step using the CFL number.
   * \param[in] val_delta_unsttimend - Value of the unsteady time step using CFL number.
   */
  void SetDelta_UnstTimeND(su2double val_delta_unsttimend);

  /*!
   * \brief If we are performing an unsteady simulation, this is the
   * 	value of max physical time for which we run the simulation
   * \return Value of the physical time in an unsteady simulation.
   */
  su2double GetTotal_UnstTime(void);

  /*!
   * \brief If we are performing an unsteady simulation, this is the
   * 	value of current time.
   * \return Value of the physical time in an unsteady simulation.
   */
  su2double GetCurrent_UnstTime(void);

  /*!
   * \brief Divide the rectbles and hexahedron.
   * \return <code>TRUE</code> if the elements must be divided; otherwise <code>FALSE</code>.
   */
  bool GetSubsonicEngine(void);

  /*!
   * \brief Actuator disk defined with a double surface.
   * \return <code>TRUE</code> if the elements must be divided; otherwise <code>FALSE</code>.
   */
  bool GetActDisk_DoubleSurface(void);

  /*!
   * \brief Only halg of the engine is in the compputational grid.
   * \return <code>TRUE</code> if the engine is complete; otherwise <code>FALSE</code>.
   */
  bool GetEngine_HalfModel(void);

  /*!
   * \brief Actuator disk defined with a double surface.
   * \return <code>TRUE</code> if the elements must be divided; otherwise <code>FALSE</code>.
   */
  bool GetActDisk_SU2_DEF(void);

  /*!
   * \brief Value of the design variable step, we use this value in design problems.
   * \param[in] val_dv - Number of the design variable that we want to read.
   * \param[in] val_value - Value of the design variable that we want to read.
   * \return Design variable step.
   */
  su2double GetDV_Value(unsigned short val_dv, unsigned short val_val = 0);

  /*!
   * \brief Set the value of the design variable step, we use this value in design problems.
   * \param[in] val_dv - Number of the design variable that we want to read.
   * \param[in] val    - Value of the design variable.
   */
  void SetDV_Value(unsigned short val_dv, unsigned short val_ind, su2double val);

  /*!
   * \brief Get information about the grid movement.
   * \return <code>TRUE</code> if there is a grid movement; otherwise <code>FALSE</code>.
   */
  bool GetGrid_Movement(void);

  /*!
   * \brief Get the type of dynamic mesh motion.
   * \param[in] val_iZone - Number for the current zone in the mesh (each zone has independent motion).
   * \return Type of dynamic mesh motion.
   */
  unsigned short GetKind_GridMovement(unsigned short val_iZone);

  /*!
   * \brief Set the type of dynamic mesh motion.
   * \param[in] val_iZone - Number for the current zone in the mesh (each zone has independent motion).
   * \param[in] motion_Type - Specify motion type.
   */
  void SetKind_GridMovement(unsigned short val_iZone, unsigned short motion_Type);

  /*!
   * \brief Get the mach number based on the mesh velocity and freestream quantities.
   * \return Mach number based on the mesh velocity and freestream quantities.
   */
  su2double GetMach_Motion(void);

  /*!
   * \brief Get x-coordinate of the mesh motion origin.
   * \param[in] val_iZone - Number for the current zone in the mesh (each zone has independent motion).
   * \return X-coordinate of the mesh motion origin.
   */
  su2double GetMotion_Origin_X(unsigned short val_iZone);

  /*!
   * \brief Get y-coordinate of the mesh motion origin
   * \param[in] val_iZone - Number for the current zone in the mesh (each zone has independent motion).
   * \return Y-coordinate of the mesh motion origin.
   */
  su2double GetMotion_Origin_Y(unsigned short val_iZone);

  /*!
   * \brief Get z-coordinate of the mesh motion origin
   * \param[in] val_iZone - Number for the current zone in the mesh (each zone has independent motion).
   * \return Z-coordinate of the mesh motion origin.
   */
  su2double GetMotion_Origin_Z(unsigned short val_iZone);

  /*!
   * \brief Set x-coordinate of the mesh motion origin.
   * \param[in] val_iZone - Number for the current zone in the mesh (each zone has independent motion).
   * \param[in] val_origin - New x-coordinate of the mesh motion origin.
   */
  void SetMotion_Origin_X(unsigned short val_iZone, su2double val_origin);

  /*!
   * \brief Set y-coordinate of the mesh motion origin
   * \param[in] val_iZone - Number for the current zone in the mesh (each zone has independent motion).
   * \param[in] val_origin - New y-coordinate of the mesh motion origin.
   */
  void SetMotion_Origin_Y(unsigned short val_iZone, su2double val_origin);

  /*!
   * \brief Set z-coordinate of the mesh motion origin
   * \param[in] val_iZone - Number for the current zone in the mesh (each zone has independent motion).
   * \param[in] val_origin - New y-coordinate of the mesh motion origin.
   */
  void SetMotion_Origin_Z(unsigned short val_iZone, su2double val_origin);

  /*!
   * \brief Get the translational velocity of the mesh in the x-direction.
   * \param[in] val_iZone - Number for the current zone in the mesh (each zone has independent motion).
   * \return Translational velocity of the mesh in the x-direction.
   */
  su2double GetTranslation_Rate_X(unsigned short val_iZone);

  /*!
   * \brief Get the translational velocity of the mesh in the y-direction.
   * \param[in] val_iZone - Number for the current zone in the mesh (each zone has independent motion).
   * \return Translational velocity of the mesh in the y-direction.
   */
  su2double GetTranslation_Rate_Y(unsigned short val_iZone);

  /*!
   * \brief Get the translational velocity of the mesh in the z-direction.
   * \param[in] val_iZone - Number for the current zone in the mesh (each zone has independent motion).
   * \return Translational velocity of the mesh in the z-direction.
   */
  su2double GetTranslation_Rate_Z(unsigned short val_iZone);

  /*!
   * \brief Get the angular velocity of the mesh about the x-axis.
   * \param[in] val_iZone - Number for the current zone in the mesh (each zone has independent motion).
   * \return Angular velocity of the mesh about the x-axis.
   */
  su2double GetRotation_Rate_X(unsigned short val_iZone);

  /*!
   * \brief Get the angular velocity of the mesh about the y-axis.
   * \param[in] val_iZone - Number for the current zone in the mesh (each zone has independent motion).
   * \return Angular velocity of the mesh about the y-axis.
   */
  su2double GetRotation_Rate_Y(unsigned short val_iZone);

  /*!
   * \brief Get the angular velocity of the mesh about the z-axis.
   * \param[in] val_iZone - Number for the current zone in the mesh (each zone has independent motion).
   * \return Angular velocity of the mesh about the z-axis.
   */
  su2double GetRotation_Rate_Z(unsigned short val_iZone);

  /*!
   * \brief Get the angular velocity of the mesh about the z-axis.
   * \param[in] val_iZone - Number for the current zone in the mesh (each zone has independent motion).
   * \return Angular velocity of the mesh about the z-axis.
   */
  su2double GetFinalRotation_Rate_Z(unsigned short val_iZone);

  /*!
   * \brief Set the angular velocity of the mesh about the z-axis.
   * \param[in] val_iZone - Number for the current zone in the mesh (each zone has independent motion).
   * \param[in] newRotation_Rate_Z - new rotation rate after computing the ramp value.
   */
  void SetRotation_Rate_Z(su2double newRotation_Rate_Z, unsigned short val_iZone);

  /*!
   * \brief Get the angular frequency of a mesh pitching about the x-axis.
   * \param[in] val_iZone - Number for the current zone in the mesh (each zone has independent motion).
   * \return Angular frequency of a mesh pitching about the x-axis.
   */
  su2double GetPitching_Omega_X(unsigned short val_iZone);

  /*!
   * \brief Get the angular frequency of a mesh pitching about the y-axis.
   * \param[in] val_iZone - Number for the current zone in the mesh (each zone has independent motion).
   * \return Angular frequency of a mesh pitching about the y-axis.
   */
  su2double GetPitching_Omega_Y(unsigned short val_iZone);

  /*!
   * \brief Get the angular frequency of a mesh pitching about the z-axis.
   * \param[in] val_iZone - Number for the current zone in the mesh (each zone has independent motion).
   * \return Angular frequency of a mesh pitching about the z-axis.
   */
  su2double GetPitching_Omega_Z(unsigned short val_iZone);

  /*!
   * \brief Get the pitching amplitude about the x-axis.
   * \param[in] val_iZone - Number for the current zone in the mesh (each zone has independent motion).
   * \return Pitching amplitude about the x-axis.
   */
  su2double GetPitching_Ampl_X(unsigned short val_iZone);

  /*!
   * \brief Get the pitching amplitude about the y-axis.
   * \param[in] val_iZone - Number for the current zone in the mesh (each zone has independent motion).
   * \return Pitching amplitude about the y-axis.
   */
  su2double GetPitching_Ampl_Y(unsigned short val_iZone);

  /*!
   * \brief Get the pitching amplitude about the z-axis.
   * \param[in] val_iZone - Number for the current zone in the mesh (each zone has independent motion).
   * \return Pitching amplitude about the z-axis.
   */
  su2double GetPitching_Ampl_Z(unsigned short val_iZone);

  /*!
   * \brief Get the pitching phase offset about the x-axis.
   * \param[in] val_iZone - Number for the current zone in the mesh (each zone has independent motion).
   * \return Pitching phase offset about the x-axis.
   */
  su2double GetPitching_Phase_X(unsigned short val_iZone);

  /*!
   * \brief Get the pitching phase offset about the y-axis.
   * \param[in] val_iZone - Number for the current zone in the mesh (each zone has independent motion).
   * \return Pitching phase offset about the y-axis.
   */
  su2double GetPitching_Phase_Y(unsigned short val_iZone);

  /*!
   * \brief Get the pitching phase offset about the z-axis.
   * \param[in] val_iZone - Number for the current zone in the mesh (each zone has independent motion).
   * \return Pitching phase offset about the z-axis.
   */
  su2double GetPitching_Phase_Z(unsigned short val_iZone);

  /*!
   * \brief Get the angular frequency of a mesh plunging in the x-direction.
   * \param[in] val_iZone - Number for the current zone in the mesh (each zone has independent motion).
   * \return Angular frequency of a mesh plunging in the x-direction.
   */
  su2double GetPlunging_Omega_X(unsigned short val_iZone);

  /*!
   * \brief Get the angular frequency of a mesh plunging in the y-direction.
   * \param[in] val_iZone - Number for the current zone in the mesh (each zone has independent motion).
   * \return Angular frequency of a mesh plunging in the y-direction.
   */
  su2double GetPlunging_Omega_Y(unsigned short val_iZone);

  /*!
   * \brief Get the angular frequency of a mesh plunging in the z-direction.
   * \param[in] val_iZone - Number for the current zone in the mesh (each zone has independent motion).
   * \return Angular frequency of a mesh plunging in the z-direction.
   */
  su2double GetPlunging_Omega_Z(unsigned short val_iZone);

  /*!
   * \brief Get the plunging amplitude in the x-direction.
   * \param[in] val_iZone - Number for the current zone in the mesh (each zone has independent motion).
   * \return Plunging amplitude in the x-direction.
   */
  su2double GetPlunging_Ampl_X(unsigned short val_iZone);

  /*!
   * \brief Get the plunging amplitude in the y-direction.
   * \param[in] val_iZone - Number for the current zone in the mesh (each zone has independent motion).
   * \return Plunging amplitude in the y-direction.
   */
  su2double GetPlunging_Ampl_Y(unsigned short val_iZone);

  /*!
   * \brief Get the plunging amplitude in the z-direction.
   * \param[in] val_iZone - Number for the current zone in the mesh (each zone has independent motion).
   * \return Plunging amplitude in the z-direction.
   */
  su2double GetPlunging_Ampl_Z(unsigned short val_iZone);

  /*!
   * \brief Get the Harmonic Balance frequency pointer.
   * \return Harmonic Balance Frequency pointer.
   */
  su2double* GetOmega_HB(void);
	
  /*!
   * \brief Get if harmonic balance source term is to be preconditioned
   * \return yes or no to harmonic balance preconditioning
   */
  bool GetHB_Precondition(void);
  
  /*!
   * \brief Get if we should update the motion origin.
   * \param[in] val_marker - Value of the marker in which we are interested.
   * \return yes or no to update motion origin.
   */
  unsigned short GetMoveMotion_Origin(unsigned short val_marker);

  /*!
   * \brief Get the minimum value of Beta for Roe-Turkel preconditioner
   * \return the minimum value of Beta for Roe-Turkel preconditioner
   */
  su2double GetminTurkelBeta();

  /*!
   * \brief Get the minimum value of Beta for Roe-Turkel preconditioner
   * \return the minimum value of Beta for Roe-Turkel preconditioner
   */
  su2double GetmaxTurkelBeta();

  /*!
   * \brief Get information about the adibatic wall condition
   * \return <code>TRUE</code> if it is a adiabatic wall condition; otherwise <code>FALSE</code>.
   */
  bool GetAdiabaticWall(void);

  /*!
   * \brief Get information about the isothermal wall condition
   * \return <code>TRUE</code> if it is a isothermal wall condition; otherwise <code>FALSE</code>.
   */
  bool GetIsothermalWall(void);

  /*!
   * \brief Get information about the Low Mach Preconditioning
   * \return <code>TRUE</code> if we are using low Mach preconditioner; otherwise <code>FALSE</code>.
   */
  bool Low_Mach_Preconditioning(void);

  /*!
   * \brief Get information about the Low Mach Correction
   * \return <code>TRUE</code> if we are using low Mach correction; otherwise <code>FALSE</code>.
   */
  bool Low_Mach_Correction(void);

  /*!
   * \brief Get information about the poisson solver condition
   * \return <code>TRUE</code> if it is a poisson solver condition; otherwise <code>FALSE</code>.
   */
  bool GetPoissonSolver(void);

  /*!
   * \brief Get information about the gravity force.
   * \return <code>TRUE</code> if it uses the gravity force; otherwise <code>FALSE</code>.
   */
  bool GetGravityForce(void);

  /*!
   * \brief Get information about the body force.
   * \return <code>TRUE</code> if it uses a body force; otherwise <code>FALSE</code>.
   */
  bool GetBody_Force(void);

  /*!
   * \brief Get a pointer to the body force vector.
   * \return A pointer to the body force vector.
   */
  su2double* GetBody_Force_Vector(void);

  /*!
   * \brief Get information about the rotational frame.
   * \return <code>TRUE</code> if there is a rotational frame; otherwise <code>FALSE</code>.
   */
  bool GetRotating_Frame(void);

  /*!
   * \brief Get information about the axisymmetric frame.
   * \return <code>TRUE</code> if there is a rotational frame; otherwise <code>FALSE</code>.
   */
  bool GetAxisymmetric(void);

  /*!
   * \brief Get information about the axisymmetric frame.
   * \return <code>TRUE</code> if there is a rotational frame; otherwise <code>FALSE</code>.
   */
  bool GetDebugMode(void);

  /*!
   * \brief Get information about there is a smoothing of the grid coordinates.
   * \return <code>TRUE</code> if there is smoothing of the grid coordinates; otherwise <code>FALSE</code>.
   */
  bool GetAdaptBoundary(void);

  /*!
   * \brief Get information about there is a smoothing of the grid coordinates.
   * \return <code>TRUE</code> if there is smoothing of the grid coordinates; otherwise <code>FALSE</code>.
   */
  bool GetSmoothNumGrid(void);

  /*!
   * \brief Set information about there is a smoothing of the grid coordinates.
   * \param[in] val_smoothnumgrid - <code>TRUE</code> if there is smoothing of the grid coordinates; otherwise <code>FALSE</code>.
   */
  void SetSmoothNumGrid(bool val_smoothnumgrid);

  /*!
   * \brief Subtract one to the index of the finest grid (full multigrid strategy).
   * \return Change the index of the finest grid.
   */
  void SubtractFinestMesh(void);

  /*!
   * \brief Obtain the kind of design variable.
   * \param[in] val_dv - Number of the design variable that we want to read.
   * \return Design variable identification.
   */
  unsigned short GetDesign_Variable(unsigned short val_dv);

  /*!
   * \brief Obtain the kind of convergence criteria to establish the convergence of the CFD code.
   * \return Kind of convergence criteria.
   */
  unsigned short GetConvCriteria(void);

  /*!
   * \brief Get the index in the config information of the marker <i>val_marker</i>.
   * \note When we read the config file, it stores the markers in a particular vector.
   * \return Index in the config information of the marker <i>val_marker</i>.
   */
  unsigned short GetMarker_CfgFile_TagBound(string val_marker);

  /*!
   * \brief Get the name in the config information of the marker number <i>val_marker</i>.
   * \note When we read the config file, it stores the markers in a particular vector.
   * \return Name of the marker in the config information of the marker <i>val_marker</i>.
   */
  string GetMarker_CfgFile_TagBound(unsigned short val_marker);

  /*!
   * \brief Get the boundary information (kind of boundary) in the config information of the marker <i>val_marker</i>.
   * \return Kind of boundary in the config information of the marker <i>val_marker</i>.
   */
  unsigned short GetMarker_CfgFile_KindBC(string val_marker);

  /*!
   * \brief Get the monitoring information from the config definition for the marker <i>val_marker</i>.
   * \return Monitoring information of the boundary in the config information for the marker <i>val_marker</i>.
   */
  unsigned short GetMarker_CfgFile_Monitoring(string val_marker);

  /*!
   * \brief Get the monitoring information from the config definition for the marker <i>val_marker</i>.
   * \return Monitoring information of the boundary in the config information for the marker <i>val_marker</i>.
   */
  unsigned short GetMarker_CfgFile_GeoEval(string val_marker);

  /*!
   * \brief Get the monitoring information from the config definition for the marker <i>val_marker</i>.
   * \return Monitoring information of the boundary in the config information for the marker <i>val_marker</i>.
   */
  unsigned short GetMarker_CfgFile_Designing(string val_marker);

  /*!
   * \brief Get the plotting information from the config definition for the marker <i>val_marker</i>.
   * \return Plotting information of the boundary in the config information for the marker <i>val_marker</i>.
   */
  unsigned short GetMarker_CfgFile_Plotting(string val_marker);

  /*!
   * \brief Get the plotting information from the config definition for the marker <i>val_marker</i>.
   * \return Plotting information of the boundary in the config information for the marker <i>val_marker</i>.
   */
  unsigned short GetMarker_CfgFile_Analyze(string val_marker);

  /*!
   * \brief Get the FSI interface information from the config definition for the marker <i>val_marker</i>.
   * \return Plotting information of the boundary in the config information for the marker <i>val_marker</i>.
   */
  unsigned short GetMarker_CfgFile_ZoneInterface(string val_marker);

  /*!
   * \brief Get the TurboPerformance information from the config definition for the marker <i>val_marker</i>.
   * \return TurboPerformance information of the boundary in the config information for the marker <i>val_marker</i>.
   */
  unsigned short GetMarker_CfgFile_Turbomachinery(string val_marker);

  /*!
   * \brief Get the TurboPerformance flag information from the config definition for the marker <i>val_marker</i>.
   * \return TurboPerformance flag information of the boundary in the config information for the marker <i>val_marker</i>.
   */
  unsigned short GetMarker_CfgFile_TurbomachineryFlag(string val_marker);

  /*!
   * \brief Get the MixingPlane interface information from the config definition for the marker <i>val_marker</i>.
   * \return Plotting information of the boundary in the config information for the marker <i>val_marker</i>.
   */
  unsigned short GetMarker_CfgFile_MixingPlaneInterface(string val_marker);
  
  /*!
   * \brief Get the DV information from the config definition for the marker <i>val_marker</i>.
   * \return DV information of the boundary in the config information for the marker <i>val_marker</i>.
   */
  unsigned short GetMarker_CfgFile_DV(string val_marker);

  /*!
   * \brief Get the motion information from the config definition for the marker <i>val_marker</i>.
   * \return Motion information of the boundary in the config information for the marker <i>val_marker</i>.
   */
  unsigned short GetMarker_CfgFile_Moving(string val_marker);

  /*!
   * \brief Get the Python customization information from the config definition for the marker <i>val_marker</i>.
   * \return Python customization information of the boundary in the config information for the marker <i>val_marker</i>.
   */
  unsigned short GetMarker_CfgFile_PyCustom(string val_marker);
  
  /*!
   * \brief Get the periodic information from the config definition of the marker <i>val_marker</i>.
   * \return Periodic information of the boundary in the config information of the marker <i>val_marker</i>.
   */
  unsigned short GetMarker_CfgFile_PerBound(string val_marker);

  /*!
   * \brief  Get the name of the marker <i>val_marker</i>.
   * \return The interface which owns that marker <i>val_marker</i>.
   */
  int GetMarker_ZoneInterface(string val_marker);

  /*!
   * \brief Determines if problem is adjoint
   * \return true if Adjoint
   */
  bool GetContinuous_Adjoint(void);

  /*!
   * \brief Determines if problem is viscous
   * \return true if Viscous
   */
  bool GetViscous(void);

  /*!
   * \brief Provides the index of the solution in the container.
   * \param[in] val_eqsystem - Equation that is being solved.
   * \return Index on the solution container.
   */
  unsigned short GetContainerPosition(unsigned short val_eqsystem);

  /*!
   * \brief Value of the order of magnitude reduction of the residual.
   * \return Value of the order of magnitude reduction of the residual.
   */
  su2double GetOrderMagResidual(void);

  /*!
   * \brief Value of the minimum residual value (log10 scale).
   * \return Value of the minimum residual value (log10 scale).
   */
  su2double GetMinLogResidual(void);

  /*!
   * \brief Value of the order of magnitude reduction of the residual for FSI applications.
   * \return Value of the order of magnitude reduction of the residual.
   */
  su2double GetOrderMagResidualFSI(void);

  /*!
   * \brief Value of the minimum residual value for FSI applications (log10 scale).
   * \return Value of the minimum residual value (log10 scale).
   */
  su2double GetMinLogResidualFSI(void);

  /*!
   * \brief Value of the order of magnitude reduction of the flow residual for BGS applications.
   * \return Value of the order of magnitude reduction of the residual.
   */
  su2double GetOrderMagResidual_BGS_F(void);
  
  /*!
   * \brief Value of the minimum flow residual value for BGS applications (log10 scale).
   * \return Value of the minimum residual value (log10 scale).
   */
  su2double GetMinLogResidual_BGS_F(void);
  
  /*!
   * \brief Value of the order of magnitude reduction of the flow residual for BGS applications.
   * \return Value of the order of magnitude reduction of the residual.
   */
  su2double GetOrderMagResidual_BGS_S(void);
  
  /*!
   * \brief Value of the minimum flow residual value for BGS applications (log10 scale).
   * \return Value of the minimum residual value (log10 scale).
   */
  su2double GetMinLogResidual_BGS_S(void);
  
  /*!
   * \brief Value of the displacement tolerance UTOL for FEM structural analysis (log10 scale).
   * \return Value of Res_FEM_UTOL (log10 scale).
   */
  su2double GetResidual_FEM_UTOL(void);

  /*!
   * \brief Value of the displacement tolerance UTOL for FEM structural analysis (log10 scale).
   * \return Value of Res_FEM_UTOL (log10 scale).
   */
  su2double GetResidual_FEM_RTOL(void);

  /*!
   * \brief Value of the displacement tolerance UTOL for FEM structural analysis (log10 scale).
   * \return Value of Res_FEM_UTOL (log10 scale).
   */
  su2double GetResidual_FEM_ETOL(void);

  /*!
   * \brief Value of the maximum objective function for FEM elasticity adjoint (log10 scale).
   * \return Value of Res_FEM_ADJ (log10 scale).
   */
  su2double GetCriteria_FEM_ADJ(void);
  
  /*!
   * \brief Value of the damping factor for the engine inlet bc.
   * \return Value of the damping factor.
   */
  su2double GetDamp_Engine_Inflow(void);

  /*!
   * \brief Value of the damping factor for the engine exhaust inlet bc.
   * \return Value of the damping factor.
   */
  su2double GetDamp_Engine_Exhaust(void);

  /*!
   * \brief Value of the damping factor for the residual restriction.
   * \return Value of the damping factor.
   */
  su2double GetDamp_Res_Restric(void);

  /*!
   * \brief Value of the damping factor for the correction prolongation.
   * \return Value of the damping factor.
   */
  su2double GetDamp_Correc_Prolong(void);

  /*!
   * \brief Value of the position of the Near Field (y coordinate for 2D, and z coordinate for 3D).
   * \return Value of the Near Field position.
   */
  su2double GetPosition_Plane(void);

  /*!
   * \brief Value of the weight of the drag coefficient in the Sonic Boom optimization.
   * \return Value of the weight of the drag coefficient in the Sonic Boom optimization.
   */
  su2double GetWeightCd(void);

  /*!
   * \brief Value of the weight of the CD, CL, CM optimization.
   * \return Value of the weight of the CD, CL, CM optimization.
   */
  void SetdNetThrust_dBCThrust(su2double val_dnetthrust_dbcthrust);

  /*!
   * \brief Value of the azimuthal line to fix due to a misalignments of the nearfield.
   * \return Azimuthal line to fix due to a misalignments of the nearfield.
   */
  su2double GetFixAzimuthalLine(void);

  /*!
   * \brief Value of the weight of the CD, CL, CM optimization.
   * \return Value of the weight of the CD, CL, CM optimization.
   */
  su2double GetdCD_dCMy(void);
  
  /*!
   * \brief Value of the weight of the CD, CL, CM optimization.
   * \return Value of the weight of the CD, CL, CM optimization.
   */
  su2double GetCM_Target(void);

  /*!
   * \brief Value of the weight of the CD, CL, CM optimization.
   * \return Value of the weight of the CD, CL, CM optimization.
   */
  su2double GetdCD_dCL(void);

  /*!
   * \brief Value of the weight of the CD, CL, CM optimization.
   * \return Value of the weight of the CD, CL, CM optimization.
   */
  void SetdCD_dCL(su2double val_dcd_dcl);

  /*!
   * \brief Value of the weight of the CD, CL, CM optimization.
   * \return Value of the weight of the CD, CL, CM optimization.
   */
  su2double GetdCMx_dCL(void);
  
  /*!
   * \brief Value of the weight of the CD, CL, CM optimization.
   * \return Value of the weight of the CD, CL, CM optimization.
   */
  void SetdCMx_dCL(su2double val_dcmx_dcl);
  
  /*!
   * \brief Value of the weight of the CD, CL, CM optimization.
   * \return Value of the weight of the CD, CL, CM optimization.
   */
  su2double GetdCMy_dCL(void);
  
  /*!
   * \brief Value of the weight of the CD, CL, CM optimization.
   * \return Value of the weight of the CD, CL, CM optimization.
   */
  void SetdCMy_dCL(su2double val_dcmy_dcl);
  
  /*!
   * \brief Value of the weight of the CD, CL, CM optimization.
   * \return Value of the weight of the CD, CL, CM optimization.
   */
  su2double GetdCMz_dCL(void);
  
  /*!
   * \brief Value of the weight of the CD, CL, CM optimization.
   * \return Value of the weight of the CD, CL, CM optimization.
   */
  void SetdCMz_dCL(su2double val_dcmz_dcl);
  
  /*!
   * \brief Value of the weight of the CD, CL, CM optimization.
   * \return Value of the weight of the CD, CL, CM optimization.
   */
  void SetdCL_dAlpha(su2double val_dcl_dalpha);

  /*!
   * \brief Value of the weight of the CD, CL, CM optimization.
   * \return Value of the weight of the CD, CL, CM optimization.
   */
  void SetdCM_diH(su2double val_dcm_dhi);

  /*!
   * \brief Value of the weight of the CD, CL, CM optimization.
   * \return Value of the weight of the CD, CL, CM optimization.
   */
  void SetdCD_dCMy(su2double val_dcd_dcmy);
  
  /*!
   * \brief Value of the weight of the CD, CL, CM optimization.
   * \return Value of the weight of the CD, CL, CM optimization.
   */
  su2double GetCL_Target(void);

  /*!
   * \brief Set the global parameters of each simulation for each runtime system.
   * \param[in] val_solver - Solver of the simulation.
   * \param[in] val_system - Runtime system that we are solving.
   */
  void SetGlobalParam(unsigned short val_solver, unsigned short val_system, unsigned long val_extiter);

  /*!
   * \brief Center of rotation for a rotational periodic boundary.
   */
  su2double *GetPeriodicRotCenter(string val_marker);

  /*!
   * \brief Angles of rotation for a rotational periodic boundary.
   */
  su2double *GetPeriodicRotAngles(string val_marker);

  /*!
   * \brief Translation vector for a rotational periodic boundary.
   */
  su2double *GetPeriodicTranslation(string val_marker);

  /*!
   * \brief Get the rotationally periodic donor marker for boundary <i>val_marker</i>.
   * \return Periodic donor marker from the config information for the marker <i>val_marker</i>.
   */
  unsigned short GetMarker_Periodic_Donor(string val_marker);

  /*!
   * \brief Get the origin of the actuator disk.
   */
  su2double GetActDisk_NetThrust(string val_marker);

  /*!
   * \brief Get the origin of the actuator disk.
   */
  su2double GetActDisk_Power(string val_marker);

  /*!
   * \brief Get the origin of the actuator disk.
   */
  su2double GetActDisk_MassFlow(string val_marker);
  /*!
   * \brief Get the origin of the actuator disk.
   */
  su2double GetActDisk_Mach(string val_marker);
  /*!
   * \brief Get the origin of the actuator disk.
   */
  su2double GetActDisk_Force(string val_marker);

  /*!
   * \brief Get the origin of the actuator disk.
   */
  su2double GetActDisk_BCThrust(string val_marker);

  /*!
   * \brief Get the origin of the actuator disk.
   */
  su2double GetActDisk_BCThrust_Old(string val_marker);

  /*!
   * \brief Get the tip radius of th actuator disk.
   */
  su2double GetActDisk_Area(string val_marker);

  /*!
   * \brief Get the tip radius of th actuator disk.
   */
  su2double GetActDisk_ReverseMassFlow(string val_marker);

  /*!
   * \brief Get the thrust corffient of the actuator disk.
   */
  su2double GetActDisk_PressJump(string val_marker, unsigned short val_index);

  /*!
   * \brief Get the thrust corffient of the actuator disk.
   */
  su2double GetActDisk_TempJump(string val_marker, unsigned short val_index);

  /*!
   * \brief Get the rev / min of the actuator disk.
   */
  su2double GetActDisk_Omega(string val_marker, unsigned short val_index);

  /*!
   * \brief Get Actuator Disk Outlet for boundary <i>val_marker</i> (actuator disk inlet).
   * \return Actuator Disk Outlet from the config information for the marker <i>val_marker</i>.
   */
  unsigned short GetMarker_CfgFile_ActDiskOutlet(string val_marker);

  /*!
   * \brief Get Actuator Disk Outlet for boundary <i>val_marker</i> (actuator disk inlet).
   * \return Actuator Disk Outlet from the config information for the marker <i>val_marker</i>.
   */
  unsigned short GetMarker_CfgFile_EngineExhaust(string val_marker);

  /*!
   * \brief Get the internal index for a moving boundary <i>val_marker</i>.
   * \return Internal index for a moving boundary <i>val_marker</i>.
   */
  unsigned short GetMarker_Moving(string val_marker);

  /*!
   * \brief Get the name of the surface defined in the geometry file.
   * \param[in] val_marker - Value of the marker in which we are interested.
   * \return Name that is in the geometry file for the surface that
   *         has the marker <i>val_marker</i>.
   */
  string GetMarker_Moving_TagBound(unsigned short val_marker);

  /*!
   * \brief Get the name of the surface defined in the geometry file.
   * \param[in] val_marker - Value of the marker in which we are interested.
   * \return Name that is in the geometry file for the surface that
   *         has the marker <i>val_marker</i>.
   */
  string GetMarker_PyCustom_TagBound(unsigned short val_marker);
  
  /*!
   * \brief Get the name of the surface defined in the geometry file.
   * \param[in] val_marker - Value of the marker in which we are interested.
   * \return Name that is in the geometry file for the surface that
   *         has the marker <i>val_marker</i>.
   */
  string GetMarker_Analyze_TagBound(unsigned short val_marker);

  /*!
   * \brief Set the total number of SEND_RECEIVE periodic transformations.
   * \param[in] val_index - Total number of transformations.
   */
  void SetnPeriodicIndex(unsigned short val_index);

  /*!
   * \brief Get the total number of SEND_RECEIVE periodic transformations.
   * \return Total number of transformations.
   */
  unsigned short GetnPeriodicIndex(void);

  /*!
   * \brief Set the rotation center for a periodic transformation.
   * \param[in] val_index - Index corresponding to the periodic transformation.
   * \param[in] center - Pointer to a vector containing the coordinate of the center.
   */
  void SetPeriodicCenter(unsigned short val_index, su2double* center);

  /*!
   * \brief Get the rotation center for a periodic transformation.
   * \param[in] val_index - Index corresponding to the periodic transformation.
   * \return A vector containing coordinates of the center point.
   */
  su2double* GetPeriodicCenter(unsigned short val_index);

  /*!
   * \brief Set the rotation angles for a periodic transformation.
   * \param[in] val_index - Index corresponding to the periodic transformation.
   * \param[in] rotation - Pointer to a vector containing the rotation angles.
   */
  void SetPeriodicRotation(unsigned short val_index, su2double* rotation);

  /*!
   * \brief Get the rotation angles for a periodic transformation.
   * \param[in] val_index - Index corresponding to the periodic transformation.
   * \return A vector containing the angles of rotation.
   */
  su2double* GetPeriodicRotation(unsigned short val_index);

  /*!
   * \brief Set the translation vector for a periodic transformation.
   * \param[in] val_index - Index corresponding to the periodic transformation.
   * \param[in] translate - Pointer to a vector containing the coordinate of the center.
   */
  void SetPeriodicTranslate(unsigned short val_index, su2double* translate);

  /*!
   * \brief Get the translation vector for a periodic transformation.
   * \param[in] val_index - Index corresponding to the periodic transformation.
   * \return The translation vector.
   */
  su2double* GetPeriodicTranslate(unsigned short val_index);

  /*!
   * \brief Get the total temperature at a nacelle boundary.
   * \param[in] val_index - Index corresponding to the inlet boundary.
   * \return The total temperature.
   */
  su2double GetExhaust_Temperature_Target(string val_index);

  /*!
   * \brief Get the total temperature at an inlet boundary.
   * \param[in] val_index - Index corresponding to the inlet boundary.
   * \return The total temperature.
   */
  su2double GetInlet_Ttotal(string val_index);

  /*!
   * \brief Get the temperature at a supersonic inlet boundary.
   * \param[in] val_index - Index corresponding to the inlet boundary.
   * \return The inlet density.
   */
  su2double GetInlet_Temperature(string val_index);

  /*!
   * \brief Get the pressure at a supersonic inlet boundary.
   * \param[in] val_index - Index corresponding to the inlet boundary.
   * \return The inlet pressure.
   */
  su2double GetInlet_Pressure(string val_index);

  /*!
   * \brief Get the velocity vector at a supersonic inlet boundary.
   * \param[in] val_index - Index corresponding to the inlet boundary.
   * \return The inlet velocity vector.
   */
  su2double* GetInlet_Velocity(string val_index);

  /*!
   * \brief Get the fixed value at the Dirichlet boundary.
   * \param[in] val_index - Index corresponding to the Dirichlet boundary.
   * \return The total temperature.
   */
  su2double GetDirichlet_Value(string val_index);

  /*!
   * \brief Get whether this is a Dirichlet or a Neumann boundary.
   * \param[in] val_index - Index corresponding to the Dirichlet boundary.
   * \return Yes or No.
   */
  bool GetDirichlet_Boundary(string val_index);

  /*!
   * \brief Get the total pressure at an inlet boundary.
   * \param[in] val_index - Index corresponding to the inlet boundary.
   * \return The total pressure.
   */
  su2double GetInlet_Ptotal(string val_index);

  /*!
   * \brief Get the total pressure at an nacelle boundary.
   * \param[in] val_index - Index corresponding to the inlet boundary.
   * \return The total pressure.
   */
  su2double GetExhaust_Pressure_Target(string val_index);

  /*!
   * \brief Value of the CFL reduction in LevelSet problems.
   * \return Value of the CFL reduction in LevelSet problems.
   */
  su2double GetCFLRedCoeff_Turb(void);

  /*!
   * \brief Get the flow direction unit vector at an inlet boundary.
   * \param[in] val_index - Index corresponding to the inlet boundary.
   * \return The flow direction vector.
   */
  su2double* GetInlet_FlowDir(string val_index);

  /*!
   * \brief Get the back pressure (static) at an outlet boundary.
   * \param[in] val_index - Index corresponding to the outlet boundary.
   * \return The outlet pressure.
   */
  su2double GetOutlet_Pressure(string val_index);

  /*!
   * \brief Get the var 1 at Riemann boundary.
   * \param[in] val_marker - Index corresponding to the Riemann boundary.
   * \return The var1
   */
  su2double GetRiemann_Var1(string val_marker);

  /*!
   * \brief Get the var 2 at Riemann boundary.
   * \param[in] val_marker - Index corresponding to the Riemann boundary.
   * \return The var2
   */
  su2double GetRiemann_Var2(string val_marker);

  /*!
   * \brief Get the Flowdir at Riemann boundary.
   * \param[in] val_marker - Index corresponding to the Riemann boundary.
   * \return The Flowdir
   */
  su2double* GetRiemann_FlowDir(string val_marker);

  /*!
   * \brief Get Kind Data of Riemann boundary.
   * \param[in] val_marker - Index corresponding to the Riemann boundary.
   * \return Kind data
   */
  unsigned short GetKind_Data_Riemann(string val_marker);

  /*!
   * \brief Get the var 1 for the Giels BC.
   * \param[in] val_marker - Index corresponding to the Giles BC.
   * \return The var1
   */
  su2double GetGiles_Var1(string val_marker);
  
  /*!
   * \brief Get the var 2 for the Giles boundary.
   * \param[in] val_marker - Index corresponding to the Giles BC.
   * \return The var2
   */
  su2double GetGiles_Var2(string val_marker);
  
  /*!
   * \brief Get the Flowdir for the Giles BC.
   * \param[in] val_marker - Index corresponding to the Giles BC.
   * \return The Flowdir
   */
  su2double* GetGiles_FlowDir(string val_marker);
  
  /*!
   * \brief Get Kind Data for the Giles BC.
   * \param[in] val_marker - Index corresponding to the Giles BC.
   * \return Kind data
   */
  unsigned short GetKind_Data_Giles(string val_marker);
  
  /*!
   * \brief Set the var 1 for Giles BC.
   * \param[in] val_marker - Index corresponding to the Giles BC.
   */
  void SetGiles_Var1(su2double newVar1, string val_marker);

  /*!
   * \brief Get the relax factor for the average component for the Giles BC.
   * \param[in] val_marker - Index corresponding to the Giles BC.
   * \return The relax factor for the average component
   */
  su2double GetGiles_RelaxFactorAverage(string val_marker);

  /*!
   * \brief Get the relax factor for the fourier component for the Giles BC.
   * \param[in] val_marker - Index corresponding to the Giles BC.
   * \return The relax factor for the fourier component
   */
  su2double GetGiles_RelaxFactorFourier(string val_marker);

  /*!
   * \brief Get the outlet pressure imposed as BC for internal flow.
   * \return outlet pressure
   */
  su2double GetPressureOut_BC();

  /*!
   * \brief Set the outlet pressure imposed as BC for internal flow.
   * \param[in] val_temp - New value of the outlet pressure.
   */
  void SetPressureOut_BC(su2double val_press);

  /*!
   * \brief Get the inlet total pressure imposed as BC for internal flow.
   * \return inlet total pressure
   */
  su2double GetTotalPressureIn_BC();

  /*!
   * \brief Get the inlet total temperature imposed as BC for internal flow.
   * \return inlet total temperature
   */
  su2double GetTotalTemperatureIn_BC();

  /*!
   * \brief Set the inlet total temperature imposed as BC for internal flow.
   * \param[in] val_temp - New value of the total temperature.
   */
  void SetTotalTemperatureIn_BC(su2double val_temp);

  /*!
   * \brief Get the inlet flow angle imposed as BC for internal flow.
   * \return inlet flow angle
   */
  su2double GetFlowAngleIn_BC();

  /*!
   * \brief Get the wall temperature (static) at an isothermal boundary.
   * \param[in] val_index - Index corresponding to the isothermal boundary.
   * \return The wall temperature.
   */
  su2double GetIsothermal_Temperature(string val_index);

  /*!
   * \brief Get the wall heat flux on a constant heat flux boundary.
   * \param[in] val_index - Index corresponding to the constant heat flux boundary.
   * \return The heat flux.
   */
  su2double GetWall_HeatFlux(string val_index);

  /*!
   * \brief Get the wall function treatment for the given boundary marker.
   * \param[in] val_marker - String of the viscous wall marker.
   * \return The type of wall function treatment.
   */
  unsigned short GetWallFunction_Treatment(string val_marker);

  /*!
   * \brief Get the additional integer info for the wall function treatment
            for the given boundary marker.
   * \param[in] val_marker - String of the viscous wall marker.
   * \return Pointer to the integer info for the given marker.
   */
  unsigned short* GetWallFunction_IntInfo(string val_marker);

  /*!
   * \brief Get the additional double info for the wall function treatment
            for the given boundary marker.
   * \param[in] val_marker - String of the viscous wall marker.
   * \return Pointer to the double info for the given marker.
   */
  su2double* GetWallFunction_DoubleInfo(string val_marker);
  
  /*!
   * \brief Get the target (pressure, massflow, etc) at an engine inflow boundary.
   * \param[in] val_index - Index corresponding to the engine inflow boundary.
   * \return Target (pressure, massflow, etc) .
   */
  su2double GetEngineInflow_Target(string val_marker);

  /*!
   * \brief Get the fan face Mach number at an engine inflow boundary.
   * \param[in] val_marker - Name of the boundary.
   * \return The fan face Mach number.
   */
  su2double GetInflow_Mach(string val_marker);

  /*!
   * \brief Get the back pressure (static) at an engine inflow boundary.
   * \param[in] val_marker - Name of the boundary.
   * \return The engine inflow pressure.
   */
  su2double GetInflow_Pressure(string val_marker);

  /*!
   * \brief Get the mass flow rate at an engine inflow boundary.
   * \param[in] val_marker - Name of the boundary.
   * \return The engine mass flow rate.
   */
  su2double GetInflow_MassFlow(string val_marker);

  /*!
   * \brief Get the percentage of reverse flow at an engine inflow boundary.
   * \param[in] val_marker - Name of the boundary.
   * \return The percentage of reverse flow.
   */
  su2double GetInflow_ReverseMassFlow(string val_marker);

  /*!
   * \brief Get the percentage of reverse flow at an engine inflow boundary.
   * \param[in] val_index - Index corresponding to the engine inflow boundary.
   * \return The percentage of reverse flow.
   */
  su2double GetInflow_ReverseMassFlow(unsigned short val_marker);

  /*!
   * \brief Get the total pressure at an engine inflow boundary.
   * \param[in] val_marker - Name of the boundary.
   * \return The total pressure.
   */
  su2double GetInflow_TotalPressure(string val_marker);

  /*!
   * \brief Get the temperature (static) at an engine inflow boundary.
   * \param[in] val_marker - Name of the boundary.
   * \return The engine inflow temperature.
   */
  su2double GetInflow_Temperature(string val_marker);

  /*!
   * \brief Get the total temperature at an engine inflow boundary.
   * \param[in] val_marker - Name of the boundary.
   * \return The engine inflow total temperature.
   */
  su2double GetInflow_TotalTemperature(string val_marker);

  /*!
   * \brief Get the ram drag at an engine inflow boundary.
   * \param[in] val_marker - Name of the boundary.
   * \return The engine inflow ram drag.
   */
  su2double GetInflow_RamDrag(string val_marker);

  /*!
   * \brief Get the force balance at an engine inflow boundary.
   * \param[in] val_marker - Name of the boundary.
   * \return The engine inflow force balance.
   */
  su2double GetInflow_Force(string val_marker);

  /*!
   * \brief Get the power at an engine inflow boundary.
   * \param[in] val_marker - Name of the boundary.
   * \return The engine inflow power.
   */
  su2double GetInflow_Power(string val_marker);

  /*!
   * \brief Get the back pressure (static) at an engine exhaust boundary.
   * \param[in] val_marker - Name of the boundary.
   * \return The engine exhaust pressure.
   */
  su2double GetExhaust_Pressure(string val_marker);

  /*!
   * \brief Get the temperature (static) at an engine exhaust boundary.
   * \param[in] val_marker - Name of the boundary.
   * \return The engine exhaust temperature.
   */
  su2double GetExhaust_Temperature(string val_marker);

  /*!
   * \brief Get the massflow at an engine exhaust boundary.
   * \param[in] val_marker - Name of the boundary.
   * \return The engine exhaust massflow.
   */
  su2double GetExhaust_MassFlow(string val_marker);

  /*!
   * \brief Get the total pressure at an engine exhaust boundary.
   * \param[in] val_marker - Name of the boundary.
   * \return The engine exhaust total pressure.
   */
  su2double GetExhaust_TotalPressure(string val_marker);

  /*!
   * \brief Get the total temperature at an engine exhaust boundary.
   * \param[in] val_marker - Name of the boundary.
   * \return The total temperature.
   */
  su2double GetExhaust_TotalTemperature(string val_marker);

  /*!
   * \brief Get the gross thrust at an engine exhaust boundary.
   * \param[in] val_marker - Name of the boundary.
   * \return Gross thrust.
   */
  su2double GetExhaust_GrossThrust(string val_marker);

  /*!
   * \brief Get the force balance at an engine exhaust boundary.
   * \param[in] val_marker - Name of the boundary.
   * \return Force balance.
   */
  su2double GetExhaust_Force(string val_marker);

  /*!
   * \brief Get the power at an engine exhaust boundary.
   * \param[in] val_marker - Name of the boundary.
   * \return Power.
   */
  su2double GetExhaust_Power(string val_marker);

  /*!
   * \brief Get the back pressure (static) at an outlet boundary.
   * \param[in] val_index - Index corresponding to the outlet boundary.
   * \return The outlet pressure.
   */
  void SetInflow_Mach(unsigned short val_imarker, su2double val_fanface_mach);

  /*!
   * \brief Set the fan face static pressure at an engine inflow boundary.
   * \param[in] val_index - Index corresponding to the engine inflow boundary.
   * \param[in] val_fanface_pressure - Fan face static pressure.
   */
  void SetInflow_Pressure(unsigned short val_imarker, su2double val_fanface_pressure);

  /*!
   * \brief Set the massflow at an engine inflow boundary.
   * \param[in] val_index - Index corresponding to the engine inflow boundary.
   * \param[in] val_fanface_massflow - Massflow.
   */
  void SetInflow_MassFlow(unsigned short val_imarker, su2double val_fanface_massflow);

  /*!
   * \brief Set the reverse flow at an engine inflow boundary.
   * \param[in] val_index - Index corresponding to the engine inflow boundary.
   * \param[in] val_fanface_reversemassflow - reverse flow.
   */
  void SetInflow_ReverseMassFlow(unsigned short val_imarker, su2double val_fanface_reversemassflow);

  /*!
   * \brief Set the fan face total pressure at an engine inflow boundary.
   * \param[in] val_index - Index corresponding to the engine inflow boundary.
   * \param[in] val_fanface_totalpressure - Fan face total pressure.
   */
  void SetInflow_TotalPressure(unsigned short val_imarker, su2double val_fanface_totalpressure);

  /*!
   * \brief Set the fan face static temperature at an engine inflow boundary.
   * \param[in] val_index - Index corresponding to the engine inflow boundary.
   * \param[in] val_fanface_pressure - Fan face static temperature.
   */
  void SetInflow_Temperature(unsigned short val_imarker, su2double val_fanface_temperature);

  /*!
   * \brief Set the fan face total temperature at an engine inflow boundary.
   * \param[in] val_index - Index corresponding to the engine inflow boundary.
   * \param[in] val_fanface_totaltemperature - Fan face total temperature.
   */
  void SetInflow_TotalTemperature(unsigned short val_imarker, su2double val_fanface_totaltemperature);

  /*!
   * \brief Set the ram drag temperature at an engine inflow boundary.
   * \param[in] val_index - Index corresponding to the engine inflow boundary.
   * \param[in] val_fanface_ramdrag - Ram drag value.
   */
  void SetInflow_RamDrag(unsigned short val_imarker, su2double val_fanface_ramdrag);

  /*!
   * \brief Set the force balance at an engine inflow boundary.
   * \param[in] val_index - Index corresponding to the engine inflow boundary.
   * \param[in] val_fanface_force - Fan face force.
   */
  void SetInflow_Force(unsigned short val_imarker, su2double val_fanface_force);

  /*!
   * \brief Set the power at an engine inflow boundary.
   * \param[in] val_index - Index corresponding to the engine inflow boundary.
   * \param[in] val_fanface_force - Power.
   */
  void SetInflow_Power(unsigned short val_imarker, su2double val_fanface_power);

  /*!
   * \brief Set the back pressure (static) at an engine exhaust boundary.
   * \param[in] val_index - Index corresponding to the outlet boundary.
   * \param[in] val_exhaust_pressure - Exhaust static pressure.
   */
  void SetExhaust_Pressure(unsigned short val_imarker, su2double val_exhaust_pressure);

  /*!
   * \brief Set the temperature (static) at an engine exhaust boundary.
   * \param[in] val_index - Index corresponding to the outlet boundary.
   * \param[in] val_exhaust_temp - Exhaust static temperature.
   */
  void SetExhaust_Temperature(unsigned short val_imarker, su2double val_exhaust_temp);

  /*!
   * \brief Set the back pressure (static) at an engine exhaust boundary.
   * \param[in] val_index - Index corresponding to the outlet boundary.
   * \param[in] val_exhaust_temp - Exhaust static temperature.
   */
  void SetExhaust_MassFlow(unsigned short val_imarker, su2double val_exhaust_massflow);

  /*!
   * \brief Set the back pressure (total) at an engine exhaust boundary.
   * \param[in] val_index - Index corresponding to the outlet boundary.
   * \param[in] val_exhaust_totalpressure - Exhaust total pressure.
   */
  void SetExhaust_TotalPressure(unsigned short val_imarker, su2double val_exhaust_totalpressure);

  /*!
   * \brief Set the total temperature at an engine exhaust boundary.
   * \param[in] val_index - Index corresponding to the outlet boundary.
   * \param[in] val_exhaust_totaltemp - Exhaust total temperature.
   */
  void SetExhaust_TotalTemperature(unsigned short val_imarker, su2double val_exhaust_totaltemp);

  /*!
   * \brief Set the gross thrust at an engine exhaust boundary.
   * \param[in] val_index - Index corresponding to the outlet boundary.
   * \param[in] val_exhaust_grossthrust - Exhaust gross thrust temperature.
   */
  void SetExhaust_GrossThrust(unsigned short val_imarker, su2double val_exhaust_grossthrust);

  /*!
   * \brief Set the force balance at an engine exhaust boundary.
   * \param[in] val_index - Index corresponding to the outlet boundary.
   * \param[in] val_exhaust_force - Exhaust force balance.
   */
  void SetExhaust_Force(unsigned short val_imarker, su2double val_exhaust_force);

  /*!
   * \brief Set the power at an engine exhaust boundary.
   * \param[in] val_index - Index corresponding to the outlet boundary.
   * \param[in] val_exhaust_power - Exhaust power.
   */
  void SetExhaust_Power(unsigned short val_imarker, su2double val_exhaust_power);

  /*!
   * \brief Set the back pressure (static) at an outlet boundary.
   * \param[in] val_imarker - Index corresponding to a particular engine boundary.
   * \param[in] val_engine_mach - Exhaust power.
   */
  void SetEngine_Mach(unsigned short val_imarker, su2double val_engine_mach);

  /*!
   * \brief Set the back pressure (static) at an outlet boundary.
   * \param[in] val_imarker - Index corresponding to a particular engine boundary.
   * \param[in] val_engine_force - Exhaust power.
   */
  void SetEngine_Force(unsigned short val_imarker, su2double val_engine_force);

  /*!
   * \brief Get the back pressure (static) at an outlet boundary.
   * \param[in] val_imarker - Index corresponding to a particular engine boundary.
   * \param[in] val_engine_power - Exhaust power.
   */
  void SetEngine_Power(unsigned short val_imarker, su2double val_engine_power);

  /*!
   * \brief Get the back pressure (static) at an outlet boundary.
   * \param[in] val_imarker - Index corresponding to a particular engine boundary.
   * \param[in] val_engine_netthrust - Exhaust power.
   */
  void SetEngine_NetThrust(unsigned short val_imarker, su2double val_engine_netthrust);

  /*!
   * \brief Get the back pressure (static) at an outlet boundary.
   * \param[in] val_imarker - Index corresponding to a particular engine boundary.
   * \param[in] val_engine_grossthrust - Exhaust power.
   */
  void SetEngine_GrossThrust(unsigned short val_imarker, su2double val_engine_grossthrust);

  /*!
   * \brief Get the back pressure (static) at an outlet boundary.
   * \param[in] val_imarker - Index corresponding to a particular engine boundary.
   * \param[in] val_engine_area - Exhaust power.
   */
  void SetEngine_Area(unsigned short val_imarker, su2double val_engine_area);

  /*!
   * \brief Get the back pressure (static) at an outlet boundary.
   * \param[in] val_imarker - Index corresponding to a particular engine boundary.
   * \return The outlet pressure.
   */
  su2double GetEngine_Mach(unsigned short val_imarker);

  /*!
   * \brief Get the back pressure (static) at an outlet boundary.
   * \param[in] val_imarker - Index corresponding to a particular engine boundary.
   * \return The outlet pressure.
   */
  su2double GetEngine_Force(unsigned short val_imarker);

  /*!
   * \brief Get the back pressure (static) at an outlet boundary.
   * \param[in] val_imarker - Index corresponding to a particular engine boundary.
   * \return The outlet pressure.
   */
  su2double GetEngine_Power(unsigned short val_imarker);

  /*!
   * \brief Get the back pressure (static) at an outlet boundary.
   * \param[in] val_imarker - Index corresponding to a particular engine boundary.
   * \return The outlet pressure.
   */

  su2double GetEngine_NetThrust(unsigned short val_imarker);
  /*!
   * \brief Get the back pressure (static) at an outlet boundary.
   * \param[in] val_imarker - Index corresponding to a particular engine boundary.
   * \return The outlet pressure.
   */

  su2double GetEngine_GrossThrust(unsigned short val_imarker);

  /*!
   * \brief Get the back pressure (static) at an outlet boundary.
   * \param[in] val_imarker - Index corresponding to a particular engine boundary.
   * \return The outlet pressure.
   */
  su2double GetEngine_Area(unsigned short val_imarker);

  /*!
   * \brief Get the back pressure (static) at an outlet boundary.
   * \param[in] val_index - Index corresponding to the outlet boundary.
   * \return The outlet pressure.
   */
  void SetActDiskInlet_Temperature(unsigned short val_imarker, su2double val_actdisk_temp);

  /*!
   * \brief Get the back pressure (static) at an outlet boundary.
   * \param[in] val_index - Index corresponding to the outlet boundary.
   * \return The outlet pressure.
   */
  void SetActDiskInlet_TotalTemperature(unsigned short val_imarker, su2double val_actdisk_totaltemp);

  /*!
   * \brief Get the back pressure (static) at an outlet boundary.
   * \param[in] val_index - Index corresponding to the outlet boundary.
   * \return The outlet pressure.
   */
  su2double GetActDiskInlet_Temperature(string val_marker);

  /*!
   * \brief Get the back pressure (static) at an outlet boundary.
   * \param[in] val_index - Index corresponding to the outlet boundary.
   * \return The outlet pressure.
   */
  su2double GetActDiskInlet_TotalTemperature(string val_marker);

  /*!
   * \brief Get the back pressure (static) at an outlet boundary.
   * \param[in] val_index - Index corresponding to the outlet boundary.
   * \return The outlet pressure.
   */
  void SetActDiskOutlet_Temperature(unsigned short val_imarker, su2double val_actdisk_temp);

  /*!
   * \brief Get the back pressure (static) at an outlet boundary.
   * \param[in] val_index - Index corresponding to the outlet boundary.
   * \return The outlet pressure.
   */
  void SetActDiskOutlet_TotalTemperature(unsigned short val_imarker, su2double val_actdisk_totaltemp);

  /*!
   * \brief Get the back pressure (static) at an outlet boundary.
   * \param[in] val_index - Index corresponding to the outlet boundary.
   * \return The outlet pressure.
   */
  su2double GetActDiskOutlet_Temperature(string val_marker);

  /*!
   * \brief Get the back pressure (static) at an outlet boundary.
   * \param[in] val_index - Index corresponding to the outlet boundary.
   * \return The outlet pressure.
   */
  su2double GetActDiskOutlet_TotalTemperature(string val_marker);

  /*!
   * \brief Get the back pressure (static) at an outlet boundary.
   * \param[in] val_index - Index corresponding to the outlet boundary.
   * \return The outlet pressure.
   */
  su2double GetActDiskInlet_MassFlow(string val_marker);

  /*!
   * \brief Get the back pressure (static) at an outlet boundary.
   * \param[in] val_index - Index corresponding to the outlet boundary.
   * \return The outlet pressure.
   */
  void SetActDiskInlet_MassFlow(unsigned short val_imarker, su2double val_actdisk_massflow);

  /*!
   * \brief Get the back pressure (static) at an outlet boundary.
   * \param[in] val_index - Index corresponding to the outlet boundary.
   * \return The outlet pressure.
   */
  su2double GetActDiskOutlet_MassFlow(string val_marker);

  /*!
   * \brief Get the back pressure (static) at an outlet boundary.
   * \param[in] val_index - Index corresponding to the outlet boundary.
   * \return The outlet pressure.
   */
  void SetActDiskOutlet_MassFlow(unsigned short val_imarker, su2double val_actdisk_massflow);

  /*!
   * \brief Get the back pressure (static) at an outlet boundary.
   * \param[in] val_index - Index corresponding to the outlet boundary.
   * \return The outlet pressure.
   */
  su2double GetActDiskInlet_Pressure(string val_marker);

  /*!
   * \brief Get the back pressure (static) at an outlet boundary.
   * \param[in] val_index - Index corresponding to the outlet boundary.
   * \return The outlet pressure.
   */
  su2double GetActDiskInlet_TotalPressure(string val_marker);

  /*!
   * \brief Get the back pressure (static) at an outlet boundary.
   * \param[in] val_index - Index corresponding to the outlet boundary.
   * \return The outlet pressure.
   */
  su2double GetActDisk_DeltaPress(unsigned short val_marker);

  /*!
   * \brief Get the back pressure (static) at an outlet boundary.
   * \param[in] val_index - Index corresponding to the outlet boundary.
   * \return The outlet pressure.
   */
  su2double GetActDisk_DeltaTemp(unsigned short val_marker);

  /*!
   * \brief Get the back pressure (static) at an outlet boundary.
   * \param[in] val_index - Index corresponding to the outlet boundary.
   * \return The outlet pressure.
   */
  su2double GetActDisk_TotalPressRatio(unsigned short val_marker);

  /*!
   * \brief Get the back pressure (static) at an outlet boundary.
   * \param[in] val_index - Index corresponding to the outlet boundary.
   * \return The outlet pressure.
   */
  su2double GetActDisk_TotalTempRatio(unsigned short val_marker);

  /*!
   * \brief Get the back pressure (static) at an outlet boundary.
   * \param[in] val_index - Index corresponding to the outlet boundary.
   * \return The outlet pressure.
   */
  su2double GetActDisk_StaticPressRatio(unsigned short val_marker);

  /*!
   * \brief Get the back pressure (static) at an outlet boundary.
   * \param[in] val_index - Index corresponding to the outlet boundary.
   * \return The outlet pressure.
   */
  su2double GetActDisk_StaticTempRatio(unsigned short val_marker);

  /*!
   * \brief Get the back pressure (static) at an outlet boundary.
   * \param[in] val_index - Index corresponding to the outlet boundary.
   * \return The outlet pressure.
   */
  su2double GetActDisk_NetThrust(unsigned short val_marker);

  /*!
   * \brief Get the back pressure (static) at an outlet boundary.
   * \param[in] val_index - Index corresponding to the outlet boundary.
   * \return The outlet pressure.
   */
  su2double GetActDisk_BCThrust(unsigned short val_marker);

  /*!
   * \brief Get the back pressure (static) at an outlet boundary.
   * \param[in] val_index - Index corresponding to the outlet boundary.
   * \return The outlet pressure.
   */
  su2double GetActDisk_BCThrust_Old(unsigned short val_marker);

  /*!
   * \brief Get the back pressure (static) at an outlet boundary.
   * \param[in] val_index - Index corresponding to the outlet boundary.
   * \return The outlet pressure.
   */
  su2double GetActDisk_GrossThrust(unsigned short val_marker);

  /*!
   * \brief Get the back pressure (static) at an outlet boundary.
   * \param[in] val_index - Index corresponding to the outlet boundary.
   * \return The outlet pressure.
   */
  su2double GetActDisk_Area(unsigned short val_marker);

  /*!
   * \brief Get the back pressure (static) at an outlet boundary.
   * \param[in] val_index - Index corresponding to the outlet boundary.
   * \return The outlet pressure.
   */
  su2double GetActDisk_ReverseMassFlow(unsigned short val_marker);

  /*!
   * \brief Get the back pressure (static) at an outlet boundary.
   * \param[in] val_index - Index corresponding to the outlet boundary.
   * \return The outlet pressure.
   */
  su2double GetActDiskInlet_RamDrag(string val_marker);

  /*!
   * \brief Get the back pressure (static) at an outlet boundary.
   * \param[in] val_index - Index corresponding to the outlet boundary.
   * \return The outlet pressure.
   */
  su2double GetActDiskInlet_Force(string val_marker);

  /*!
   * \brief Get the back pressure (static) at an outlet boundary.
   * \param[in] val_index - Index corresponding to the outlet boundary.
   * \return The outlet pressure.
   */
  su2double GetActDiskInlet_Power(string val_marker);

  /*!
   * \brief Get the back pressure (static) at an outlet boundary.
   * \param[in] val_index - Index corresponding to the outlet boundary.
   * \return The outlet pressure.
   */
  void SetActDiskInlet_Pressure(unsigned short val_imarker, su2double val_actdisk_pressure);

  /*!
   * \brief Get the back pressure (static) at an outlet boundary.
   * \param[in] val_index - Index corresponding to the outlet boundary.
   * \return The outlet pressure.
   */
  void SetActDiskInlet_TotalPressure(unsigned short val_imarker, su2double val_actdisk_totalpressure);

  /*!
   * \brief Get the back pressure (static) at an outlet boundary.
   * \param[in] val_index - Index corresponding to the outlet boundary.
   * \return The outlet pressure.
   */
  void SetActDisk_DeltaPress(unsigned short val_imarker, su2double val_actdisk_deltapress);

  /*!
   * \brief Get the back pressure (static) at an outlet boundary.
   * \param[in] val_index - Index corresponding to the outlet boundary.
   * \return The outlet pressure.
   */
  void SetActDisk_Power(unsigned short val_imarker, su2double val_actdisk_power);

  /*!
   * \brief Get the back pressure (static) at an outlet boundary.
   * \param[in] val_index - Index corresponding to the outlet boundary.
   * \return The outlet pressure.
   */
  void SetActDisk_MassFlow(unsigned short val_imarker, su2double val_actdisk_massflow);

  /*!
   * \brief Get the back pressure (static) at an outlet boundary.
   * \param[in] val_index - Index corresponding to the outlet boundary.
   * \return The outlet pressure.
   */
  void SetActDisk_Mach(unsigned short val_imarker, su2double val_actdisk_mach);

  /*!
   * \brief Get the back pressure (static) at an outlet boundary.
   * \param[in] val_index - Index corresponding to the outlet boundary.
   * \return The outlet pressure.
   */
  void SetActDisk_Force(unsigned short val_imarker, su2double val_actdisk_force);

  /*!
   * \brief Get the back pressure (static) at an outlet boundary.
   * \param[in] val_index - Index corresponding to the outlet boundary.
   * \return The outlet pressure.
   */
  void SetSurface_DC60(unsigned short val_imarker, su2double val_surface_distortion);

  /*!
   * \brief Set the massflow at the surface.
   * \param[in] val_imarker - Index corresponding to the outlet boundary.
   * \param[in] val_surface_massflow - Value of the mass flow.
   */
  void SetSurface_MassFlow(unsigned short val_imarker, su2double val_surface_massflow);

  /*!
   * \brief Set the mach number at the surface.
   * \param[in] val_imarker - Index corresponding to the outlet boundary.
   * \param[in] val_surface_massflow - Value of the mach number.
   */
  void SetSurface_Mach(unsigned short val_imarker, su2double val_surface_mach);

  /*!
   * \brief Set the temperature at the surface.
   * \param[in] val_imarker - Index corresponding to the outlet boundary.
   * \param[in] val_surface_massflow - Value of the temperature.
   */
  void SetSurface_Temperature(unsigned short val_imarker, su2double val_surface_temperature);

  /*!
   * \brief Set the pressure at the surface.
   * \param[in] val_imarker - Index corresponding to the outlet boundary.
   * \param[in] val_surface_massflow - Value of the pressure.
   */
  void SetSurface_Pressure(unsigned short val_imarker, su2double val_surface_pressure);

  /*!
   * \brief Set the density at the surface.
   * \param[in] val_imarker - Index corresponding to the outlet boundary.
   * \param[in] val_surface_density - Value of the density.
   */
  void SetSurface_Density(unsigned short val_imarker, su2double val_surface_density);

  /*!
   * \brief Set the enthalpy at the surface.
   * \param[in] val_imarker - Index corresponding to the outlet boundary.
   * \param[in] val_surface_density - Value of the density.
   */
  void SetSurface_Enthalpy(unsigned short val_imarker, su2double val_surface_enthalpy);

  /*!
   * \brief Set the normal velocity at the surface.
   * \param[in] val_imarker - Index corresponding to the outlet boundary.
   * \param[in] val_surface_normalvelocity - Value of the normal velocity.
   */
  void SetSurface_NormalVelocity(unsigned short val_imarker, su2double val_surface_normalvelocity);

  /*!
   * \brief Set the total temperature at the surface.
   * \param[in] val_imarker - Index corresponding to the outlet boundary.
   * \param[in] val_surface_totaltemperature - Value of the total temperature.
   */
  void SetSurface_TotalTemperature(unsigned short val_imarker, su2double val_surface_totaltemperature);

  /*!
   * \brief Set the total pressure at the surface.
   * \param[in] val_imarker - Index corresponding to the outlet boundary.
   * \param[in] val_surface_totalpressure - Value of the total pressure.
   */
  void SetSurface_TotalPressure(unsigned short val_imarker, su2double val_surface_totalpressure);
  
  /*!
   * \brief Get the back pressure (static) at an outlet boundary.
   * \param[in] val_index - Index corresponding to the outlet boundary.
   * \return The outlet pressure.
   */
  void SetSurface_IDC(unsigned short val_imarker, su2double val_surface_distortion);

  /*!
   * \brief Get the back pressure (static) at an outlet boundary.
   * \param[in] val_index - Index corresponding to the outlet boundary.
   * \return The outlet pressure.
   */
  void SetSurface_IDC_Mach(unsigned short val_imarker, su2double val_surface_distortion);

  /*!
   * \brief Get the back pressure (static) at an outlet boundary.
   * \param[in] val_index - Index corresponding to the outlet boundary.
   * \return The outlet pressure.
   */
  void SetSurface_IDR(unsigned short val_imarker, su2double val_surface_distortion);

  /*!
   * \brief Get the back pressure (static) at an outlet boundary.
   * \param[in] val_index - Index corresponding to the outlet boundary.
   * \return The outlet pressure.
   */
  void SetActDisk_DeltaTemp(unsigned short val_imarker, su2double val_actdisk_deltatemp);

  /*!
   * \brief Get the back pressure (static) at an outlet boundary.
   * \param[in] val_index - Index corresponding to the outlet boundary.
   * \return The outlet pressure.
   */
  void SetActDisk_TotalPressRatio(unsigned short val_imarker, su2double val_actdisk_pressratio);

  /*!
   * \brief Get the back pressure (static) at an outlet boundary.
   * \param[in] val_index - Index corresponding to the outlet boundary.
   * \return The outlet pressure.
   */
  void SetActDisk_TotalTempRatio(unsigned short val_imarker, su2double val_actdisk_tempratio);

  /*!
   * \brief Get the back pressure (static) at an outlet boundary.
   * \param[in] val_index - Index corresponding to the outlet boundary.
   * \return The outlet pressure.
   */
  void SetActDisk_StaticPressRatio(unsigned short val_imarker, su2double val_actdisk_pressratio);

  /*!
   * \brief Get the back pressure (static) at an outlet boundary.
   * \param[in] val_index - Index corresponding to the outlet boundary.
   * \return The outlet pressure.
   */
  void SetActDisk_StaticTempRatio(unsigned short val_imarker, su2double val_actdisk_tempratio);

  /*!
   * \brief Get the back pressure (static) at an outlet boundary.
   * \param[in] val_index - Index corresponding to the outlet boundary.
   * \return The outlet pressure.
   */
  void SetActDisk_NetThrust(unsigned short val_imarker, su2double val_actdisk_netthrust);

  /*!
   * \brief Get the back pressure (static) at an outlet boundary.
   * \param[in] val_index - Index corresponding to the outlet boundary.
   * \return The outlet pressure.
   */
  void SetActDisk_BCThrust(string val_marker, su2double val_actdisk_bcthrust);

  /*!
   * \brief Get the back pressure (static) at an outlet boundary.
   * \param[in] val_index - Index corresponding to the outlet boundary.
   * \return The outlet pressure.
   */
  void SetActDisk_BCThrust(unsigned short val_imarker, su2double val_actdisk_bcthrust);

  /*!
   * \brief Get the back pressure (static) at an outlet boundary.
   * \param[in] val_index - Index corresponding to the outlet boundary.
   * \return The outlet pressure.
   */
  void SetActDisk_BCThrust_Old(string val_marker, su2double val_actdisk_bcthrust_old);

  /*!
   * \brief Get the back pressure (static) at an outlet boundary.
   * \param[in] val_index - Index corresponding to the outlet boundary.
   * \return The outlet pressure.
   */
  void SetActDisk_BCThrust_Old(unsigned short val_imarker, su2double val_actdisk_bcthrust_old);

  /*!
   * \brief Get the back pressure (static) at an outlet boundary.
   * \param[in] val_index - Index corresponding to the outlet boundary.
   * \return The outlet pressure.
   */
  void SetActDisk_GrossThrust(unsigned short val_imarker, su2double val_actdisk_grossthrust);

  /*!
   * \brief Get the back pressure (static) at an outlet boundary.
   * \param[in] val_index - Index corresponding to the outlet boundary.
   * \return The outlet pressure.
   */
  void SetActDisk_Area(unsigned short val_imarker, su2double val_actdisk_area);

  /*!
   * \brief Get the back pressure (static) at an outlet boundary.
   * \param[in] val_index - Index corresponding to the outlet boundary.
   * \return The outlet pressure.
   */
  void SetActDiskInlet_ReverseMassFlow(unsigned short val_imarker, su2double val_actdisk_area);

  /*!
   * \brief Get the back pressure (static) at an outlet boundary.
   * \param[in] val_index - Index corresponding to the outlet boundary.
   * \return The outlet pressure.
   */
  void SetActDiskInlet_RamDrag(unsigned short val_imarker, su2double val_actdisk_ramdrag);

  /*!
   * \brief Get the back pressure (static) at an outlet boundary.
   * \param[in] val_index - Index corresponding to the outlet boundary.
   * \return The outlet pressure.
   */
  void SetActDiskInlet_Force(unsigned short val_imarker, su2double val_actdisk_force);

  /*!
   * \brief Get the back pressure (static) at an outlet boundary.
   * \param[in] val_index - Index corresponding to the outlet boundary.
   * \return The outlet pressure.
   */
  void SetActDiskInlet_Power(unsigned short val_imarker, su2double val_actdisk_power);

  /*!
   * \brief Get the back pressure (static) at an outlet boundary.
   * \param[in] val_index - Index corresponding to the outlet boundary.
   * \return The outlet pressure.
   */
  su2double GetActDisk_Power(unsigned short val_imarker);

  /*!
   * \brief Get the back pressure (static) at an outlet boundary.
   * \param[in] val_index - Index corresponding to the outlet boundary.
   * \return The outlet pressure.
   */
  su2double GetActDisk_MassFlow(unsigned short val_imarker);

  /*!
   * \brief Get the back pressure (static) at an outlet boundary.
   * \param[in] val_index - Index corresponding to the outlet boundary.
   * \return The outlet pressure.
   */
  su2double GetActDisk_Mach(unsigned short val_imarker);

  /*!
   * \brief Get the back pressure (static) at an outlet boundary.
   * \param[in] val_index - Index corresponding to the outlet boundary.
   * \return The outlet pressure.
   */
  su2double GetActDisk_Force(unsigned short val_imarker);

  /*!
   * \brief Get the back pressure (static) at an outlet boundary.
   * \param[in] val_index - Index corresponding to the outlet boundary.
   * \return The outlet pressure.
   */
  su2double GetSurface_DC60(unsigned short val_imarker);

  /*!
   * \brief Get the massflow at an outlet boundary.
   * \param[in] val_index - Index corresponding to the outlet boundary.
   * \return The massflow.
   */
  su2double GetSurface_MassFlow(unsigned short val_imarker);

  /*!
   * \brief Get the mach number at an outlet boundary.
   * \param[in] val_index - Index corresponding to the outlet boundary.
   * \return The mach number.
   */
  su2double GetSurface_Mach(unsigned short val_imarker);

  /*!
   * \brief Get the temperature at an outlet boundary.
   * \param[in] val_index - Index corresponding to the outlet boundary.
   * \return The temperature.
   */
  su2double GetSurface_Temperature(unsigned short val_imarker);

  /*!
   * \brief Get the pressure at an outlet boundary.
   * \param[in] val_index - Index corresponding to the outlet boundary.
   * \return The pressure.
   */
  su2double GetSurface_Pressure(unsigned short val_imarker);

  /*!
   * \brief Get the density at an outlet boundary.
   * \param[in] val_index - Index corresponding to the outlet boundary.
   * \return The density.
   */
  su2double GetSurface_Density(unsigned short val_imarker);

  /*!
   * \brief Get the enthalpy at an outlet boundary.
   * \param[in] val_index - Index corresponding to the outlet boundary.
   * \return The density.
   */
  su2double GetSurface_Enthalpy(unsigned short val_imarker);

  /*!
   * \brief Get the normal velocity at an outlet boundary.
   * \param[in] val_index - Index corresponding to the outlet boundary.
   * \return The normal velocity.
   */
  su2double GetSurface_NormalVelocity(unsigned short val_imarker);
  /*!
   * \brief Get the total temperature at an outlet boundary.
   * \param[in] val_index - Index corresponding to the outlet boundary.
   * \return The total temperature.
   */
  su2double GetSurface_TotalTemperature(unsigned short val_imarker);

  /*!
   * \brief Get the total pressure at an outlet boundary.
   * \param[in] val_index - Index corresponding to the outlet boundary.
   * \return The total pressure.
   */
  su2double GetSurface_TotalPressure(unsigned short val_imarker);
   
  /*!
   * \brief Get the back pressure (static) at an outlet boundary.
   * \param[in] val_index - Index corresponding to the outlet boundary.
   * \return The outlet pressure.
   */
  su2double GetSurface_IDC(unsigned short val_imarker);

  /*!
   * \brief Get the back pressure (static) at an outlet boundary.
   * \param[in] val_index - Index corresponding to the outlet boundary.
   * \return The outlet pressure.
   */
  su2double GetSurface_IDC_Mach(unsigned short val_imarker);

  /*!
   * \brief Get the back pressure (static) at an outlet boundary.
   * \param[in] val_index - Index corresponding to the outlet boundary.
   * \return The outlet pressure.
   */
  su2double GetSurface_IDR(unsigned short val_imarker);

  /*!
   * \brief Get the back pressure (static) at an outlet boundary.
   * \param[in] val_index - Index corresponding to the outlet boundary.
   * \return The outlet pressure.
   */
  su2double GetActDiskOutlet_Pressure(string val_marker);

  /*!
   * \brief Get the back pressure (static) at an outlet boundary.
   * \param[in] val_index - Index corresponding to the outlet boundary.
   * \return The outlet pressure.
   */
  su2double GetActDiskOutlet_TotalPressure(string val_marker);

  /*!
   * \brief Get the back pressure (static) at an outlet boundary.
   * \param[in] val_index - Index corresponding to the outlet boundary.
   * \return The outlet pressure.
   */
  su2double GetActDiskOutlet_GrossThrust(string val_marker);

  /*!
   * \brief Get the back pressure (static) at an outlet boundary.
   * \param[in] val_index - Index corresponding to the outlet boundary.
   * \return The outlet pressure.
   */
  su2double GetActDiskOutlet_Force(string val_marker);

  /*!
   * \brief Get the back pressure (static) at an outlet boundary.
   * \param[in] val_index - Index corresponding to the outlet boundary.
   * \return The outlet pressure.
   */
  su2double GetActDiskOutlet_Power(string val_marker);

  /*!
   * \brief Get the back pressure (static) at an outlet boundary.
   * \param[in] val_index - Index corresponding to the outlet boundary.
   * \return The outlet pressure.
   */
  void SetActDiskOutlet_Pressure(unsigned short val_imarker, su2double val_actdisk_pressure);

  /*!
   * \brief Get the back pressure (static) at an outlet boundary.
   * \param[in] val_index - Index corresponding to the outlet boundary.
   * \return The outlet pressure.
   */
  void SetActDiskOutlet_TotalPressure(unsigned short val_imarker, su2double val_actdisk_totalpressure);

  /*!
   * \brief Get the back pressure (static) at an outlet boundary.
   * \param[in] val_index - Index corresponding to the outlet boundary.
   * \return The outlet pressure.
   */
  void SetActDiskOutlet_GrossThrust(unsigned short val_imarker, su2double val_actdisk_grossthrust);

  /*!
   * \brief Get the back pressure (static) at an outlet boundary.
   * \param[in] val_index - Index corresponding to the outlet boundary.
   * \return The outlet pressure.
   */
  void SetActDiskOutlet_Force(unsigned short val_imarker, su2double val_actdisk_force);

  /*!
   * \brief Get the back pressure (static) at an outlet boundary.
   * \param[in] val_index - Index corresponding to the outlet boundary.
   * \return The outlet pressure.
   */
  void SetActDiskOutlet_Power(unsigned short val_imarker, su2double val_actdisk_power);

  /*!
   * \brief Get the displacement value at an displacement boundary.
   * \param[in] val_index - Index corresponding to the displacement boundary.
   * \return The displacement value.
   */
  su2double GetDispl_Value(string val_index);

  /*!
   * \brief Get the force value at an load boundary.
   * \param[in] val_index - Index corresponding to the load boundary.
   * \return The load value.
   */
  su2double GetLoad_Value(string val_index);

  /*!
   * \brief Get the constant value at a damper boundary.
   * \param[in] val_index - Index corresponding to the load boundary.
   * \return The damper constant.
   */
  su2double GetDamper_Constant(string val_index);
  
  /*!
   * \brief Get the force value at a load boundary defined in cartesian coordinates.
   * \param[in] val_index - Index corresponding to the load boundary.
   * \return The load value.
   */
  su2double GetLoad_Dir_Value(string val_index);

  /*!
   * \brief Get the force multiplier at a load boundary in cartesian coordinates.
   * \param[in] val_index - Index corresponding to the load boundary.
   * \return The load multiplier.
   */
  su2double GetLoad_Dir_Multiplier(string val_index);

  /*!
   * \brief Get the force value at a load boundary defined in cartesian coordinates.
   * \param[in] val_index - Index corresponding to the load boundary.
   * \return The load value.
   */
  su2double GetDisp_Dir_Value(string val_index);
  
  /*!
   * \brief Get the force multiplier at a load boundary in cartesian coordinates.
   * \param[in] val_index - Index corresponding to the load boundary.
   * \return The load multiplier.
   */
  su2double GetDisp_Dir_Multiplier(string val_index);
  
  /*!
   * \brief Get the force direction at a loaded boundary in cartesian coordinates.
   * \param[in] val_index - Index corresponding to the load boundary.
   * \return The load direction.
   */
  su2double* GetLoad_Dir(string val_index);

  /*!
   * \brief Get the force direction at a loaded boundary in cartesian coordinates.
   * \param[in] val_index - Index corresponding to the load boundary.
   * \return The load direction.
   */
  su2double* GetDisp_Dir(string val_index);
  
  /*!
   * \brief Get the amplitude of the sine-wave at a load boundary defined in cartesian coordinates.
   * \param[in] val_index - Index corresponding to the load boundary.
   * \return The load value.
   */
  su2double GetLoad_Sine_Amplitude(string val_index);

  /*!
   * \brief Get the frequency of the sine-wave at a load boundary in cartesian coordinates.
   * \param[in] val_index - Index corresponding to the load boundary.
   * \return The load frequency.
   */
  su2double GetLoad_Sine_Frequency(string val_index);

  /*!
   * \brief Get the force direction at a sine-wave loaded boundary in cartesian coordinates.
   * \param[in] val_index - Index corresponding to the load boundary.
   * \return The load direction.
   */
  su2double* GetLoad_Sine_Dir(string val_index);

  /*!
   * \brief Get the force value at an load boundary.
   * \param[in] val_index - Index corresponding to the load boundary.
   * \return The load value.
   */
  su2double GetFlowLoad_Value(string val_index);

  /*!
   * \brief Cyclic pitch amplitude for rotor blades.
   * \return The specified cyclic pitch amplitude.
   */
  su2double GetCyclic_Pitch(void);

  /*!
   * \brief Collective pitch setting for rotor blades.
   * \return The specified collective pitch setting.
   */
  su2double GetCollective_Pitch(void);

  /*!
   * \brief Get name of the arbitrary mesh motion input file.
   * \return File name of the arbitrary mesh motion input file.
   */
  string GetMotion_FileName(void);

  /*!
   * \brief Set the config options.
   */
  void SetConfig_Options(unsigned short val_iZone, unsigned short val_nZone);

  /*!
   * \brief Set the config options.
   */
  void SetRunTime_Options(void);

  /*!
   * \brief Set the config file parsing.
   */
  void SetConfig_Parsing(char case_filename[MAX_STRING_SIZE]);

  /*!
   * \brief Set the config file parsing.
   */
  bool SetRunTime_Parsing(char case_filename[MAX_STRING_SIZE]);

  /*!
   * \brief Config file postprocessing.
   */
  void SetPostprocessing(unsigned short val_software, unsigned short val_izone, unsigned short val_nDim);

  /*!
   * \brief Config file markers processing.
   */
  void SetMarkers(unsigned short val_software);

  /*!
   * \brief Config file output.
   */
  void SetOutput(unsigned short val_software, unsigned short val_izone);

  /*!
   * \brief Value of Aeroelastic solution coordinate at time n+1.
   */
  vector<vector<su2double> > GetAeroelastic_np1(unsigned short iMarker);

  /*!
   * \brief Value of Aeroelastic solution coordinate at time n.
   */
  vector<vector<su2double> > GetAeroelastic_n(unsigned short iMarker);

  /*!
   * \brief Value of Aeroelastic solution coordinate at time n-1.
   */
  vector<vector<su2double> > GetAeroelastic_n1(unsigned short iMarker);

  /*!
   * \brief Value of Aeroelastic solution coordinate at time n+1.
   */
  void SetAeroelastic_np1(unsigned short iMarker, vector<vector<su2double> > solution);

  /*!
   * \brief Value of Aeroelastic solution coordinate at time n from time n+1.
   */
  void SetAeroelastic_n(void);

  /*!
   * \brief Value of Aeroelastic solution coordinate at time n-1 from time n.
   */
  void SetAeroelastic_n1(void);

  /*!
   * \brief Aeroelastic Flutter Speed Index.
   */
  su2double GetAeroelastic_Flutter_Speed_Index(void);

  /*!
   * \brief Uncoupled Aeroelastic Frequency Plunge.
   */
  su2double GetAeroelastic_Frequency_Plunge(void);

  /*!
   * \brief Uncoupled Aeroelastic Frequency Pitch.
   */
  su2double GetAeroelastic_Frequency_Pitch(void);

  /*!
   * \brief Aeroelastic Airfoil Mass Ratio.
   */
  su2double GetAeroelastic_Airfoil_Mass_Ratio(void);

  /*!
   * \brief Aeroelastic center of gravity location.
   */
  su2double GetAeroelastic_CG_Location(void);

  /*!
   * \brief Aeroelastic radius of gyration squared.
   */
  su2double GetAeroelastic_Radius_Gyration_Squared(void);

  /*!
   * \brief Aeroelastic solve every x inner iteration.
   */
  unsigned short GetAeroelasticIter(void);

  /*!
   * \brief Value of plunging coordinate.
   * \param[in] val_marker - the marker we are monitoring.
   * \return Value of plunging coordinate.
   */
  su2double GetAeroelastic_plunge(unsigned short val_marker);

  /*!
   * \brief Value of pitching coordinate.
   * \param[in] val_marker - the marker we are monitoring.
   * \return Value of pitching coordinate.
   */
  su2double GetAeroelastic_pitch(unsigned short val_marker);

  /*!
   * \brief Value of plunging coordinate.
   * \param[in] val_marker - the marker we are monitoring.
   * \param[in] val - value of plunging coordinate.
   */
  void SetAeroelastic_plunge(unsigned short val_marker, su2double val);

  /*!
   * \brief Value of pitching coordinate.
   * \param[in] val_marker - the marker we are monitoring.
   * \param[in] val - value of pitching coordinate.
   */
  void SetAeroelastic_pitch(unsigned short val_marker, su2double val);

  /*!
   * \brief Get information about the aeroelastic simulation.
   * \return <code>TRUE</code> if it is an aeroelastic case; otherwise <code>FALSE</code>.
   */
  bool GetAeroelastic_Simulation(void);

  /*!
   * \brief Get information about the wind gust.
   * \return <code>TRUE</code> if there is a wind gust; otherwise <code>FALSE</code>.
   */
  bool GetWind_Gust(void);

  /*!
   * \brief Get the type of gust to simulate.
   * \return type of gust to use for the simulation.
   */
  unsigned short GetGust_Type(void);

  /*!
   * \brief Get the gust direction.
   * \return the gust direction.
   */
  unsigned short GetGust_Dir(void);

  /*!
   * \brief Value of the gust wavelength.
   */
  su2double GetGust_WaveLength(void);

  /*!
   * \brief Value of the number of gust periods.
   */
  su2double GetGust_Periods(void);

  /*!
   * \brief Value of the gust amplitude.
   */
  su2double GetGust_Ampl(void);

  /*!
   * \brief Value of the time at which to begin the gust.
   */
  su2double GetGust_Begin_Time(void);

  /*!
   * \brief Value of the location ath which the gust begins.
   */
  su2double GetGust_Begin_Loc(void);

  /*!
   * \brief Get the number of iterations to evaluate the parametric coordinates.
   * \return Number of iterations to evaluate the parametric coordinates.
   */
  unsigned short GetnFFD_Iter(void);

  /*!
   * \brief Get the tolerance of the point inversion algorithm.
   * \return Tolerance of the point inversion algorithm.
   */
  su2double GetFFD_Tol(void);

  /*!
   * \brief Get the scale factor for the line search.
   * \return Scale factor for the line search.
   */
  su2double GetOpt_RelaxFactor(void);

  /*!
   * \brief Get the bound for the line search.
   * \return Bound for the line search.
   */
  su2double GetOpt_LineSearch_Bound(void);
  
  /*!
   * \brief Set the scale factor for the line search.
   * \param[in] val_scale - scale of the deformation.
   */
  void SetOpt_RelaxFactor(su2double val_scale);
  
  /*!
   * \brief Get the node number of the CV to visualize.
   * \return Node number of the CV to visualize.
   */
  long GetVisualize_CV(void);

  /*!
   * \brief Get information about whether to use fixed CL mode.
   * \return <code>TRUE</code> if fixed CL mode is active; otherwise <code>FALSE</code>.
   */
  bool GetFixed_CL_Mode(void);

  /*!
   * \brief Get information about whether to use fixed CL mode.
   * \return <code>TRUE</code> if fixed CL mode is active; otherwise <code>FALSE</code>.
   */
  bool GetFixed_CM_Mode(void);

  /*!
   * \brief Get information about whether to use fixed CL mode.
   * \return <code>TRUE</code> if fixed CL mode is active; otherwise <code>FALSE</code>.
   */
  bool GetEval_dOF_dCX(void);
  
  /*!
   * \brief Get information about whether to use fixed CL mode.
   * \return <code>TRUE</code> if fixed CL mode is active; otherwise <code>FALSE</code>.
   */
  bool GetDiscard_InFiles(void);

  /*!
   * \brief Get the value specified for the target CL.
   * \return Value of the target CL.
   */
  su2double GetTarget_CL(void);

  /*!
   * \brief Get the value for the lift curve slope for fixed CL mode.
   * \return Lift curve slope for fixed CL mode.
   */
  su2double GetdCL_dAlpha(void);

  /*!
   * \brief Get the value of iterations to re-evaluate the angle of attack.
   * \return Number of iterations.
   */
  unsigned long GetUpdate_Alpha(void);

  /*!
   * \brief Number of iterations to evaluate dCL_dAlpha.
   * \return Number of iterations.
   */
  unsigned long GetIter_dCL_dAlpha(void);
  
  /*!
   * \brief Get the value of the damping coefficient for fixed CL mode.
   * \return Damping coefficient for fixed CL mode.
   */
  su2double GetdCM_diH(void);

  /*!
   * \brief Get the value of iterations to re-evaluate the angle of attack.
   * \return Number of iterations.
   */
  unsigned long GetIter_Fixed_CL(void);

  /*!
   * \brief Get the value of iterations to re-evaluate the angle of attack.
   * \return Number of iterations.
   */
  unsigned long GetIter_Fixed_NetThrust(void);

  /*!
   * \brief Get the value of the damping coefficient for fixed CL mode.
   * \return Damping coefficient for fixed CL mode.
   */
  su2double GetdNetThrust_dBCThrust(void);

  /*!
   * \brief Get the value of iterations to re-evaluate the angle of attack.
   * \return Number of iterations.
   */
  unsigned long GetUpdate_BCThrust(void);

  /*!
   * \brief Set the value of the boolean for updating AoA in fixed lift mode.
   * \param[in] val_update - the bool for whether to update the AoA.
   */
  void SetUpdate_BCThrust_Bool(bool val_update);

  /*!
   * \brief Set the value of the boolean for updating AoA in fixed lift mode.
   * \param[in] val_update - the bool for whether to update the AoA.
   */
  void SetUpdate_AoA(bool val_update);

  /*!
   * \brief Get information about whether to update the AoA for fixed lift mode.
   * \return <code>TRUE</code> if we should update the AoA for fixed lift mode; otherwise <code>FALSE</code>.
   */
  bool GetUpdate_BCThrust_Bool(void);

  /*!
   * \brief Get information about whether to update the AoA for fixed lift mode.
   * \return <code>TRUE</code> if we should update the AoA for fixed lift mode; otherwise <code>FALSE</code>.
   */
  bool GetUpdate_AoA(void);

  /*!
   * \brief Set the current number of non-physical nodes in the solution.
   * \param[in] val_nonphys_points - current number of non-physical points.
   */
  void SetNonphysical_Points(unsigned long val_nonphys_points);

  /*!
   * \brief Get the current number of non-physical nodes in the solution.
   * \return Current number of non-physical points.
   */
  unsigned long GetNonphysical_Points(void);

  /*!
   * \brief Set the current number of non-physical reconstructions for 2nd-order upwinding.
   * \param[in] val_nonphys_reconstr - current number of non-physical reconstructions for 2nd-order upwinding.
   */
  void SetNonphysical_Reconstr(unsigned long val_nonphys_reconstr);

  /*!
   * \brief Get the current number of non-physical reconstructions for 2nd-order upwinding.
   * \return Current number of non-physical reconstructions for 2nd-order upwinding.
   */
  unsigned long GetNonphysical_Reconstr(void);

  /*!
   * \brief Given arrays x[1..n] and y[1..n] containing a tabulated function, i.e., yi = f(xi), with
   x1 < x2 < . . . < xN , and given values yp1 and ypn for the first derivative of the interpolating
   function at points 1 and n, respectively, this routine returns an array y2[1..n] that contains
   the second derivatives of the interpolating function at the tabulated points xi. If yp1 and/or
   ypn are equal to 1 × 1030 or larger, the routine is signaled to set the corresponding boundary
   condition for a natural spline, with zero second derivative on that boundary.
   Numerical Recipes: The Art of Scientific Computing, Third Edition in C++.
   */
  void SetSpline(vector<su2double> &x, vector<su2double> &y, unsigned long n, su2double yp1, su2double ypn, vector<su2double> &y2);

  /*!
   * \brief Given the arrays xa[1..n] and ya[1..n], which tabulate a function (with the xai’s in order),
   and given the array y2a[1..n], which is the output from spline above, and given a value of
   x, this routine returns a cubic-spline interpolated value y.
   Numerical Recipes: The Art of Scientific Computing, Third Edition in C++.
   * \returns The interpolated value of for x.
   */
  su2double GetSpline(vector<su2double> &xa, vector<su2double> &ya, vector<su2double> &y2a, unsigned long n, su2double x);

  /*!
   * \brief Start the timer for profiling subroutines.
   * \param[in] val_start_time - the value of the start time.
   */
  void Tick(double *val_start_time);

  /*!
   * \brief Stop the timer for profiling subroutines and store results.
   * \param[in] val_start_time - the value of the start time.
   * \param[in] val_function_name - string for the name of the profiled subroutine.
   * \param[in] val_group_id - string for the name of the profiled subroutine.
   */
  void Tock(double val_start_time, string val_function_name, int val_group_id);

  /*!
   * \brief Write a CSV file containing the results of the profiling.
   */
  void SetProfilingCSV(void);

  /*!
   * \brief Start the timer for profiling subroutines.
   * \param[in] val_start_time - the value of the start time.
   */
  void GEMM_Tick(double *val_start_time);

  /*!
   * \brief Stop the timer for profiling subroutines and store results.
   * \param[in] val_start_time - the value of the start time.
   * \param[in] val_function_name - string for the name of the profiled subroutine.
   * \param[in] val_group_id - string for the name of the profiled subroutine.
   */
  void GEMM_Tock(double val_start_time, string val_function_name, int M, int N, int K);

  /*!
   * \brief Write a CSV file containing the results of the profiling.
   */
  void GEMMProfilingCSV(void);

  /*!
   *
   * \brief Set freestream turbonormal for initializing solution.
   */
  void SetFreeStreamTurboNormal(su2double* turboNormal);

  /*!
   *
   * \brief Set freestream turbonormal for initializing solution.
   */
  su2double* GetFreeStreamTurboNormal(void);

  /*!
   * \brief Get the verbosity level of the console output.
   * \return Verbosity level for the console output.
   */
  unsigned short GetConsole_Output_Verb(void);

  /*!
   * \brief Get the kind of marker analyze marker (area-averaged, mass flux averaged, etc).
   * \return Kind of average.
   */
  unsigned short GetKind_Average(void);

  /*!
   *
   * \brief Get the direct differentation method.
   * \return direct differentiation method.
   */
  unsigned short GetDirectDiff();

  /*!
   * \brief Get the indicator whether we are solving an discrete adjoint problem.
   * \return the discrete adjoint indicator.
   */
  bool GetDiscrete_Adjoint(void);

  /*!
   * \brief Get the indicator whether we want to benchmark the MPI performance of FSI problems
   * \return The value for checking
   */
  bool CheckFSI_MPI(void);

  /*!
   * \brief Get the number of fluid subiterations roblems.
   * \return Number of FSI subiters.
   */
  unsigned short GetnIterFSI(void);

  /*!
   * \brief Get the number of subiterations while a ramp is applied.
   * \return Number of FSI subiters.
   */
  unsigned short GetnIterFSI_Ramp(void);
  
  /*!
   * \brief Get Aitken's relaxation parameter for static relaxation cases.
   * \return Aitken's relaxation parameters.
   */
  su2double GetAitkenStatRelax(void);

  /*!
   * \brief Get Aitken's maximum relaxation parameter for dynamic relaxation cases and first iteration.
   * \return Aitken's relaxation parameters.
   */
  su2double GetAitkenDynMaxInit(void);

  /*!
   * \brief Get Aitken's maximum relaxation parameter for dynamic relaxation cases and first iteration.
   * \return Aitken's relaxation parameters.
   */
  su2double GetAitkenDynMinInit(void);


  /*!
   * \brief Decide whether to apply dead loads to the model.
   * \return <code>TRUE</code> if the dead loads are to be applied, <code>FALSE</code> otherwise.
   */

  bool GetDeadLoad(void);

  /*!
   * \brief Identifies if the mesh is matching or not (temporary, while implementing interpolation procedures).
   * \return <code>TRUE</code> if the mesh is matching, <code>FALSE</code> otherwise.
   */
  
  bool GetPseudoStatic(void);
  
  /*!
    * \brief Identifies if the mesh is matching or not (temporary, while implementing interpolation procedures).
    * \return <code>TRUE</code> if the mesh is matching, <code>FALSE</code> otherwise.
    */
  
  bool GetMatchingMesh(void);

  /*!
   * \brief Identifies if we want to restart from a steady or an unsteady solution.
   * \return <code>TRUE</code> if we restart from steady state solution, <code>FALSE</code> otherwise.
   */

  bool GetSteadyRestart(void);


  /*!
   * \brief Provides information about the time integration of the structural analysis, and change the write in the output
   *        files information about the iteration.
   * \return The kind of time integration: Static or dynamic analysis
   */
  unsigned short GetDynamic_Analysis(void);

  /*!
   * \brief If we are prforming an unsteady simulation, there is only
   *        one value of the time step for the complete simulation.
   * \return Value of the time step in an unsteady simulation (non dimensional).
   */
  su2double GetDelta_DynTime(void);

  /*!
   * \brief If we are prforming an unsteady simulation, there is only
   *        one value of the time step for the complete simulation.
   * \return Value of the time step in an unsteady simulation (non dimensional).
   */
  su2double GetTotal_DynTime(void);

  /*!
   * \brief If we are prforming an unsteady simulation, there is only
   *        one value of the time step for the complete simulation.
   * \return Value of the time step in an unsteady simulation (non dimensional).
   */
  su2double GetCurrent_DynTime(void);

  /*!
   * \brief Get information about writing dynamic structural analysis headers and file extensions.
   * \return 	<code>TRUE</code> means that dynamic structural analysis solution files will be written.
   */
  bool GetWrt_Dynamic(void);

  /*!
   * \brief Get Newmark alpha parameter.
   * \return Value of the Newmark alpha parameter.
   */
  su2double GetNewmark_alpha(void);

  /*!
   * \brief Get Newmark delta parameter.
   * \return Value of the Newmark delta parameter.
   */
  su2double GetNewmark_delta(void);

  /*!
   * \brief Get the number of integration coefficients provided by the user.
   * \return Number of integration coefficients.
   */
  unsigned short GetnIntCoeffs(void);

  /*!
   * \brief Get the number of different values for the elasticity modulus.
   * \return Number of different values for the elasticity modulus.
   */
  unsigned short GetnElasticityMod(void);
  
  /*!
   * \brief Get the number of different values for the Poisson ratio.
   * \return Number of different values for the Poisson ratio.
   */
  unsigned short GetnPoissonRatio(void);
  
  /*!
   * \brief Get the number of different values for the Material density.
   * \return Number of different values for the Material density.
   */
  unsigned short GetnMaterialDensity(void);
  
  /*!
   * \brief Get the integration coefficients for the Generalized Alpha - Newmark integration integration scheme.
   * \param[in] val_coeff - Index of the coefficient.
   * \return Alpha coefficient for the Runge-Kutta integration scheme.
   */
  su2double Get_Int_Coeffs(unsigned short val_coeff);

  /*!
   * \brief Get the number of different values for the modulus of the electric field.
   * \return Number of different values for the modulus of the electric field.
   */
  unsigned short GetnElectric_Field(void);
  
  /*!
   * \brief Get the dimensionality of the electric field.
   * \return Number of integration coefficients.
   */
  unsigned short GetnDim_Electric_Field(void);
  
  /*!
   * \brief Get the values for the electric field modulus.
   * \param[in] val_coeff - Index of the coefficient.
   * \return Alpha coefficient for the Runge-Kutta integration scheme.
   */
  su2double Get_Electric_Field_Mod(unsigned short val_coeff);
  
  /*!
   * \brief Set the values for the electric field modulus.
   * \param[in] val_coeff - Index of the electric field.
   * \param[in] val_el_field - Value of the electric field.
   */
  void Set_Electric_Field_Mod(unsigned short val_coeff, su2double val_el_field);
  
  /*!
   * \brief Get the direction of the electric field in reference configuration.
   * \param[in] val_coeff - Index of the coefficient.
   * \return Alpha coefficient for the Runge-Kutta integration scheme.
   */
  su2double* Get_Electric_Field_Dir(void);
  
  
  /*!
   * \brief Check if the user wants to apply the load as a ramp.
   * \return 	<code>TRUE</code> means that the load is to be applied as a ramp.
   */
  bool GetRamp_Load(void);

  /*!
   * \brief Get the maximum time of the ramp.
   * \return 	Value of the max time while the load is linearly increased
   */
  su2double GetRamp_Time(void);
  
   /*!
    * \brief Get the kind of load transfer method we want to use for dynamic problems
    * \note This value is obtained from the config file, and it is constant
    *       during the computation.
    * \return Kind of transfer method for multiphysics problems
    */
   unsigned short GetDynamic_LoadTransfer(void);
  
   /*!
    * \brief Get the penalty weight value for the objective function.
    * \return  Penalty weight value for the reference geometry objective function.
    */
   su2double GetRefGeom_Penalty(void);
  
   /*!
    * \brief Get the penalty weight value for the objective function.
    * \return  Penalty weight value for the reference geometry objective function.
    */
   su2double GetTotalDV_Penalty(void);
  
  /*!
   * \brief Get the maximum time of the ramp.
   * \return 	Value of the max time while the load is linearly increased
   */
  su2double GetStatic_Time(void);

  /*!
   * \brief Get the order of the predictor for FSI applications.
   * \return 	Order of predictor
   */
  unsigned short GetPredictorOrder(void);

  /*!
   * \brief Get boolean for using Persson's shock capturing in Euler flow
   * \return Boolean for using Persson's shock capturing in Euler flow
   */
  bool GetEulerPersson(void);

  /*!
   * \brief Set boolean for using Persson's shock capturing in Euler flow
   * \param[in] val_EulerPersson - Boolean for using Persson's shock capturing in Euler flow
   */
  void SetEulerPersson(bool val_EulerPersson);

  /*!
   * \brief Check if the simulation we are running is a FSI simulation
   * \return Value of the physical time in an unsteady simulation.
   */
  bool GetFSI_Simulation(void);
  
   /*!
    * \brief Get the ID for the FEA region that we want to compute the gradient for using direct differentiation
    * \return ID
    */
   unsigned short GetnID_DV(void);
  
  /*!
   * \brief Check if we want to apply an incremental load to the nonlinear structural simulation
   * \return <code>TRUE</code> means that the load is to be applied in increments.
   */
  bool GetIncrementalLoad(void);

  /*!
   * \brief Get the number of increments for an incremental load.
   * \return 	Number of increments.
   */
  unsigned long GetNumberIncrements(void);

  /*!
   * \brief Get the value of the criteria for applying incremental loading.
   * \return Value of the log10 of the residual.
   */
  su2double GetIncLoad_Criteria(unsigned short val_var);

  /*!
   * \brief Get the relaxation method chosen for the simulation
   * \return Value of the relaxation method
   */
  unsigned short GetRelaxation_Method_FSI(void);

  /*!
   * \brief Get the kind of Riemann solver for the DG method (FEM flow solver).
   * \note This value is obtained from the config file, and it is constant
   *       during the computation.
   * \return Kind of Riemann solver for the DG method (FEM flow solver).
   */
  unsigned short GetRiemann_Solver_FEM(void);

  /*!
   * \brief Get the factor applied during quadrature of straight elements.
   * \return The specified straight element quadrature factor.
   */
  su2double GetQuadrature_Factor_Straight(void);

  /*!
   * \brief Get the factor applied during quadrature of curved elements.
   * \return The specified curved element quadrature factor.
   */
  su2double GetQuadrature_Factor_Curved(void);

  /*!
   * \brief Get the factor applied during time quadrature for ADER-DG.
   * \return The specified ADER-DG time quadrature factor.
   */
  su2double GetQuadrature_Factor_Time_ADER_DG(void);

  /*!
   * \brief Function to make available the multiplication factor theta of the
            symmetrizing terms in the DG discretization of the viscous terms.
   * \return The specified factor for the DG discretization.
   */
  su2double GetTheta_Interior_Penalty_DGFEM(void);

  /*!
   * \brief Function to make available whether or not the entropy must be computed.
   * \return The boolean whether or not the entropy must be computed.
   */
  bool GetCompute_Entropy(void);

  /*!
   * \brief Function to make available whether or not the lumped mass matrix
            must be used for steady computations.
   * \return The boolean whether or not to use the lumped mass matrix.
   */
  bool GetUse_Lumped_MassMatrix_DGFEM(void);

  /*!
   * \brief Function to make available whether or not only the exact Jacobian
            of the spatial discretization must be computed.
   * \return The boolean whether or not the Jacobian must be computed.
   */
  bool GetJacobian_Spatial_Discretization_Only(void);

  /*!
   * \brief Get the interpolation method used for matching between zones.
   */
  inline unsigned short GetKindInterpolation(void);

  /*!
   * \brief Get the AD support.
   */
  bool GetAD_Mode(void);

  /*!
   * \brief Get the frequency for writing the surface solution file in Dual Time.
   * \return It writes the surface solution file with this frequency.
   */
  unsigned long GetWrt_Surf_Freq_DualTime(void);
    
  /*!
   * \brief Get the Kind of Hybrid RANS/LES.
   * \return Value of Hybrid RANS/LES method.
   */
  unsigned short GetKind_HybridRANSLES(void);

  /*!
   * \brief Get the Kind of Roe Low Dissipation Scheme for Unsteady flows.
   * \return Value of Low dissipation approach.
   */
   unsigned short GetKind_RoeLowDiss(void);
    
  /*!
   * \brief Get the DES Constant.
   * \return Value of DES constant.
   */
   su2double GetConst_DES(void);

  /*!
   * \brief Get QCR (SA-QCR2000).
   */
  bool GetQCR(void);

  /*!
   * \brief Get if AD preaccumulation should be performed.
   */
  bool GetAD_Preaccumulation(void);
};

#include "config_structure.inl"<|MERGE_RESOLUTION|>--- conflicted
+++ resolved
@@ -2435,15 +2435,12 @@
    */
   su2double GetUnst_CFL(void);
 
-<<<<<<< HEAD
-=======
   /*!
    * \brief Get information about element reorientation
    * \return 	<code>TRUE</code> means that elements can be reoriented if suspected unhealthy
    */
   bool GetReorientElements(void);
   
->>>>>>> e1981127
   /*!
    * \brief Get the Courant Friedrich Levi number for unsteady simulations.
    * \return CFL number for unsteady simulations.
