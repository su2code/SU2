#!/usr/bin/env python

## \file FSI_config.py
#  \brief Python class for handling configuration file for FSI computation.
#  \author David Thomas
<<<<<<< HEAD
#  \version 7.0.5 "Blackbird"
=======
#  \version 7.0.6 "Blackbird"
>>>>>>> 0e3fad69
#
# The current SU2 release has been coordinated by the
# SU2 International Developers Society <www.su2devsociety.org>
# with selected contributions from the open-source community.
#
# The main research teams contributing to the current release are:
#  - Prof. Juan J. Alonso's group at Stanford University.
#  - Prof. Piero Colonna's group at Delft University of Technology.
#  - Prof. Nicolas R. Gauger's group at Kaiserslautern University of Technology.
#  - Prof. Alberto Guardone's group at Polytechnic University of Milan.
#  - Prof. Rafael Palacios' group at Imperial College London.
#  - Prof. Vincent Terrapon's group at the University of Liege.
#  - Prof. Edwin van der Weide's group at the University of Twente.
#  - Lab. of New Concepts in Aeronautics at Tech. Institute of Aeronautics.
#
# Copyright 2012-2020, Francisco D. Palacios, Thomas D. Economon,
#                      Tim Albring, and the SU2 contributors.
#
# SU2 is free software; you can redistribute it and/or
# modify it under the terms of the GNU Lesser General Public
# License as published by the Free Software Foundation; either
# version 2.1 of the License, or (at your option) any later version.
#
# SU2 is distributed in the hope that it will be useful,
# but WITHOUT ANY WARRANTY; without even the implied warranty of
# MERCHANTABILITY or FITNESS FOR A PARTICULAR PURPOSE. See the GNU
# Lesser General Public License for more details.
#
# You should have received a copy of the GNU Lesser General Public
# License along with SU2. If not, see <http://www.gnu.org/licenses/>.

# ----------------------------------------------------------------------
#  Imports
# ----------------------------------------------------------------------

import os, sys, shutil, copy
from ..util import switch

# ----------------------------------------------------------------------
#  FSI Configuration Class
# ----------------------------------------------------------------------

class FSIConfig:
    """
    Class that contains all the parameters coming from the FSI configuration file.
    Read the file and store all the options into a dictionary.
    """

    def __init__(self,FileName):
        self.ConfigFileName = FileName
        self._ConfigContent = {}
        self.readConfig()

    def __str__(self):
	tempString = str()
	for key, value in self._ConfigContent.items():
	   tempString += "{} = {}\n".format(key,value)
	return tempString

    def __getitem__(self,key):
	return self._ConfigContent[key]

    def __setitem__(self, key, value):
	self._ConfigContent[key] = value

    def readConfig(self):
        input_file = open(self.ConfigFileName)
        while 1:
	    line = input_file.readline()
	    if not line:
	        break
            # remove line returns
            line = line.strip('\r\n')
            # make sure it has useful data
            if (not "=" in line) or (line[0] == '%'):
                continue
            # split across equal sign
            line = line.split("=",1)
            this_param = line[0].strip()
            this_value = line[1].strip()

            for case in switch(this_param):
	        #integer values
		if case("NDIM")			      : pass
	        #if case("MESH_DEF_LIN_ITER")	      : pass
	        #if case("MESH_DEF_NONLIN_ITER")       : pass
		if case("RESTART_ITER")		      : pass
		if case("NB_EXT_ITER")		      : pass
	        if case("NB_FSI_ITER")		      :
		    self._ConfigContent[this_param] = int(this_value)
		    break

	        #float values
                if case("RBF_RADIUS")                 : pass
		if case("AITKEN_PARAM")		      : pass
		if case("START_TIME")		      : pass
		if case("UNST_TIMESTEP")	      : pass
		if case("UNST_TIME")		      : pass
	        if case("FSI_TOLERANCE")	      :
		    self._ConfigContent[this_param] = float(this_value)
		    break

	        #string values
		if case("CFD_CONFIG_FILE_NAME")	      : pass
		if case("CSD_SOLVER")		      : pass
		if case("CSD_CONFIG_FILE_NAME")	      : pass
		if case("RESTART_SOL")		      : pass
		if case("MATCHING_MESH")	      : pass
                if case("MESH_INTERP_METHOD")         : pass
		if case("DISP_PRED")		      : pass
		if case("AITKEN_RELAX")               : pass
	        if case("TIME_MARCHING")	      : pass
		if case("INTERNAL_FLOW")	      : 
	        #if case("MESH_DEF_METHOD")	      : pass
		    self._ConfigContent[this_param] = this_value
		    break

 	        if case():
		    print(this_param + " is an invalid option !")
		    break
	    #end for
	


    #def dump()<|MERGE_RESOLUTION|>--- conflicted
+++ resolved
@@ -3,11 +3,7 @@
 ## \file FSI_config.py
 #  \brief Python class for handling configuration file for FSI computation.
 #  \author David Thomas
-<<<<<<< HEAD
-#  \version 7.0.5 "Blackbird"
-=======
 #  \version 7.0.6 "Blackbird"
->>>>>>> 0e3fad69
 #
 # The current SU2 release has been coordinated by the
 # SU2 International Developers Society <www.su2devsociety.org>
