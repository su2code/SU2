#!/usr/bin/env python

## \file functions.py
#  \brief python package for functions
#  \author T. Lukaczyk, F. Palacios
<<<<<<< HEAD
#  \version 7.0.3 "Blackbird"
=======
#  \version 7.0.5 "Blackbird"
>>>>>>> d0e10f8a
#
# SU2 Project Website: https://su2code.github.io
# 
# The SU2 Project is maintained by the SU2 Foundation 
# (http://su2foundation.org)
#
# Copyright 2012-2020, SU2 Contributors (cf. AUTHORS.md)
#
# SU2 is free software; you can redistribute it and/or
# modify it under the terms of the GNU Lesser General Public
# License as published by the Free Software Foundation; either
# version 2.1 of the License, or (at your option) any later version.
# 
# SU2 is distributed in the hope that it will be useful,
# but WITHOUT ANY WARRANTY; without even the implied warranty of
# MERCHANTABILITY or FITNESS FOR A PARTICULAR PURPOSE. See the GNU
# Lesser General Public License for more details.
#
# You should have received a copy of the GNU Lesser General Public
# License along with SU2. If not, see <http://www.gnu.org/licenses/>.

# ----------------------------------------------------------------------
#  Imports
# ----------------------------------------------------------------------

import os, sys, shutil, copy, time, subprocess
from .. import run  as su2run
from .. import io   as su2io
from .. import util as su2util
from ..io import redirect_folder, redirect_output


# ----------------------------------------------------------------------
#  Main Function Interface
# ----------------------------------------------------------------------

def function( func_name, config, state=None ):
    """ val = SU2.eval.func(func_name,config,state=None)
    
        Evaluates the aerodynamics and geometry functions.
        
        Wraps:
            SU2.eval.aerodynamics()
            SU2.eval.geometry()
        
        Assumptions:
            Config is already setup for deformation.
            Mesh need not be deformed.
            Updates config and state by reference.
            Redundancy if state.FUNCTIONS is not empty.
        
        Executes in:
            ./DIRECT or ./GEOMETRY
        
        Inputs:
            func_name - SU2 objective function name or 'ALL'
            config    - an SU2 config
            state     - optional, an SU2 state
        
        Outputs:
            If func_name is 'ALL', returns a Bunch() of 
            functions with keys of objective function names
            and values of objective function floats.
            Otherwise returns a float.
    """
    
    # initialize
    state = su2io.State(state)
    
    # check for multiple objectives
    multi_objective = (type(func_name)==list)

    # func_name_string is only used to check whether the function has already been evaluated. 
    func_name_string = func_name
    if multi_objective:   func_name_string = func_name[0]  

    # redundancy check
    if not func_name_string in state['FUNCTIONS']:

        # Aerodynamics
        if multi_objective or func_name == 'ALL':
            aerodynamics( config, state )

        elif func_name in su2io.historyOutFields:
            if su2io.historyOutFields[func_name]['TYPE'] == 'COEFFICIENT' or su2io.historyOutFields[func_name]['TYPE'] == 'D_COEFFICIENT':
                aerodynamics( config, state )

        # Stability
        elif func_name in su2io.optnames_stab:
            stability( config, state )
        
        # Multipoint
        elif func_name in su2io.optnames_multi:
            multipoint( config, state )

        # Geometry
        elif func_name in su2io.optnames_geo:
            geometry( func_name, config, state )
            
        else:
            raise Exception('unknown function name, %s. Please check config_template.cfg for updated list of function names' % func_name)
        
    #: if not redundant

    # prepare output
    if func_name == 'ALL':
        func_out = state['FUNCTIONS']
    elif (multi_objective):
        # If combine_objective is true, use the 'combo' output.
        func_out = state['FUNCTIONS']['COMBO']
    else:
        func_out = state['FUNCTIONS'][func_name]

    if func_name_string in config['OPT_OBJECTIVE']:
        marker = config['OPT_OBJECTIVE'][func_name_string]['MARKER']
        if func_name_string in su2io.per_surface_map:
            name = su2io.per_surface_map[func_name_string]+'_'+marker
            if name in state['FUNCTIONS']:
                func_out = state['FUNCTIONS'][name]

    
    return copy.deepcopy(func_out)

#: def function()


# ----------------------------------------------------------------------
#  Aerodynamic Functions
# ----------------------------------------------------------------------

def aerodynamics( config, state=None ):
    """ vals = SU2.eval.aerodynamics(config,state=None)
    
        Evaluates aerodynamics with the following:
	          SU2.run.deform()
            SU2.run.direct()
        
        Assumptions:
            Config is already setup for deformation.
            Mesh may or may not be deformed.
            Updates config and state by reference.
            Redundancy if state.FUNCTIONS is not empty.
            
        Executes in:
            ./DIRECT
            
        Inputs:
            config    - an SU2 config
            state     - optional, an SU2 state
        
        Outputs:
            Bunch() of functions with keys of objective function names
            and values of objective function floats.
    """
    
    # ----------------------------------------------------
    #  Initialize    
    # ----------------------------------------------------
    
    # initialize
    state = su2io.State(state)
<<<<<<< HEAD
=======

    # Make sure to output aerodynamic coeff.
    if not 'AERO_COEFF' in config['HISTORY_OUTPUT']:
        config['HISTORY_OUTPUT'].append('AERO_COEFF')

>>>>>>> d0e10f8a
    if not 'MESH' in state.FILES:
        state.FILES.MESH = config['MESH_FILENAME']
    special_cases = su2io.get_specialCases(config)
    
    # console output
    if config.get('CONSOLE','VERBOSE') in ['QUIET','CONCISE']:
        log_direct = 'log_Direct.out'
    else:
        log_direct = None
    
    # ----------------------------------------------------    
    #  Update Mesh
    # ----------------------------------------------------
    
    # does decomposition and deformation
    info = update_mesh(config,state)
    
    # ----------------------------------------------------    
    #  Adaptation (not implemented)
    # ----------------------------------------------------
    
    #if not state.['ADAPTED_FUNC']:
    #    config = su2run.adaptation(config)
    #    state['ADAPTED_FUNC'] = True
    
    # ----------------------------------------------------    
    #  Direct Solution
    # ----------------------------------------------------    
    opt_names = []
    for key in su2io.historyOutFields:
        if su2io.historyOutFields[key]['TYPE'] == 'COEFFICIENT':
            opt_names.append(key)

    # redundancy check
    direct_done = all([key in state.FUNCTIONS for key in opt_names])
    if direct_done:
        # return aerodynamic function values
        aero = su2util.ordered_bunch()
        for key in opt_names:
            if key in state.FUNCTIONS:
                aero[key] = state.FUNCTIONS[key]
        return copy.deepcopy(aero)    
    #: if redundant
    
    # files to pull
    files = state.FILES
    pull = []; link = []
    
    # files: mesh
    name = files['MESH']
    name = su2io.expand_part(name,config)
    link.extend(name)
<<<<<<< HEAD
    
=======

    # files: restarts
    if config.get('TIME_DOMAIN', 'NO') == 'YES' and config.get('RESTART_SOL','NO') =='YES':
        if  'RESTART_FILE_1' in files: # not the case for directdiff restart
            name = files['RESTART_FILE_1']
            name = su2io.expand_part(name, config)
            link.extend(name)
        if 'RESTART_FILE_2' in files:  # not the case for 1st order time stepping
            name = files['RESTART_FILE_2']
            name = su2io.expand_part(name, config)
            link.extend(name)

>>>>>>> d0e10f8a
    if 'FLOW_META' in files:
        pull.append(files['FLOW_META'])

    # files: direct solution
    if 'DIRECT' in files:
        name = files['DIRECT']
        name = su2io.expand_zones(name, config)
        name = su2io.expand_time(name,config)
        link.extend( name )
        ##config['RESTART_SOL'] = 'YES' # don't override config file
    else:
        if config.get('TIME_DOMAIN', 'NO') != 'YES': #rules out steady state optimization special cases.
            config['RESTART_SOL'] = 'NO' #for shape optimization with restart files.
        
    # files: target equivarea distribution
    if ( 'EQUIV_AREA' in special_cases and 
         'TARGET_EA' in files ) : 
        pull.append( files['TARGET_EA'] )

    # files: target pressure distribution
    if ( 'INV_DESIGN_CP' in special_cases and
         'TARGET_CP' in files ) :
        pull.append( files['TARGET_CP'] )

    # files: target heat flux distribution
    if ( 'INV_DESIGN_HEATFLUX' in special_cases and
         'TARGET_HEATFLUX' in files ) :
        pull.append( files['TARGET_HEATFLUX'] )


    # output redirection
    with redirect_folder( 'DIRECT', pull, link ) as push:
        with redirect_output(log_direct):     
            
            # # RUN DIRECT SOLUTION # #
            info = su2run.direct(config)



            konfig = copy.deepcopy(config)
            ''' 
            If the time convergence criterion was activated, we have less time iterations. 
            Store the changed values of TIME_ITER, ITER_AVERAGE_OBJ and UNST_ADJOINT_ITER in
            info.WND_CAUCHY_DATA'''
            if konfig.get('WINDOW_CAUCHY_CRIT', 'NO') == 'YES' and konfig.TIME_MARCHING != 'NO':  # Tranfer Convergence Data, if necessary
                konfig['TIME_ITER']         = info.WND_CAUCHY_DATA['TIME_ITER']
                konfig['ITER_AVERAGE_OBJ']  = info.WND_CAUCHY_DATA['ITER_AVERAGE_OBJ']
                konfig['UNST_ADJOINT_ITER'] = info.WND_CAUCHY_DATA['UNST_ADJOINT_ITER']

            su2io.restart2solution(konfig,info)
            state.update(info)
            
            # direct files to push
            name = info.FILES['DIRECT']
            name = su2io.expand_zones(name,konfig)
            name = su2io.expand_time(name,konfig)
            push.extend(name)
            
            # equivarea files to push
            if 'WEIGHT_NF' in info.FILES:
                push.append(info.FILES['WEIGHT_NF'])

            # pressure files to push
            if 'TARGET_CP' in info.FILES:
                push.append(info.FILES['TARGET_CP'])

            # heat flux files to push
            if 'TARGET_HEATFLUX' in info.FILES:
                push.append(info.FILES['TARGET_HEATFLUX'])
                
            if 'FLOW_META' in info.FILES:
                push.append(info.FILES['FLOW_META'])
                
    #: with output redirection
    su2io.update_persurface(konfig,state)
    # return output 
    funcs = su2util.ordered_bunch()
    for key in su2io.historyOutFields:
        if key in state['FUNCTIONS']:
            funcs[key] = state['FUNCTIONS'][key]
            
    return funcs

#: def aerodynamics()


# ----------------------------------------------------------------------
#  Stability Functions
# ----------------------------------------------------------------------

def stability( config, state=None, step=1e-2 ):
   
    
    folder = 'STABILITY' # os.path.join('STABILITY',func_name) #STABILITY/D_MOMENT_Y_D_ALPHA/
    
    # ----------------------------------------------------
    #  Initialize    
    # ----------------------------------------------------
    
    # initialize
    state = su2io.State(state)
    if not 'MESH' in state.FILES:
        state.FILES.MESH = config['MESH_FILENAME']
    special_cases = su2io.get_specialCases(config)
    
    # console output
    if config.get('CONSOLE','VERBOSE') in ['QUIET','CONCISE']:
        log_direct = 'log_Direct.out'
    else:
        log_direct = None
    
    # ----------------------------------------------------    
    #  Update Mesh
    # ----------------------------------------------------
  
<<<<<<< HEAD
    
    # does decomposition and deformation
    info = update_mesh(config,state) 
    
    # ----------------------------------------------------    
    #  CENTRAL POINT
    # ----------------------------------------------------    
    
    # will run in DIRECT/
    func_0 = aerodynamics(config,state)      
    
    
    # ----------------------------------------------------    
    #  Run Forward Point
    # ----------------------------------------------------   
    
    # files to pull
    files = state.FILES
    pull = []; link = []
    
    # files: mesh
    name = files['MESH']
    name = su2io.expand_part(name,config)
    link.extend(name)
    
=======
    
    # does decomposition and deformation
    info = update_mesh(config,state) 
    
    # ----------------------------------------------------    
    #  CENTRAL POINT
    # ----------------------------------------------------    
    
    # will run in DIRECT/
    func_0 = aerodynamics(config,state)      
    
    
    # ----------------------------------------------------    
    #  Run Forward Point
    # ----------------------------------------------------   
    
    # files to pull
    files = state.FILES
    pull = []; link = []
    
    # files: mesh
    name = files['MESH']
    name = su2io.expand_part(name,config)
    link.extend(name)
    
>>>>>>> d0e10f8a
    # files: direct solution
    if 'DIRECT' in files:
        name = files['DIRECT']
        name = su2io.expand_time(name,config)
        link.extend( name )
        ##config['RESTART_SOL'] = 'YES' # don't override config file
    else:
        config['RESTART_SOL'] = 'NO'
        
    # files: target equivarea distribution
    if ( 'EQUIV_AREA' in special_cases and 
         'TARGET_EA' in files ) : 
        pull.append( files['TARGET_EA'] )

    # files: target pressure distribution
    if ( 'INV_DESIGN_CP' in special_cases and
         'TARGET_CP' in files ) :
        pull.append( files['TARGET_CP'] )

    # files: target heat flux distribution
    if ( 'INV_DESIGN_HEATFLUX' in special_cases and
         'TARGET_HEATFLUX' in files ) :
        pull.append( files['TARGET_HEATFLUX'] )

    # pull needed files, start folder
    with redirect_folder( folder, pull, link ) as push:
        with redirect_output(log_direct):     
            
            konfig = copy.deepcopy(config)
            ztate  = copy.deepcopy(state)
            
            # TODO: GENERALIZE
            konfig.AOA = konfig.AOA + step
            ztate.FUNCTIONS.clear()
            
            func_1 = aerodynamics(konfig,ztate)
                        
            ## direct files to store
            #name = ztate.FILES['DIRECT']
            #if not 'STABILITY' in state.FILES:
                #state.FILES.STABILITY = su2io.ordered_bunch()
            #state.FILES.STABILITY['DIRECT'] = name
            
            ## equivarea files to store
            #if 'WEIGHT_NF' in ztate.FILES:
                #state.FILES.STABILITY['WEIGHT_NF'] = ztate.FILES['WEIGHT_NF']
    
    # ----------------------------------------------------    
    #  DIFFERENCING
    # ----------------------------------------------------
        
    for derv_name in su2io.optnames_stab:

        matches = [ k for k in su2io.optnames_aero if k in derv_name ]
        if not len(matches) == 1: continue
        func_name = matches[0]

        obj_func = ( func_1[func_name] - func_0[func_name] ) / step
        
        state.FUNCTIONS[derv_name] = obj_func
    

    # return output 
    funcs = su2util.ordered_bunch()
    for key in su2io.optnames_stab:
        if key in state['FUNCTIONS']:
            funcs[key] = state['FUNCTIONS'][key]    
    
    return funcs


# ----------------------------------------------------------------------
#  Multipoint Functions
# ----------------------------------------------------------------------

def multipoint( config, state=None, step=1e-2 ):

    mach_list = config['MULTIPOINT_MACH_NUMBER'].replace("(", "").replace(")", "").split(',')
    reynolds_list = config['MULTIPOINT_REYNOLDS_NUMBER'].replace("(", "").replace(")", "").split(',')
    freestream_temp_list = config['MULTIPOINT_FREESTREAM_TEMPERATURE'].replace("(", "").replace(")", "").split(',')
    freestream_press_list = config['MULTIPOINT_FREESTREAM_PRESSURE'].replace("(", "").replace(")", "").split(',')
    aoa_list = config['MULTIPOINT_AOA'].replace("(", "").replace(")", "").split(',')
    sideslip_list = config['MULTIPOINT_SIDESLIP_ANGLE'].replace("(", "").replace(")", "").split(',')
    target_cl_list = config['MULTIPOINT_TARGET_CL'].replace("(", "").replace(")", "").split(',')
    weight_list = config['MULTIPOINT_WEIGHT'].replace("(", "").replace(")", "").split(',')
    outlet_value_list = config['MULTIPOINT_OUTLET_VALUE'].replace("(", "").replace(")", "").split(',')
    solution_flow_list = su2io.expand_multipoint(config.SOLUTION_FILENAME, config)
    flow_meta_list = su2io.expand_multipoint('flow.meta', config)
    restart_sol = config['RESTART_SOL']
    dv_value_old = config['DV_VALUE_OLD'];

    func = []
    folder = []
    for i in range(len(weight_list)):
        func.append(0)
        folder.append(0)

    for i in range(len(weight_list)):
        folder[i] = 'MULTIPOINT_' + str(i)

    opt_names = []
    for key in su2io.historyOutFields:
        if su2io.historyOutFields[key]['TYPE'] == 'COEFFICIENT':
            opt_names.append(key)

    # ----------------------------------------------------
    #  Initialize
    # ----------------------------------------------------
    
    # initialize
    state = su2io.State(state)
    if not 'MESH' in state.FILES:
        state.FILES.MESH = config['MESH_FILENAME']
    special_cases = su2io.get_specialCases(config)
    
    # console output
    if config.get('CONSOLE','VERBOSE') in ['QUIET','CONCISE']:
        log_direct = 'log_Direct.out'
    else:
        log_direct = None

    # ----------------------------------------------------
    #  Update Mesh
    # ----------------------------------------------------

    # If multiple meshes specified, use relevant mesh
    if 'MULTIPOINT_MESH_FILENAME' in state.FILES:
        state.FILES.MESH = state.FILES.MULTIPOINT_MESH_FILENAME[0]
        config.MESH_FILENAME = state.FILES.MULTIPOINT_MESH_FILENAME[0]

    # does decomposition and deformation
    info = update_mesh(config,state)
  
    # ----------------------------------------------------
    #  FIRST POINT
    # ----------------------------------------------------
    
    # will run in DIRECT/

    config.AOA = aoa_list[0]
    config.SIDESLIP_ANGLE = sideslip_list[0]
    config.MACH_NUMBER = mach_list[0]
    config.REYNOLDS_NUMBER = reynolds_list[0]
    config.FREESTREAM_TEMPERATURE = freestream_temp_list[0]
    config.FREESTREAM_PRESSURE = freestream_press_list[0]
    config.TARGET_CL = target_cl_list[0]
    orig_marker_outlet = config['MARKER_OUTLET']
    orig_marker_outlet = orig_marker_outlet.replace("(", "").replace(")", "").split(',')
    new_marker_outlet = "(" + orig_marker_outlet[0] + "," + outlet_value_list[0] + ")"
    config.MARKER_OUTLET = new_marker_outlet
    config.SOLUTION_FILENAME = solution_flow_list[0]

    # If solution file for the first point is available, use it
    if 'MULTIPOINT_DIRECT' in state.FILES and state.FILES.MULTIPOINT_DIRECT[0]: 
        state.FILES['DIRECT'] = state.FILES.MULTIPOINT_DIRECT[0]

    # If flow.meta file for the first point is available, rename it before using it
    if 'MULTIPOINT_FLOW_META' in state.FILES and state.FILES.MULTIPOINT_FLOW_META[0]:
        os.rename(state.FILES.MULTIPOINT_FLOW_META[0], 'flow.meta')
        state.FILES['FLOW_META'] = 'flow.meta'

    func[0] = aerodynamics(config,state)
    
    # change name of flow.meta back to multipoint name
    if os.path.exists('flow.meta'):
        os.rename('flow.meta', flow_meta_list[0])
        state.FILES['FLOW_META'] = flow_meta_list[0]

    src = os.getcwd()
    src = os.path.abspath(src).rstrip('/')+'/DIRECT/'

    # files to pull
    files = state.FILES
    pull = []; link = []
    
    # files: mesh
    name = files['MESH']
    name = su2io.expand_part(name,config)
    link.extend(name)
    
    # files: direct solution
    if 'DIRECT' in files:
        name = files['DIRECT']
        name = su2io.expand_time(name,config)
        link.extend( name )
    else:
        config['RESTART_SOL'] = 'NO'
    
    # files: meta data for the flow    
    if 'FLOW_META' in files:
        pull.append(files['FLOW_META'])
    
    # files: target equivarea distribution
    if ( 'EQUIV_AREA' in special_cases and
        'TARGET_EA' in files ) :
        pull.append( files['TARGET_EA'] )

    # files: target pressure distribution
    if ( 'INV_DESIGN_CP' in special_cases and
        'TARGET_CP' in files ) :
        pull.append( files['TARGET_CP'] )
    
    # files: target heat flux distribution
    if ( 'INV_DESIGN_HEATFLUX' in special_cases and
        'TARGET_HEATFLUX' in files ) :
        pull.append( files['TARGET_HEATFLUX'] )

    # pull needed files, start folder_0
    with redirect_folder( folder[0], pull, link ) as push:
        with redirect_output(log_direct):

            konfig = copy.deepcopy(config)
            ztate  = copy.deepcopy(state)
            # Reset restart to original value 
            konfig['RESTART_SOL'] = restart_sol

            dst = os.getcwd()
            dst = os.path.abspath(dst).rstrip('/')+'/'+'DIRECT'

            # make unix link
            string = "ln -s " + src + " " + dst
            stringlist = string.split()
            subprocess.Popen(stringlist)

    for i in range(len(weight_list)-1):

        konfig = copy.deepcopy(config)
        ztate  = copy.deepcopy(state)

        konfig.SOLUTION_FILENAME = solution_flow_list[i+1]

        # delete direct solution file from previous point
        if 'DIRECT' in ztate.FILES:
            del ztate.FILES.DIRECT

        if 'FLOW_META' in ztate.FILES:
            del ztate.FILES.FLOW_META

        # use direct solution file from relevant point
        if 'MULTIPOINT_DIRECT' in state.FILES and state.FILES.MULTIPOINT_DIRECT[i+1]: 
            ztate.FILES['DIRECT'] = state.FILES.MULTIPOINT_DIRECT[i+1]

        # use flow.meta file from relevant point
        if 'MULTIPOINT_FLOW_META' in state.FILES and state.FILES.MULTIPOINT_FLOW_META[i+1]:
            ztate.FILES['FLOW_META'] = state.FILES.MULTIPOINT_FLOW_META[i+1]

        # use mesh file from relevant point
        if 'MULTIPOINT_MESH_FILENAME' in ztate.FILES:
            ztate.FILES.MESH = ztate.FILES.MULTIPOINT_MESH_FILENAME[i+1]
            konfig.MESH_FILENAME= ztate.FILES.MULTIPOINT_MESH_FILENAME[i+1]
            konfig['DV_VALUE_OLD'] = dv_value_old

        files = ztate.FILES
        link = []
        pull = []

        # files: mesh
        name = files['MESH']
        name = su2io.expand_part(name,konfig)
        link.extend(name)

        # files: direction solution
        if 'DIRECT' in files:
            name = files['DIRECT']
            name = su2io.expand_time(name,konfig)
            link.extend( name )
        else:
            konfig['RESTART_SOL'] = 'NO'

        # files: meta data for the flow
        if 'FLOW_META' in files:
            pull.append(files['FLOW_META'])

        # pull needed files, start folder_1
        with redirect_folder( folder[i+1], pull, link ) as push:
            with redirect_output(log_direct):

                # Perform deformation on multipoint mesh
                if 'MULTIPOINT_MESH_FILENAME' in state.FILES:
                    info = update_mesh(konfig,ztate)
                
                # Update config values
                konfig.AOA = aoa_list[i+1]
                konfig.SIDESLIP_ANGLE = sideslip_list[i+1]
                konfig.MACH_NUMBER = mach_list[i+1]
                konfig.REYNOLDS_NUMBER = reynolds_list[i+1]
                konfig.FREESTREAM_TEMPERATURE = freestream_temp_list[i+1]
                konfig.FREESTREAM_PRESSURE = freestream_press_list[i+1]
                konfig.TARGET_CL = target_cl_list[i+1]
                orig_marker_outlet = config['MARKER_OUTLET']
                orig_marker_outlet = orig_marker_outlet.replace("(", "").replace(")", "").split(',')
                new_marker_outlet = "(" + orig_marker_outlet[0] + "," + outlet_value_list[i+1] + ")"
                konfig.MARKER_OUTLET = new_marker_outlet

                ztate.FUNCTIONS.clear()

                # rename meta data to flow.meta
                if 'FLOW_META' in ztate.FILES:
                    ztate.FILES['FLOW_META'] = 'flow.meta'
                    os.rename(ztate.FILES.MULTIPOINT_FLOW_META[i+1], 'flow.meta')

                func[i+1] = aerodynamics(konfig,ztate)

                dst = os.getcwd()

                # revert name of flow.meta file to multipoint name
                if os.path.exists('flow.meta'):
                    os.rename('flow.meta', flow_meta_list[i+1])
                    ztate.FILES['FLOW_META'] = flow_meta_list[i+1]
                    dst_flow_meta = os.path.abspath(dst).rstrip('/')+'/'+ztate.FILES['FLOW_META']
                    push.append(ztate.FILES['FLOW_META'])
                
                # direct files to push
                dst_direct = os.path.abspath(dst).rstrip('/')+'/'+ztate.FILES['DIRECT']
                name = ztate.FILES['DIRECT']
                name = su2io.expand_zones(name,konfig)
                name = su2io.expand_time(name,konfig)
                push.extend(name)

                if 'MULTIPOINT_MESH_FILENAME' in state.FILES:
                    # Mesh files to push
                    dst_mesh = os.path.abspath(dst).rstrip('/')+'/'+ztate.FILES['MESH']
                    name = ztate.FILES['MESH']
                    name = su2io.expand_part(name,konfig)
                    push.extend(name)


        # Link direct solution to MULTIPOINT_# folder
        src = os.getcwd()
        src_direct = os.path.abspath(src).rstrip('/')+'/'+ztate.FILES['DIRECT']

        # make unix link
        os.symlink(src_direct, dst_direct)
        
        # If the mesh doesn't already exist, link it
        if 'MULTIPOINT_MESH_FILENAME' in state.FILES:
            src_mesh = os.path.abspath(src).rstrip('/')+'/'+ztate.FILES['MESH']
            if not os.path.exists(src_mesh): 
                os.symlink(src_mesh, dst_mesh)

        # link flow.meta
        if 'MULTIPOINT_FLOW_META' in state.FILES:
            src_flow_meta = os.path.abspath(src).rstrip('/')+'/'+ztate.FILES['FLOW_META']
            if not os.path.exists(src_flow_meta): 
                os.symlink(src_flow_meta, dst_flow_meta)

    # Update MULTIPOINT_DIRECT in state.FILES
    state.FILES.MULTIPOINT_DIRECT = solution_flow_list
    if 'FLOW_META' in state.FILES:
        state.FILES.MULTIPOINT_FLOW_META = flow_meta_list
      
    # ----------------------------------------------------
    #  WEIGHT FUNCTIONS
    # ----------------------------------------------------
        
    for derv_name in su2io.optnames_multi:
        matches = [ k for k in opt_names if k in derv_name ]
        if not len(matches) == 1: continue
        func_name = matches[0]
        obj_func = 0.0
        for i in range(len(weight_list)):
            obj_func = obj_func + float(weight_list[i])*func[i][func_name]
        
        state.FUNCTIONS[derv_name] = obj_func

    # return output
    funcs = su2util.ordered_bunch()
    for key in su2io.optnames_multi:
        if key in state['FUNCTIONS']:
            funcs[key] = state['FUNCTIONS'][key]
    
    return funcs


# ----------------------------------------------------------------------
#  Geometric Functions
# ----------------------------------------------------------------------

def geometry( func_name, config, state=None ):
    """ val = SU2.eval.geometry(config,state=None)
    
        Evaluates geometry with the following:
            SU2.run.deform()
            SU2.run.geometry()
        
        Assumptions:
            Config is already setup for deformation.
            Mesh may or may not be deformed.
            Updates config and state by reference.
            Redundancy if state.FUNCTIONS does not have func_name.
            
        Executes in:
            ./GEOMETRY
            
        Inputs:
            config    - an SU2 config
            state     - optional, an SU2 state
        
        Outputs:
            Bunch() of functions with keys of objective function names
            and values of objective function floats.
    """
    
    # ----------------------------------------------------
    #  Initialize    
    # ----------------------------------------------------
    
    # initialize
    state = su2io.State(state)
    if not 'MESH' in state.FILES:
        state.FILES.MESH = config['MESH_FILENAME']
    special_cases = su2io.get_specialCases(config)
    
    # console output
    if config.get('CONSOLE','VERBOSE') in ['QUIET','CONCISE']:
        log_geom = 'log_Geometry.out'
    else:
        log_geom = None
    
    # ----------------------------------------------------
    #  Update Mesh (check with Trent)
    # ----------------------------------------------------
    
    # does decomposition and deformation
    #info = update_mesh(config,state)


    # ----------------------------------------------------    
    #  Geometry Solution
    # ----------------------------------------------------    
    
    # redundancy check
    geometry_done = func_name in state.FUNCTIONS
    #geometry_done = all([key in state.FUNCTIONS for key in su2io.optnames_geo])
    if not geometry_done:    
        
        # files to pull
        files = state.FILES
        pull = []; link = []
        
        # files: mesh
        name = files['MESH']
        name = su2io.expand_part(name,config)
        link.extend(name)
        
        # update function name
        ## TODO
        
        # output redirection
        with redirect_folder( 'GEOMETRY', pull, link ) as push:
            with redirect_output(log_geom):     
                
                # setup config
                config.GEO_PARAM = func_name
                config.GEO_MODE  = 'FUNCTION'
                
                # # RUN GEOMETRY SOLUTION # #
                info = su2run.geometry(config)
                state.update(info)
                
                # no files to push
                
        #: with output redirection
        
    #: if not redundant 
    
    # return output 
    funcs = su2util.ordered_bunch()
    for key in su2io.optnames_geo:
        if key in state['FUNCTIONS']:
            funcs[key] = state['FUNCTIONS'][key]
    return funcs
    

#: def geometry()



def update_mesh(config,state=None):
    """ SU2.eval.update_mesh(config,state=None)
    
        updates mesh with the following:
	          SU2.run.deform()
        
        Assumptions:
            Config is already setup for deformation.
            Mesh may or may not be deformed.
            Updates config and state by reference.
            
        Executes in:
            ./DECOMP and ./DEFORM
            
        Inputs:
            config    - an SU2 config
            state     - optional, an SU2 state
        
        Outputs:
            nothing
            
        Modifies:
            config and state by reference
    """
    
    # ----------------------------------------------------
    #  Initialize    
    # ----------------------------------------------------
    
    # initialize
    state = su2io.State(state)
    if not 'MESH' in state.FILES:
        state.FILES.MESH = config['MESH_FILENAME']
    special_cases = su2io.get_specialCases(config)
    
    # console output
    if config.get('CONSOLE','VERBOSE') in ['QUIET','CONCISE']:
        log_decomp = 'log_Decomp.out'
        log_deform = 'log_Deform.out'
    else:
        log_decomp = None
        log_deform = None
    
        
    # ----------------------------------------------------
    #  Deformation
    # ----------------------------------------------------
    
    # redundancy check
    deform_set  = config['DV_KIND'] == config['DEFINITION_DV']['KIND']
    deform_todo = not config['DV_VALUE_NEW'] == config['DV_VALUE_OLD']
    if deform_set and deform_todo:
    
        # files to pull
        pull = []
        link = config['MESH_FILENAME']
        link = su2io.expand_part(link,config)
        
        # output redirection
        with redirect_folder('DEFORM',pull,link) as push:
            with redirect_output(log_deform):
                
                # # RUN DEFORMATION # #
                info = su2run.deform(config)
                state.update(info)
                
                # data to push
                meshname = info.FILES.MESH
                names = su2io.expand_part( meshname , config )
                push.extend( names )
        
        #: with redirect output
        
    elif deform_set and not deform_todo:
        state.VARIABLES.DV_VALUE_NEW = config.DV_VALUE_NEW

    #: if not redundant

    return 
<|MERGE_RESOLUTION|>--- conflicted
+++ resolved
@@ -3,11 +3,7 @@
 ## \file functions.py
 #  \brief python package for functions
 #  \author T. Lukaczyk, F. Palacios
-<<<<<<< HEAD
-#  \version 7.0.3 "Blackbird"
-=======
 #  \version 7.0.5 "Blackbird"
->>>>>>> d0e10f8a
 #
 # SU2 Project Website: https://su2code.github.io
 # 
@@ -169,14 +165,11 @@
     
     # initialize
     state = su2io.State(state)
-<<<<<<< HEAD
-=======
 
     # Make sure to output aerodynamic coeff.
     if not 'AERO_COEFF' in config['HISTORY_OUTPUT']:
         config['HISTORY_OUTPUT'].append('AERO_COEFF')
 
->>>>>>> d0e10f8a
     if not 'MESH' in state.FILES:
         state.FILES.MESH = config['MESH_FILENAME']
     special_cases = su2io.get_specialCases(config)
@@ -229,9 +222,6 @@
     name = files['MESH']
     name = su2io.expand_part(name,config)
     link.extend(name)
-<<<<<<< HEAD
-    
-=======
 
     # files: restarts
     if config.get('TIME_DOMAIN', 'NO') == 'YES' and config.get('RESTART_SOL','NO') =='YES':
@@ -244,7 +234,6 @@
             name = su2io.expand_part(name, config)
             link.extend(name)
 
->>>>>>> d0e10f8a
     if 'FLOW_META' in files:
         pull.append(files['FLOW_META'])
 
@@ -360,7 +349,6 @@
     #  Update Mesh
     # ----------------------------------------------------
   
-<<<<<<< HEAD
     
     # does decomposition and deformation
     info = update_mesh(config,state) 
@@ -386,33 +374,6 @@
     name = su2io.expand_part(name,config)
     link.extend(name)
     
-=======
-    
-    # does decomposition and deformation
-    info = update_mesh(config,state) 
-    
-    # ----------------------------------------------------    
-    #  CENTRAL POINT
-    # ----------------------------------------------------    
-    
-    # will run in DIRECT/
-    func_0 = aerodynamics(config,state)      
-    
-    
-    # ----------------------------------------------------    
-    #  Run Forward Point
-    # ----------------------------------------------------   
-    
-    # files to pull
-    files = state.FILES
-    pull = []; link = []
-    
-    # files: mesh
-    name = files['MESH']
-    name = su2io.expand_part(name,config)
-    link.extend(name)
-    
->>>>>>> d0e10f8a
     # files: direct solution
     if 'DIRECT' in files:
         name = files['DIRECT']
