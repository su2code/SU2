--- conflicted
+++ resolved
@@ -3,11 +3,7 @@
 ## \file tools.py
 #  \brief file i/o functions
 #  \author T. Lukaczyk, F. Palacios
-<<<<<<< HEAD
-#  \version 7.0.3 "Blackbird"
-=======
 #  \version 7.0.5 "Blackbird"
->>>>>>> d0e10f8a
 #
 # SU2 Project Website: https://su2code.github.io
 # 
@@ -889,15 +885,6 @@
 def expand_time(name,config):
     if 'TIME_MARCHING' in get_specialCases(config):
         n_time = config['UNST_ADJOINT_ITER']
-<<<<<<< HEAD
-        if not isinstance(name, list):
-            name_pat = add_suffix(name,'%05d')
-            names = [name_pat%i for i in range(n_time)]
-        else:
-            for n in range(len(name)):
-                name_pat = add_suffix(name[n], '%05d')
-                names    = [name_pat%i for i in range(n_time)]
-=======
         n_start_time = 0
         if config.get('TIME_DOMAIN', 'NO') == 'YES' and config.get('RESTART_SOL','NO') == 'YES':
             n_start_time = int(config['RESTART_ITER'])
@@ -908,7 +895,6 @@
             for n in range(len(name)):
                 name_pat = add_suffix(name[n], '%05d')
                 names    = [name_pat%i for i in range(n_start_time, n_time)]
->>>>>>> d0e10f8a
     else:
         if not isinstance(name, list):
             names = [name]
