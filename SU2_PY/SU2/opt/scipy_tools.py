#!/usr/bin/env python 

## \file scipy_tools.py
#  \brief tools for interfacing with scipy
#  \author T. Lukaczyk, F. Palacios
<<<<<<< HEAD
#  \version 7.0.5 "Blackbird"
=======
#  \version 7.0.6 "Blackbird"
>>>>>>> 0e3fad69
#
# SU2 Project Website: https://su2code.github.io
# 
# The SU2 Project is maintained by the SU2 Foundation 
# (http://su2foundation.org)
#
# Copyright 2012-2020, SU2 Contributors (cf. AUTHORS.md)
#
# SU2 is free software; you can redistribute it and/or
# modify it under the terms of the GNU Lesser General Public
# License as published by the Free Software Foundation; either
# version 2.1 of the License, or (at your option) any later version.
# 
# SU2 is distributed in the hope that it will be useful,
# but WITHOUT ANY WARRANTY; without even the implied warranty of
# MERCHANTABILITY or FITNESS FOR A PARTICULAR PURPOSE. See the GNU
# Lesser General Public License for more details.
#
# You should have received a copy of the GNU Lesser General Public
# License along with SU2. If not, see <http://www.gnu.org/licenses/>.

# -------------------------------------------------------------------
#  Imports
# -------------------------------------------------------------------

import sys

from .. import eval as su2eval
from numpy import array, zeros
from .reducedSQP import reduced_sqp

# -------------------------------------------------------------------
#  Scipy SLSQP
# -------------------------------------------------------------------

def scipy_slsqp(project,x0=None,xb=None,its=100,accu=1e-10,grads=True):
    """ result = scipy_slsqp(project,x0=[],xb=[],its=100,accu=1e-10)
    
        Runs the Scipy implementation of SLSQP with 
        an SU2 project
        
        Inputs:
            project - an SU2 project
            x0      - optional, initial guess
            xb      - optional, design variable bounds
            its     - max outer iterations, default 100
            accu    - accuracy, default 1e-10
        
        Outputs:
           result - the outputs from scipy.fmin_slsqp
    """

    # import scipy optimizer
    from scipy.optimize import fmin_slsqp

    # handle input cases
    if x0 is None: x0 = []
    if xb is None: xb = []
    
    # function handles
    func           = obj_f
    f_eqcons       = con_ceq
    f_ieqcons      = con_cieq 
    
    # gradient handles
    if project.config.get('GRADIENT_METHOD','NONE') == 'NONE': 
        fprime         = None
        fprime_eqcons  = None
        fprime_ieqcons = None
    else:
        fprime         = obj_df
        fprime_eqcons  = con_dceq
        fprime_ieqcons = con_dcieq        
    
    # number of design variables
    dv_size = project.config['DEFINITION_DV']['SIZE']
    n_dv = sum( dv_size)
    project.n_dv = n_dv
    
    # Initial guess
    if not x0: x0 = [0.0]*n_dv
    
    # prescale x0
    dv_scales = project.config['DEFINITION_DV']['SCALE']
    k = 0
    for i, dv_scl in enumerate(dv_scales):
        for j in range(dv_size[i]):
            x0[k] =x0[k]/dv_scl;
            k = k + 1

    # scale accuracy
    obj = project.config['OPT_OBJECTIVE']
    obj_scale = []
    for this_obj in obj.keys():
        obj_scale = obj_scale + [obj[this_obj]['SCALE']]
    
    # Only scale the accuracy for single-objective problems: 
    if len(obj.keys())==1:
        accu = accu*obj_scale[0]

    # scale accuracy
    eps = 1.0e-04

    # optimizer summary
    sys.stdout.write('Sequential Least SQuares Programming (SLSQP) parameters:\n')
    sys.stdout.write('Number of design variables: ' + str(len(dv_size)) + ' ( ' + str(n_dv) + ' ) \n' )
    sys.stdout.write('Objective function scaling factor: ' + str(obj_scale) + '\n')
    sys.stdout.write('Maximum number of iterations: ' + str(its) + '\n')
    sys.stdout.write('Requested accuracy: ' + str(accu) + '\n')
    sys.stdout.write('Initial guess for the independent variable(s): ' + str(x0) + '\n')
    sys.stdout.write('Lower and upper bound for each independent variable: ' + str(xb) + '\n\n')

    # Run Optimizer
    outputs = fmin_slsqp( x0             = x0             ,
                          func           = func           , 
                          f_eqcons       = f_eqcons       , 
                          f_ieqcons      = f_ieqcons      ,
                          fprime         = fprime         ,
                          fprime_eqcons  = fprime_eqcons  , 
                          fprime_ieqcons = fprime_ieqcons , 
                          args           = (project,)     , 
                          bounds         = xb             ,
                          iter           = its            ,
                          iprint         = 2              ,
                          full_output    = True           ,
                          acc            = accu           ,
                          epsilon        = eps            )
    
    # Done
    return outputs
    
# -------------------------------------------------------------------
#  Scipy CG
# -------------------------------------------------------------------

def scipy_cg(project,x0=None,xb=None,its=100,accu=1e-10,grads=True):
    """ result = scipy_cg(project,x0=[],xb=[],its=100,accu=1e-10)

        Runs the Scipy implementation of CG with
        an SU2 project

        Inputs:
            project - an SU2 project
            x0      - optional, initial guess
            xb      - optional, design variable bounds
            its     - max outer iterations, default 100
            accu    - accuracy, default 1e-10

        Outputs:
           result - the outputs from scipy.fmin_slsqp
    """

    # import scipy optimizer
    from scipy.optimize import fmin_cg

    # handle input cases
    if x0 is None: x0 = []
    if xb is None: xb = []

    # function handles
    func           = obj_f

    # gradient handles
    if project.config.get('GRADIENT_METHOD','NONE') == 'NONE':
        fprime         = None
    else:
        fprime         = obj_df

    # number of design variables
    n_dv = len( project.config['DEFINITION_DV']['KIND'] )
    project.n_dv = n_dv

    # Initial guess
    if not x0: x0 = [0.0]*n_dv

    # prescale x0
    dv_scales = project.config['DEFINITION_DV']['SCALE']
    x0 = [ x0[i]/dv_scl for i,dv_scl in enumerate(dv_scales) ]

    # scale accuracy
    obj = project.config['OPT_OBJECTIVE']
    obj_scale = obj[obj.keys()[0]]['SCALE']
    accu = accu*obj_scale

    # scale accuracy
    eps = 1.0e-04

    # optimizer summary
    sys.stdout.write('Conjugate gradient (CG) parameters:\n')
    sys.stdout.write('Number of design variables: ' + str(n_dv) + '\n')
    sys.stdout.write('Objective function scaling factor: ' + str(obj_scale) + '\n')
    sys.stdout.write('Maximum number of iterations: ' + str(its) + '\n')
    sys.stdout.write('Requested accuracy: ' + str(accu) + '\n')
    sys.stdout.write('Initial guess for the independent variable(s): ' + str(x0) + '\n')
    sys.stdout.write('Lower and upper bound for each independent variable: ' + str(xb) + '\n\n')

    # Evaluate the objective function (only 1st iteration)
    obj_f(x0,project)

    # Run Optimizer
    outputs = fmin_cg( x0             = x0             ,
                       f              = func           ,
                       fprime         = fprime         ,
                       args           = (project,)     ,
                       gtol           = accu           ,
                       epsilon        = eps            ,
                       maxiter        = its            ,
                       full_output    = True           ,
                       disp           = True           ,
                       retall         = True           )


    # Done
    return outputs

# -------------------------------------------------------------------
#  Scipy BFGS
# -------------------------------------------------------------------

def scipy_bfgs(project,x0=None,xb=None,its=100,accu=1e-10,grads=True):
    """ result = scipy_bfgs(project,x0=[],xb=[],its=100,accu=1e-10)

        Runs the Scipy implementation of BFGS with
        an SU2 project

        Inputs:
            project - an SU2 project
            x0      - optional, initial guess
            xb      - optional, design variable bounds
            its     - max outer iterations, default 100
            accu    - accuracy, default 1e-10

        Outputs:
           result - the outputs from scipy.fmin_slsqp
    """

    # import scipy optimizer
    from scipy.optimize import fmin_bfgs

    # handle input cases
    if x0 is None: x0 = []
    if xb is None: xb = []

    # function handles
    func           = obj_f

    # gradient handles
    if project.config.get('GRADIENT_METHOD','NONE') == 'NONE':
        fprime         = None
    else:
        fprime         = obj_df

    # number of design variables
    n_dv = len( project.config['DEFINITION_DV']['KIND'] )
    project.n_dv = n_dv

    # Initial guess
    if not x0: x0 = [0.0]*n_dv

    # prescale x0
    dv_scales = project.config['DEFINITION_DV']['SCALE']
    x0 = [ x0[i]/dv_scl for i,dv_scl in enumerate(dv_scales) ]

    # scale accuracy
    obj = project.config['OPT_OBJECTIVE']
    obj_scale = obj[obj.keys()[0]]['SCALE']
    accu = accu*obj_scale

    # scale accuracy
    eps = 1.0e-04

    # optimizer summary
    sys.stdout.write('Broyden-Fletcher-Goldfarb-Shanno (BFGS) parameters:\n')
    sys.stdout.write('Number of design variables: ' + str(n_dv) + '\n')
    sys.stdout.write('Objective function scaling factor: ' + str(obj_scale) + '\n')
    sys.stdout.write('Maximum number of iterations: ' + str(its) + '\n')
    sys.stdout.write('Requested accuracy: ' + str(accu) + '\n')
    sys.stdout.write('Initial guess for the independent variable(s): ' + str(x0) + '\n')
    sys.stdout.write('Lower and upper bound for each independent variable: ' + str(xb) + '\n\n')

    # Evaluate the objective function (only 1st iteration)
    obj_f(x0,project)

    # Run Optimizer
    outputs = fmin_bfgs( x0             = x0             ,
                         f              = func           ,
                         fprime         = fprime         ,
                         args           = (project,)     ,
                         gtol           = accu           ,
                         epsilon        = eps            ,
                         maxiter        = its            ,
                         full_output    = True           ,
                         disp           = True           ,
                         retall         = True           )

    # Done
    return outputs

def scipy_powell(project,x0=None,xb=None,its=100,accu=1e-10,grads=False):
    """ result = scipy_powell(project,x0=[],xb=[],its=100,accu=1e-10)

        Runs the Scipy implementation of Powell's method with
        an SU2 project

        Inputs:
            project - an SU2 project
            x0      - optional, initial guess
            xb      - optional, design variable bounds
            its     - max outer iterations, default 100
            accu    - accuracy, default 1e-10

        Outputs:
           result - the outputs from scipy.fmin_slsqp
    """

    # import scipy optimizer
    from scipy.optimize import fmin_powell

    # handle input cases
    if x0 is None: x0 = []

    # function handles
    func           = obj_f

    # number of design variables
    n_dv = len( project.config['DEFINITION_DV']['KIND'] )
    project.n_dv = n_dv

    # Initial guess
    if not x0: x0 = [0.0]*n_dv

    # prescale x0
    dv_scales = project.config['DEFINITION_DV']['SCALE']
    x0 = [ x0[i]/dv_scl for i,dv_scl in enumerate(dv_scales) ]

    # scale accuracy
    obj = project.config['OPT_OBJECTIVE']
    obj_scale = obj[obj.keys()[0]]['SCALE']
    accu = accu*obj_scale

    # scale accuracy
    eps = 1.0e-04

    # optimizer summary
    sys.stdout.write('Powells method parameters:\n')
    sys.stdout.write('Number of design variables: ' + str(n_dv) + '\n')
    sys.stdout.write('Objective function scaling factor: ' + str(obj_scale) + '\n')
    sys.stdout.write('Maximum number of iterations: ' + str(its) + '\n')
    sys.stdout.write('Requested accuracy: ' + str(accu) + '\n')

    # Evaluate the objective function (only 1st iteration)
    obj_f(x0,project)

    # Run Optimizer
    outputs = fmin_powell( x0             = x0             ,
                           func           = func           ,
                           args           = (project,)     ,
                           ftol           = accu           ,
                           maxiter        = its            ,
                           full_output    = True           ,
                           disp           = True           ,
                           retall         = True           )

    # Done
    return outputs
 
#
# Reduced SQP
#
def scipy_redsqp(project,x0=None,xb=None,its=100,accu=1e-10,grads=True):
    """ result = reduced_sqp(project,x0=[],xb=[],its=100,accu=1e-10)

        Runs the custom implementation of reduced SQP optimization with
        an SU2 project

        Inputs:
            project - an SU2 project
            x0      - optional, initial guess
            xb      - optional, design variable bounds
            its     - max outer iterations, default 100
            accu    - accuracy, default 1e-10

        Outputs:
           result - the outputs from reduced_sqp
    """

    # import custom optimizer
    #from reducedSQP import reduced_sqp

    # handle input cases
    if x0 is None: x0 = []
    if xb is None: xb = []

    # function handles
    func           = obj_f
    f_eqcons       = con_ceq
    f_ieqcons      = con_cieq

    # gradient handles, necessary for this optimizer
    fprime         = obj_df
    fprime_eqcons  = con_dceq
    fprime_ieqcons = con_dcieq

    # handles for the hessian
    fdotdot        = obj_ddf

    # number of design variables
    dv_size = project.config['DEFINITION_DV']['SIZE']
    n_dv = sum( dv_size)
    project.n_dv = n_dv

    # Initial guess
    if not x0: x0 = [0.0]*n_dv

    # prescale x0
    dv_scales = project.config['DEFINITION_DV']['SCALE']
    k = 0
    for i, dv_scl in enumerate(dv_scales):
        for j in range(dv_size[i]):
            x0[k] =x0[k]/dv_scl;
            k = k + 1

    # scale accuracy
    obj = project.config['OPT_OBJECTIVE']
    obj_scale = []
    for this_obj in obj.keys():
        obj_scale = obj_scale + [obj[this_obj]['SCALE']]

    # Only scale the accuracy for single-objective problems:
    if len(obj.keys())==1:
        accu = accu*obj_scale[0]

    # scale accuracy
    eps = 1.0e-04

    # optimizer summary
    sys.stdout.write('Reduced Squares Programming (reduced SQP) parameters:\n')
    sys.stdout.write('Number of design variables: ' + str(len(dv_size)) + ' ( ' + str(n_dv) + ' ) \n' )
    sys.stdout.write('Objective function scaling factor: ' + str(obj_scale) + '\n')
    sys.stdout.write('Maximum number of iterations: ' + str(its) + '\n')
    sys.stdout.write('Requested accuracy: ' + str(accu) + '\n')
    sys.stdout.write('Initial guess for the independent variable(s): ' + str(x0) + '\n')
    sys.stdout.write('Lower and upper bound for each independent variable: ' + str(xb) + '\n\n')

    # Run Optimizer
    outputs = reduced_sqp( x0            = x0             ,
                          func           = func           ,
                          f_eqcons       = f_eqcons       ,
                          f_ieqcons      = f_ieqcons      ,
                          fprime         = fprime         ,
                          fprime_eqcons  = fprime_eqcons  ,
                          fprime_ieqcons = fprime_ieqcons ,
                          fdotdot        = fdotdot        ,
                          project        = project        ,
                          iter           = its            ,
                          acc            = accu           ,
                          xb             = xb             )

    # Done
    return outputs

def obj_f(x,project):
    """ obj = obj_f(x,project)
        
        Objective Function
        SU2 Project interface to scipy.fmin_slsqp
        
        su2:         minimize f(x), list[nobj]
        scipy_slsqp: minimize f(x), float
    """
        
    obj_list = project.obj_f(x)
    obj = 0
    for this_obj in obj_list:
        obj = obj+this_obj
    
    return obj

def obj_df(x,project):
    """ dobj = obj_df(x,project)
        
        Objective Function Gradients
        SU2 Project interface to scipy.fmin_slsqp
        
        su2:         df(x), list[nobj x dim]
        scipy_slsqp: df(x), ndarray[dim]
    """    
    
    dobj_list = project.obj_df(x)
    dobj=[0.0]*len(dobj_list[0])
    
    for this_dobj in dobj_list:
        idv=0
        for this_dv_dobj in this_dobj:
            dobj[idv] = dobj[idv]+this_dv_dobj;
            idv+=1
    dobj = array( dobj )
    
    return dobj

def obj_ddf(x,project):
    """ dobj = obj_ddf(x,project)

        Objective Function Gradients
        SU2 Project interface to scipy.fmin_slsqp

        su2:         df(x), list[nobj x dim]
        scipy_slsqp: df(x), ndarray[dim]
    """

    dobj_list = project.obj_ddf(x)
    dobj=[0.0]*len(dobj_list[0])

    for this_dobj in dobj_list:
        idv=0
        for this_dv_dobj in this_dobj:
            dobj[idv] = dobj[idv]+this_dv_dobj;
            idv+=1
    dobj = array( dobj )

    return dobj

def con_ceq(x,project):
    """ cons = con_ceq(x,project)
        
        Equality Constraint Functions
        SU2 Project interface to scipy.fmin_slsqp
        
        su2:         ceq(x) = 0.0, list[nceq]
        scipy_slsqp: ceq(x) = 0.0, ndarray[nceq]
    """
    
    cons = project.con_ceq(x)
    
    if cons: cons = array(cons)
    else:    cons = zeros([0])
        
    return cons

def con_dceq(x,project):
    """ dcons = con_dceq(x,project)
        
        Equality Constraint Gradients
        SU2 Project interface to scipy.fmin_slsqp
        
        su2:         dceq(x), list[nceq x dim]
        scipy_slsqp: dceq(x), ndarray[nceq x dim]
    """
    
    dcons = project.con_dceq(x)

    dim = project.n_dv
    if dcons: dcons = array(dcons)
    else:     dcons = zeros([0,dim])
    
    return dcons

def con_cieq(x,project):
    """ cons = con_cieq(x,project)
        
        Inequality Constraints
        SU2 Project interface to scipy.fmin_slsqp
        
        su2:         cieq(x) < 0.0, list[ncieq]
        scipy_slsqp: cieq(x) > 0.0, ndarray[ncieq]
    """
    
    cons = project.con_cieq(x)
    
    if cons: cons = array(cons)
    else:    cons = zeros([0])
    
    return -cons
    
def con_dcieq(x,project):
    """ dcons = con_dcieq(x,project)
        
        Inequality Constraint Gradients
        SU2 Project interface to scipy.fmin_slsqp
        
        su2:         dcieq(x), list[ncieq x dim]
        scipy_slsqp: dcieq(x), ndarray[ncieq x dim]
    """
    
    dcons = project.con_dcieq(x)
    
    dim = project.n_dv
    if dcons: dcons = array(dcons)
    else:     dcons = zeros([0,dim])
    
    return -dcons<|MERGE_RESOLUTION|>--- conflicted
+++ resolved
@@ -3,11 +3,7 @@
 ## \file scipy_tools.py
 #  \brief tools for interfacing with scipy
 #  \author T. Lukaczyk, F. Palacios
-<<<<<<< HEAD
-#  \version 7.0.5 "Blackbird"
-=======
 #  \version 7.0.6 "Blackbird"
->>>>>>> 0e3fad69
 #
 # SU2 Project Website: https://su2code.github.io
 # 
@@ -37,7 +33,7 @@
 
 from .. import eval as su2eval
 from numpy import array, zeros
-from .reducedSQP import reduced_sqp
+
 
 # -------------------------------------------------------------------
 #  Scipy SLSQP
@@ -374,101 +370,6 @@
     # Done
     return outputs
  
-#
-# Reduced SQP
-#
-def scipy_redsqp(project,x0=None,xb=None,its=100,accu=1e-10,grads=True):
-    """ result = reduced_sqp(project,x0=[],xb=[],its=100,accu=1e-10)
-
-        Runs the custom implementation of reduced SQP optimization with
-        an SU2 project
-
-        Inputs:
-            project - an SU2 project
-            x0      - optional, initial guess
-            xb      - optional, design variable bounds
-            its     - max outer iterations, default 100
-            accu    - accuracy, default 1e-10
-
-        Outputs:
-           result - the outputs from reduced_sqp
-    """
-
-    # import custom optimizer
-    #from reducedSQP import reduced_sqp
-
-    # handle input cases
-    if x0 is None: x0 = []
-    if xb is None: xb = []
-
-    # function handles
-    func           = obj_f
-    f_eqcons       = con_ceq
-    f_ieqcons      = con_cieq
-
-    # gradient handles, necessary for this optimizer
-    fprime         = obj_df
-    fprime_eqcons  = con_dceq
-    fprime_ieqcons = con_dcieq
-
-    # handles for the hessian
-    fdotdot        = obj_ddf
-
-    # number of design variables
-    dv_size = project.config['DEFINITION_DV']['SIZE']
-    n_dv = sum( dv_size)
-    project.n_dv = n_dv
-
-    # Initial guess
-    if not x0: x0 = [0.0]*n_dv
-
-    # prescale x0
-    dv_scales = project.config['DEFINITION_DV']['SCALE']
-    k = 0
-    for i, dv_scl in enumerate(dv_scales):
-        for j in range(dv_size[i]):
-            x0[k] =x0[k]/dv_scl;
-            k = k + 1
-
-    # scale accuracy
-    obj = project.config['OPT_OBJECTIVE']
-    obj_scale = []
-    for this_obj in obj.keys():
-        obj_scale = obj_scale + [obj[this_obj]['SCALE']]
-
-    # Only scale the accuracy for single-objective problems:
-    if len(obj.keys())==1:
-        accu = accu*obj_scale[0]
-
-    # scale accuracy
-    eps = 1.0e-04
-
-    # optimizer summary
-    sys.stdout.write('Reduced Squares Programming (reduced SQP) parameters:\n')
-    sys.stdout.write('Number of design variables: ' + str(len(dv_size)) + ' ( ' + str(n_dv) + ' ) \n' )
-    sys.stdout.write('Objective function scaling factor: ' + str(obj_scale) + '\n')
-    sys.stdout.write('Maximum number of iterations: ' + str(its) + '\n')
-    sys.stdout.write('Requested accuracy: ' + str(accu) + '\n')
-    sys.stdout.write('Initial guess for the independent variable(s): ' + str(x0) + '\n')
-    sys.stdout.write('Lower and upper bound for each independent variable: ' + str(xb) + '\n\n')
-
-    # Run Optimizer
-    outputs = reduced_sqp( x0            = x0             ,
-                          func           = func           ,
-                          f_eqcons       = f_eqcons       ,
-                          f_ieqcons      = f_ieqcons      ,
-                          fprime         = fprime         ,
-                          fprime_eqcons  = fprime_eqcons  ,
-                          fprime_ieqcons = fprime_ieqcons ,
-                          fdotdot        = fdotdot        ,
-                          project        = project        ,
-                          iter           = its            ,
-                          acc            = accu           ,
-                          xb             = xb             )
-
-    # Done
-    return outputs
-
 def obj_f(x,project):
     """ obj = obj_f(x,project)
         
@@ -508,28 +409,6 @@
     
     return dobj
 
-def obj_ddf(x,project):
-    """ dobj = obj_ddf(x,project)
-
-        Objective Function Gradients
-        SU2 Project interface to scipy.fmin_slsqp
-
-        su2:         df(x), list[nobj x dim]
-        scipy_slsqp: df(x), ndarray[dim]
-    """
-
-    dobj_list = project.obj_ddf(x)
-    dobj=[0.0]*len(dobj_list[0])
-
-    for this_dobj in dobj_list:
-        idv=0
-        for this_dv_dobj in this_dobj:
-            dobj[idv] = dobj[idv]+this_dv_dobj;
-            idv+=1
-    dobj = array( dobj )
-
-    return dobj
-
 def con_ceq(x,project):
     """ cons = con_ceq(x,project)
         
