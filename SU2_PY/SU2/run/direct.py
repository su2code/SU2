#!/usr/bin/env python

## \file direct.py
#  \brief python package for running direct solutions
#  \author T. Lukaczyk, F. Palacios
#  \version 5.0.0 "Raven"
#
# SU2 Original Developers: Dr. Francisco D. Palacios.
#                          Dr. Thomas D. Economon.
#
# SU2 Developers: Prof. Juan J. Alonso's group at Stanford University.
#                 Prof. Piero Colonna's group at Delft University of Technology.
#                 Prof. Nicolas R. Gauger's group at Kaiserslautern University of Technology.
#                 Prof. Alberto Guardone's group at Polytechnic University of Milan.
#                 Prof. Rafael Palacios' group at Imperial College London.
#                 Prof. Edwin van der Weide's group at the University of Twente.
#                 Prof. Vincent Terrapon's group at the University of Liege.
#
# Copyright (C) 2012-2017 SU2, the open-source CFD code.
#
# SU2 is free software; you can redistribute it and/or
# modify it under the terms of the GNU Lesser General Public
# License as published by the Free Software Foundation; either
# version 2.1 of the License, or (at your option) any later version.
#
# SU2 is distributed in the hope that it will be useful,
# but WITHOUT ANY WARRANTY; without even the implied warranty of
# MERCHANTABILITY or FITNESS FOR A PARTICULAR PURPOSE. See the GNU
# Lesser General Public License for more details.
#
# You should have received a copy of the GNU Lesser General Public
# License along with SU2. If not, see <http://www.gnu.org/licenses/>.

# ----------------------------------------------------------------------
#  Imports
# ----------------------------------------------------------------------

import os, sys, shutil, copy

from .. import io  as su2io
from merge     import merge     as su2merge
from merge     import merge_solution as su2mergesol
from interface import CFD       as SU2_CFD

# ----------------------------------------------------------------------
#  Direct Simulation
# ----------------------------------------------------------------------

def direct ( config ):
    """ info = SU2.run.direct(config)

        Runs an adjoint analysis with:
            SU2.run.decomp()
            SU2.run.CFD()
            SU2.run.merge()

        Assumptions:
            Does not rename restart filename to solution filename
            Adds 'direct' suffix to convergence filename

        Outputs:
            info - SU2 State with keys:
                FUNCTIONS
                HISTORY.DIRECT
                FILES.DIRECT

        Updates:
            config.MATH_PROBLEM

        Executes in:
            ./
    """

    # local copy
    konfig = copy.deepcopy(config)

    # setup direct problem
    konfig['MATH_PROBLEM']  = 'DIRECT'
    konfig['CONV_FILENAME'] = konfig['CONV_FILENAME'] + '_direct'

    direct_diff = konfig.get('DIRECT_DIFF','NO') == "YES"

    # Run Solution
    SU2_CFD(konfig)

    # multizone cases
    multizone_cases = su2io.get_multizone(konfig)

    # merge
    konfig['SOLUTION_FLOW_FILENAME'] = konfig['RESTART_FLOW_FILENAME']
    if 'FLUID_STRUCTURE_INTERACTION' in multizone_cases:
        konfig['SOLUTION_STRUCTURE_FILENAME'] = konfig['RESTART_STRUCTURE_FILENAME']
    su2merge(konfig)

    # filenames
    plot_format      = konfig['OUTPUT_FORMAT']
    plot_extension   = su2io.get_extension(plot_format)
    history_filename = konfig['CONV_FILENAME'] + plot_extension
    special_cases    = su2io.get_specialCases(konfig)

    # averaging final iterations
    final_avg = config.get('ITER_AVERAGE_OBJ',0)

    # get history and objectives
<<<<<<< HEAD
    history      = su2io.read_history( history_filename )
    aerodynamics = su2io.read_aerodynamics( history_filename , special_cases, final_avg )

    if config.get('OBJECTIVE_FUNCTION',"") == 'NOISE':
      noise_file = open('ppaSU2')
      noise = noise_file.readline().split(",")[1]
      aerodynamics['NOISE'] = float(noise)

    if config.get('OBJECTIVE_FUNCTION',"") == 'BOOM':
      ##su2mergesol(konfig)
      boom_file = open('boomSU2')
      boom = boom_file.readline().split()[1]
      aerodynamics['BOOM'] = float(boom)

=======
    history      = su2io.read_history( history_filename , config.NZONES)
    aerodynamics = su2io.read_aerodynamics( history_filename , config.NZONES, special_cases, final_avg )
    
>>>>>>> e8f1a741
    # update super config
    config.update({ 'MATH_PROBLEM' : konfig['MATH_PROBLEM']  })

    # info out
    info = su2io.State()
    info.FUNCTIONS.update( aerodynamics )
    info.FILES.DIRECT = konfig['RESTART_FLOW_FILENAME']
    if 'EQUIV_AREA' in special_cases:
        info.FILES.WEIGHT_NF = 'WeightNF.dat'
    if 'INV_DESIGN_CP' in special_cases:
        info.FILES.TARGET_CP = 'TargetCp.dat'
    if 'INV_DESIGN_HEATFLUX' in special_cases:
        info.FILES.TARGET_HEATFLUX = 'TargetHeatFlux.dat'
    info.HISTORY.DIRECT = history

    return info<|MERGE_RESOLUTION|>--- conflicted
+++ resolved
@@ -102,9 +102,8 @@
     final_avg = config.get('ITER_AVERAGE_OBJ',0)
 
     # get history and objectives
-<<<<<<< HEAD
-    history      = su2io.read_history( history_filename )
-    aerodynamics = su2io.read_aerodynamics( history_filename , special_cases, final_avg )
+    history      = su2io.read_history( history_filename , config.NZONES)
+    aerodynamics = su2io.read_aerodynamics( history_filename , config.NZONES, special_cases, final_avg )
 
     if config.get('OBJECTIVE_FUNCTION',"") == 'NOISE':
       noise_file = open('ppaSU2')
@@ -116,12 +115,7 @@
       boom_file = open('boomSU2')
       boom = boom_file.readline().split()[1]
       aerodynamics['BOOM'] = float(boom)
-
-=======
-    history      = su2io.read_history( history_filename , config.NZONES)
-    aerodynamics = su2io.read_aerodynamics( history_filename , config.NZONES, special_cases, final_avg )
     
->>>>>>> e8f1a741
     # update super config
     config.update({ 'MATH_PROBLEM' : konfig['MATH_PROBLEM']  })
 
