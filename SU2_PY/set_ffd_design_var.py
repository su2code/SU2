--- conflicted
+++ resolved
@@ -5,10 +5,6 @@
 #  \author T. Economon, F. Palacios
 #  \version 4.3.0 "Cardinal"
 #
-# SU2 Lead Developers: Dr. Francisco Palacios (Francisco.D.Palacios@boeing.com).
-#                      Dr. Thomas D. Economon (economon@stanford.edu).
-#
-<<<<<<< HEAD
 # SU2 Lead Developers: Dr. Francisco Palacios (Francisco.D.Palacios@boeing.com).
 #                      Dr. Thomas D. Economon (economon@stanford.edu).
 #
@@ -20,16 +16,6 @@
 #                 Prof. Edwin van der Weide's group at the University of Twente.
 #                 Prof. Vincent Terrapon's group at the University of Liege.
 #
-=======
-# SU2 Developers: Prof. Juan J. Alonso's group at Stanford University.
-#                 Prof. Piero Colonna's group at Delft University of Technology.
-#                 Prof. Nicolas R. Gauger's group at Kaiserslautern University of Technology.
-#                 Prof. Alberto Guardone's group at Polytechnic University of Milan.
-#                 Prof. Rafael Palacios' group at Imperial College London.
-#                 Prof. Edwin van der Weide's group at the University of Twente.
-#                 Prof. Vincent Terrapon's group at the University of Liege.
-#
->>>>>>> de2ff93e
 # Copyright (C) 2012-2016 SU2, the open-source CFD code.
 #
 # SU2 is free software; you can redistribute it and/or
