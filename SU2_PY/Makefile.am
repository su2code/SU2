################################################################################
#
# \file Makefile.am
# \brief Makefile for the SU2 Python framework
# \author M. Colonno, T. Economon, F. Palacios, T. Lukaczyk
<<<<<<< HEAD
# \version 7.0.5 "Blackbird"
=======
# \version 7.0.6 "Blackbird"
>>>>>>> 0e3fad69
#
# The current SU2 release has been coordinated by the
# SU2 International Developers Society <www.su2devsociety.org>
# with selected contributions from the open-source community.
#
# The main research teams contributing to the current release are:
#  - Prof. Juan J. Alonso's group at Stanford University.
#  - Prof. Piero Colonna's group at Delft University of Technology.
#  - Prof. Nicolas R. Gauger's group at Kaiserslautern University of Technology.
#  - Prof. Alberto Guardone's group at Polytechnic University of Milan.
#  - Prof. Rafael Palacios' group at Imperial College London.
#  - Prof. Vincent Terrapon's group at the University of Liege.
#  - Prof. Edwin van der Weide's group at the University of Twente.
#  - Lab. of New Concepts in Aeronautics at Tech. Institute of Aeronautics.
#
# Copyright 2012-2020, Francisco D. Palacios, Thomas D. Economon,
#                      Tim Albring, and the SU2 contributors.
#
# SU2 is free software; you can redistribute it and/or
# modify it under the terms of the GNU Lesser General Public
# License as published by the Free Software Foundation; either
# version 2.1 of the License, or (at your option) any later version.
#
# SU2 is distributed in the hope that it will be useful,
# but WITHOUT ANY WARRANTY; without even the implied warranty of
# MERCHANTABILITY or FITNESS FOR A PARTICULAR PURPOSE. See the GNU
# Lesser General Public License for more details.
#
# You should have received a copy of the GNU Lesser General Public
# License along with SU2. If not, see <http://www.gnu.org/licenses/>.
#
################################################################################

bin_SCRIPTS = \
    continuous_adjoint.py \
    compute_uncertainty.py \
    finite_differences.py \
    mesh_deformation.py \
    parallel_computation.py \
    parallel_computation_fsi.py \
    package_tests.py \
    shape_optimization.py \
    merge_solution.py \
    set_ffd_design_var.py \
    compute_polar.py \
    compute_multipoint.py \
    discrete_adjoint.py \
    direct_differentiation.py \
    fsi_computation.py \
    SU2_CFD.py


mypkgdir = $(prefix)/bin
nobase_dist_mypkg_DATA= \
    SU2/__init__.py \
    SU2/eval/design.py \
    SU2/eval/functions.py \
    SU2/eval/gradients.py \
    SU2/eval/__init__.py \
    SU2/io/config.py \
    SU2/io/config_options.py \
    SU2/io/data.py \
    SU2/io/filelock.py \
    SU2/io/redirect.py \
    SU2/io/state.py \
    SU2/io/tools.py \
    SU2/io/historyMap.py \
    SU2/io/__init__.py \
    SU2/mesh/adapt.py \
    SU2/mesh/tools.py \
    SU2/mesh/__init__.py \
    SU2/opt/project.py \
    SU2/opt/scipy_tools.py \
    SU2/opt/__init__.py \
    SU2/run/adaptation.py \
    SU2/run/adjoint.py \
    SU2/run/deform.py \
    SU2/run/direct.py \
    SU2/run/interface.py \
    SU2/run/merge.py \
    SU2/run/geometry.py \
    SU2/run/projection.py \
    SU2/run/__init__.py \
    SU2/util/bunch.py \
    SU2/util/filter_adjoint.py \
    SU2/util/lhc_unif.py \
    SU2/util/misc.py \
    SU2/util/mp_eval.py \
    SU2/util/ordered_bunch.py \
    SU2/util/ordered_dict.py \
    SU2/util/plot.py \
    SU2/util/polarSweepLib.py \
    SU2/util/switch.py \
    SU2/util/which.py \
    SU2/util/__init__.py \
    FSI/__init__.py \
    FSI/FSIInterface.py \
    FSI/PitchPlungeAirfoilStructuralTester.py \
    FSI/io/__init__.py \
    FSI/io/FSI_config.py \
    FSI/util/__init__.py \
    FSI/util/switch.py

EXTRA_DIST = $(bin_SCRIPTS)<|MERGE_RESOLUTION|>--- conflicted
+++ resolved
@@ -3,11 +3,7 @@
 # \file Makefile.am
 # \brief Makefile for the SU2 Python framework
 # \author M. Colonno, T. Economon, F. Palacios, T. Lukaczyk
-<<<<<<< HEAD
-# \version 7.0.5 "Blackbird"
-=======
 # \version 7.0.6 "Blackbird"
->>>>>>> 0e3fad69
 #
 # The current SU2 release has been coordinated by the
 # SU2 International Developers Society <www.su2devsociety.org>
